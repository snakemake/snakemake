--- conflicted
+++ resolved
@@ -41,15 +41,6 @@
           cd examples/flux
           # This run does not use conda
           which snakemake
-<<<<<<< HEAD
-          flux start snakemake --verbose --flux --jobs=1
-
-      - name: Test Flux with Conda
-        run: |
-          cp -R ./tests/test_conda /tmp/test_conda
-          cd /tmp/test_conda
-          flux start snakemake --verbose --flux --jobs=1 --use-conda || cat flux-*
-=======
           flux start snakemake --show-failed-logs --verbose --flux --jobs=1 --no-shared-fs
 
       - name: Test Flux with Conda
@@ -60,5 +51,4 @@
           which conda
           cp -R ./tests/test_conda /tmp/test_conda
           cd /tmp/test_conda
-          flux start snakemake --show-failed-logs --verbose --flux --no-shared-fs false --jobs=1 --use-conda --conda-frontend=conda
->>>>>>> 47b69ab4
+          flux start snakemake --show-failed-logs --verbose --flux --jobs=1 --use-conda --conda-frontend=conda