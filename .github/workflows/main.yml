name: CI

on:
  push:
    branches:
      - master
  pull_request:
    branches_ignore: []

jobs:
  formatting:
    runs-on: ubuntu-latest
    steps:
      - uses: actions/checkout@v1

      - name: Setup black environment
        run: conda create --quiet --name black black

      - name: Check formatting
        run: |
          export PATH="/usr/share/miniconda/bin:$PATH"
          source activate black
          black --check snakemake tests/*.py

      - name: Comment PR
        if: github.event_name == 'pull_request' && failure()
        uses: marocchino/sticky-pull-request-comment@v1.1.0
        with:
          message: 'Please format your code with [black](https://black.readthedocs.io): `black snakemake tests/*.py`.'
          GITHUB_TOKEN: ${{ secrets.GITHUB_TOKEN }}

  testing:
    runs-on: ubuntu-latest
    needs: formatting
    env:
      AWS_AVAILABLE: ${{ secrets.AWS_ACCESS_KEY_ID }}
      GCP_AVAILABLE: ${{ secrets.GCP_SA_KEY }}
      GOOGLE_APPLICATION_CREDENTIALS: ${{ secrets.GOOGLE_APPLICATION_CREDENTIALS }}
    steps:
      - uses: actions/checkout@v1
      
      - name: Setup Snakemake environment
        run: conda env create --quiet --name snakemake --file test-environment.yml

      - name: Setup apt dependencies
        run: sudo apt install -y singularity-container stress
        
      - name: Setup iRODS
        run: |
          docker build -t irods-server tests/test_remote_irods
          docker run -d -p 1247:1247 --name provider irods-server -i run_irods
          sleep 10
          docker exec -u irods provider iput /incoming/infile
          cp -r tests/test_remote_irods/setup-data ~/.irods

      - name: Setup Gcloud
        uses: GoogleCloudPlatform/github-actions/setup-gcloud@master
        if: env.GCP_AVAILABLE
        with:
          project_id: ${{ secrets.GCP_PROJECT_ID }}
          service_account_email: ${{ secrets.GCP_SA_EMAIL }}
          service_account_key: ${{ secrets.GCP_SA_KEY }}
          export_default_credentials: true

      - name: Setup AWS
        uses: aws-actions/configure-aws-credentials@v1
        if: env.AWS_AVAILABLE
        with:
          aws-access-key-id: ${{ secrets.AWS_ACCESS_KEY_ID }}
          aws-secret-access-key: ${{ secrets.AWS_SECRET_ACCESS_KEY }}
          aws-region: us-east-1

<<<<<<< HEAD
      - name: Test Google Life Sciences Executor
        if: env.GOOGLE_APPLICATION_CREDENTIALS
        run: |
          # activate conda env
          export PATH="/usr/share/miniconda/bin:$PATH"
          source activate snakemake
          pytest -s -v -x tests/test_google_lifesciences.py

      - name: Test Kubernetes execution
        if: env.GCP_AVAILABLE
=======
      - name: Run tests
>>>>>>> 3f910d42
        env:
          CI: true
        run: |
          # activate conda env
          export PATH="/usr/share/miniconda/bin:$PATH"
          source activate snakemake
          
          pytest -v -x tests/test_expand.py tests/test_io.py tests/test_schema.py tests/test_linting.py tests/tests.py

      - name: Test Kubernetes execution
        if: env.GCP_AVAILABLE
        env:
          CI: true
        run: |
          # activate conda env
          export PATH="/usr/share/miniconda/bin:$PATH"
          source activate snakemake

          pytest -s -v -x tests/test_kubernetes.py

      - name: Test AWS execution
        if: env.AWS_AVAILABLE && success()
        env: 
          CI: true
        run: |
          # activate conda env
          export PATH="/usr/share/miniconda/bin:$PATH"
          source activate snakemake

          pytest -v -x tests/test_tibanna.py

      - name: Build container image
        run: docker build .<|MERGE_RESOLUTION|>--- conflicted
+++ resolved
@@ -70,7 +70,6 @@
           aws-secret-access-key: ${{ secrets.AWS_SECRET_ACCESS_KEY }}
           aws-region: us-east-1
 
-<<<<<<< HEAD
       - name: Test Google Life Sciences Executor
         if: env.GOOGLE_APPLICATION_CREDENTIALS
         run: |
@@ -79,11 +78,7 @@
           source activate snakemake
           pytest -s -v -x tests/test_google_lifesciences.py
 
-      - name: Test Kubernetes execution
-        if: env.GCP_AVAILABLE
-=======
       - name: Run tests
->>>>>>> 3f910d42
         env:
           CI: true
         run: |
