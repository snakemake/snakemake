--- conflicted
+++ resolved
@@ -99,21 +99,6 @@
           aws-access-key-id: '${{ secrets.AWS_ACCESS_KEY_ID }}'
           aws-secret-access-key: '${{ secrets.AWS_SECRET_ACCESS_KEY }}'
           aws-region: us-east-1
-<<<<<<< HEAD
-      #- name: Download slurm ansible roles
-      #  run: |
-      #    ansible-galaxy install galaxyproject.slurm
-      - name: Slurm setup
-        #uses: 1arp/create-a-file-action@0.2
-        
-        #with:
-        #  file: slurm-playbook.yml
-        #  content: |
-        #    - name: Slurm all in One
-        #      hosts: localhost
-        #      vars:
-        #        slurm_roles: ['controller', 'exec']
-=======
 
       ###### slurm setup #####
       - name: Download slurm ansible roles
@@ -128,7 +113,6 @@
               hosts: localhost
               vars:
                 slurm_roles: ['controller', 'exec']
->>>>>>> a221fe80
               roles:
                 - role: galaxyproject.slurm
                   become: True
