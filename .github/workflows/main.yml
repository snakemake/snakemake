name: CI

on:
  push:
    branches:
      - main
  pull_request:

concurrency:
  # Cancel concurrent flows on PRs
  group: ci-${{ github.head_ref || github.run_id }}
  cancel-in-progress: true

jobs:
  formatting:
    if: github.event.pull_request.merged != true || github.ref != 'refs/heads/main'
    permissions:
      contents: read # for actions/checkout to fetch code
      pull-requests: write # for marocchino/sticky-pull-request-comment to create or update PR comment
    runs-on: ubuntu-latest
    steps:
      - uses: actions/checkout@v4

<<<<<<< HEAD
      - uses: mamba-org/setup-micromamba@v2
=======
      - name: Install Pixi
        uses: prefix-dev/setup-pixi@v0.8.3
>>>>>>> cc9bba28
        with:
          environments: "quality"
          pixi-version: v0.42.1
          cache: false # no pixi.lock
          locked: false

      - name: Run black
        run: pixi run -e quality format --check --diff .

      - name: Comment PR
        if: github.event_name == 'pull_request' && failure()
        uses: marocchino/sticky-pull-request-comment@v2
        with:
          message: "Please format your code with [black](https://black.readthedocs.io): `black snakemake tests/*.py`."
          GITHUB_TOKEN: ${{ secrets.GITHUB_TOKEN }}

  ################################################################################################
  # Testing: Run tests using Pixi
  ################################################################################################
  tests:
    if: github.event.pull_request.merged != true || github.ref != 'refs/heads/main'
    strategy:
      fail-fast: false
      matrix:
        test_group: [1, 2, 3, 4, 5, 6, 7, 8, 9, 10]
        # see pyprojec.toml: [tool.pixi.feature.test] for available test types
        os: [ubuntu-latest, windows-latest] #  macos-latest, macos-13 not supported yet
        env: ["py311", "py312"]
        shell:
          - bash

    runs-on: ${{ matrix.os }}

    env:
      AWS_AVAILABLE: "${{ secrets.AWS_ACCESS_KEY_ID }}"
      GCP_AVAILABLE: "${{ secrets.GCP_SA_KEY }}"
      ZENODO_SANDBOX_PAT: "${{ secrets.ZENODO_SANDBOX_PAT }}"
      CI: true

    steps:
      - uses: actions/checkout@v4
        with:
          fetch-depth: 0

      - name: Install Pixi
        uses: prefix-dev/setup-pixi@v0.8.3
        with:
<<<<<<< HEAD
          miniforge-version: latest
          environment-file: test-environment-${{ matrix.py_ver }}.yml
          auto-update-conda: true

      - name: Install snakemake from source
        shell: bash -el {0}
        run: |
          conda config --set channel_priority strict

          pip install -e .

      # - name: Configure fast APT mirror
      #   uses: vegardit/fast-apt-mirror.sh@1.0.0

      - name: Setup apt dependencies
        run: |
          sudo add-apt-repository -y ppa:apptainer/ppa
          sudo apt-get update
          sudo apt install -y git wget openmpi-bin libopenmpi-dev apptainer dash
=======
          environments: ${{ matrix.env }}
          pixi-version: v0.42.1
          cache: false # no pixi.lock
          locked: false
>>>>>>> cc9bba28

      # See https://github.com/apptainer/apptainer/pull/2262
      - name: Disable apparmor namespace restrictions for apptainer (os='Linux')
        if: runner.os == 'Linux'
        run: |
          sudo sh -c 'echo kernel.apparmor_restrict_unprivileged_userns=0 \
              >/etc/sysctl.d/90-disable-userns-restrictions.conf'
          sudo sysctl -p /etc/sysctl.d/90-disable-userns-restrictions.conf

      - name: Setup MinIO for AWS S3 testing (os='Linux', for AWS S3 testing)
        if: runner.os == 'Linux'
        uses: comfuture/minio-action@v1
        with:
          access_key: minio
          secret_key: minio123
          port: 9000

      - name: Test MinIO (os='Linux')
        if: runner.os == 'Linux'
        run: |
          export AWS_ACCESS_KEY_ID=minio
          export AWS_SECRET_ACCESS_KEY=minio123
          export AWS_EC2_METADATA_DISABLED=true
          aws --endpoint-url http://127.0.0.1:9000/ s3 mb s3://test

      - name: Run Tests for Linux (os= 'Linux')
        if: runner.os == 'Linux'
        run: |
          pixi run --environment ${{matrix.env}} test-all \
            --splits 10 \
            --group ${{ matrix.test_group }} \
            --splitting-algorithm=least_duration
      
      - name: Run Tests for Windows (os='Windows')
        if: runner.os == 'Windows'
        run: |
          pixi run --environment ${{matrix.env}} test-simple --splits 10 --group ${{ matrix.test_group }} --splitting-algorithm=least_duration

      - name: Run Report Generation Tests (os='Linux')
        if: runner.os == 'Linux'
        shell: bash -el {0}
        run: |
          cd tests/test_report
          pixi run -e ${{ matrix.env }} snakemake \
            --use-conda \
            --cores 1 \
            --report report.zip

  build-container-image:
    if: github.event.pull_request.merged != true || github.ref != 'refs/heads/main'
    runs-on: ubuntu-latest
    needs: tests 
    steps:
      - uses: actions/checkout@v4

      - name: Build container image
        run: docker build .

<<<<<<< HEAD
  testing-windows:
    if: github.event.pull_request.merged != true || github.ref != 'refs/heads/main'
    strategy:
      matrix:
        test_group: [1, 2, 3, 4, 5, 6, 7, 8, 9, 10]
    runs-on: windows-latest
    needs: formatting
    steps:
      - uses: actions/checkout@v4
        with:
          fetch-depth: 0
      - name: Remove unix-only dependencies
        shell: python
        run: |
          import fileinput
          excluded_on_win = [ "environment-modules",
                              "cwltool",
                              "cwl-utils",
                              "apptainer",
                              "squashfuse",
                              "stress-ng" ]
          for line in fileinput.input("test-environment.yml", inplace=True):
              if all(pkg not in line for pkg in excluded_on_win):
                  print(line, end="")

      - name: Setup snakemake environment
        uses: conda-incubator/setup-miniconda@v3
        with:
          miniforge-version: latest
          environment-file: test-environment.yml
          auto-update-conda: true

      - name: Install snakemake from source
        run: |

          pip install .

      - name: Run tests
        env:
          CI: true
          ZENODO_SANDBOX_PAT: "${{ secrets.ZENODO_SANDBOX_PAT }}"
        run: |
          python -m pytest --show-capture=stderr -v -x --splits 10 --group ${{ matrix.test_group }} --splitting-algorithm=least_duration tests/tests.py

=======
>>>>>>> cc9bba28
  testing-done:
    if: github.event.pull_request.merged != true || github.ref != 'refs/heads/main'
    needs:
      - tests
    runs-on: ubuntu-latest
    steps:
      - run: echo "All tests passed."<|MERGE_RESOLUTION|>--- conflicted
+++ resolved
@@ -21,12 +21,8 @@
     steps:
       - uses: actions/checkout@v4
 
-<<<<<<< HEAD
-      - uses: mamba-org/setup-micromamba@v2
-=======
       - name: Install Pixi
         uses: prefix-dev/setup-pixi@v0.8.3
->>>>>>> cc9bba28
         with:
           environments: "quality"
           pixi-version: v0.42.1
@@ -74,32 +70,10 @@
       - name: Install Pixi
         uses: prefix-dev/setup-pixi@v0.8.3
         with:
-<<<<<<< HEAD
-          miniforge-version: latest
-          environment-file: test-environment-${{ matrix.py_ver }}.yml
-          auto-update-conda: true
-
-      - name: Install snakemake from source
-        shell: bash -el {0}
-        run: |
-          conda config --set channel_priority strict
-
-          pip install -e .
-
-      # - name: Configure fast APT mirror
-      #   uses: vegardit/fast-apt-mirror.sh@1.0.0
-
-      - name: Setup apt dependencies
-        run: |
-          sudo add-apt-repository -y ppa:apptainer/ppa
-          sudo apt-get update
-          sudo apt install -y git wget openmpi-bin libopenmpi-dev apptainer dash
-=======
           environments: ${{ matrix.env }}
           pixi-version: v0.42.1
           cache: false # no pixi.lock
           locked: false
->>>>>>> cc9bba28
 
       # See https://github.com/apptainer/apptainer/pull/2262
       - name: Disable apparmor namespace restrictions for apptainer (os='Linux')
@@ -158,53 +132,6 @@
       - name: Build container image
         run: docker build .
 
-<<<<<<< HEAD
-  testing-windows:
-    if: github.event.pull_request.merged != true || github.ref != 'refs/heads/main'
-    strategy:
-      matrix:
-        test_group: [1, 2, 3, 4, 5, 6, 7, 8, 9, 10]
-    runs-on: windows-latest
-    needs: formatting
-    steps:
-      - uses: actions/checkout@v4
-        with:
-          fetch-depth: 0
-      - name: Remove unix-only dependencies
-        shell: python
-        run: |
-          import fileinput
-          excluded_on_win = [ "environment-modules",
-                              "cwltool",
-                              "cwl-utils",
-                              "apptainer",
-                              "squashfuse",
-                              "stress-ng" ]
-          for line in fileinput.input("test-environment.yml", inplace=True):
-              if all(pkg not in line for pkg in excluded_on_win):
-                  print(line, end="")
-
-      - name: Setup snakemake environment
-        uses: conda-incubator/setup-miniconda@v3
-        with:
-          miniforge-version: latest
-          environment-file: test-environment.yml
-          auto-update-conda: true
-
-      - name: Install snakemake from source
-        run: |
-
-          pip install .
-
-      - name: Run tests
-        env:
-          CI: true
-          ZENODO_SANDBOX_PAT: "${{ secrets.ZENODO_SANDBOX_PAT }}"
-        run: |
-          python -m pytest --show-capture=stderr -v -x --splits 10 --group ${{ matrix.test_group }} --splitting-algorithm=least_duration tests/tests.py
-
-=======
->>>>>>> cc9bba28
   testing-done:
     if: github.event.pull_request.merged != true || github.ref != 'refs/heads/main'
     needs:
