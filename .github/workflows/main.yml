name: CI

on:
  push:
    branches:
      - main
  pull_request:

concurrency:
  # Cancel concurrent flows on PRs
  group: ci-${{ github.head_ref || github.run_id }}
  cancel-in-progress: true

jobs:
  formatting:
    permissions:
      contents: read # for actions/checkout to fetch code
      pull-requests: write # for marocchino/sticky-pull-request-comment to create or update PR comment
    runs-on: ubuntu-latest
    steps:
      - uses: actions/checkout@v4

      - uses: mamba-org/setup-micromamba@v1
        with:
          environment-name: black
          create-args: black
          cache-environment: false

      - name: Check formatting
        shell: bash -el {0}
        run: black --check --diff .

      - name: Comment PR
        if: github.event_name == 'pull_request' && failure()
        uses: marocchino/sticky-pull-request-comment@v2.8.0
        with:
          message: "Please format your code with [black](https://black.readthedocs.io): `black snakemake tests/*.py`."
          GITHUB_TOKEN: ${{ secrets.GITHUB_TOKEN }}

  testing:
    strategy:
      matrix:
        test_group: [1, 2, 3, 4, 5, 6, 7, 8, 9, 10]
        py_ver:
          - "3.11"
          - "3.12"
        shell:
          - bash
          - dash # for py 3.12 also test dash as default shell (snakemake will still use bash for shell commands)
        exclude:
          - shell: dash 
            py_ver: "3.11"
    runs-on: ubuntu-latest
    needs: formatting
    env:
      AWS_AVAILABLE: "${{ secrets.AWS_ACCESS_KEY_ID }}"
      GCP_AVAILABLE: "${{ secrets.GCP_SA_KEY }}"
    steps:
      - uses: actions/checkout@v4
        with:
          fetch-depth: 0

      - name: Modify python version in test env
        shell: bash -el {0}
        run: |
          cp test-environment.yml test-environment-${{ matrix.py_ver }}.yml
          sed -E -i 's/- python.+/- python =${{ matrix.py_ver }}/' test-environment-${{ matrix.py_ver }}.yml

      - name: Setup snakemake environment
        uses: conda-incubator/setup-miniconda@v3
        with:
          miniforge-version: latest
          environment-file: test-environment-${{ matrix.py_ver }}.yml
          environment-name: snakemake
          auto-update-conda: true

      - name: Install snakemake from source
        shell: bash -el {0}
        run: |
          conda config --set channel_priority strict

          pip install -e .

      # - name: Configure fast APT mirror
      #   uses: vegardit/fast-apt-mirror.sh@1.0.0

      - name: Setup apt dependencies
        run: |
          sudo add-apt-repository -y ppa:apptainer/ppa
          sudo apt-get update
          sudo apt install -y stress git wget openmpi-bin libopenmpi-dev apptainer dash

      # See https://github.com/apptainer/apptainer/pull/2262
      - name: Disable apparmor namespace restrictions for apptainer
        run: |
          sudo sh -c 'echo kernel.apparmor_restrict_unprivileged_userns=0 \
              >/etc/sysctl.d/90-disable-userns-restrictions.conf'
          sudo sysctl -p /etc/sysctl.d/90-disable-userns-restrictions.conf

      - name: Setup minio
        uses: comfuture/minio-action@v1
        with:
          access_key: minio
          secret_key: minio123
          port: 9000

      - name: Test minio
        run: |
          export AWS_ACCESS_KEY_ID=minio
          export AWS_SECRET_ACCESS_KEY=minio123
          export AWS_EC2_METADATA_DISABLED=true
          aws --endpoint-url http://127.0.0.1:9000/ s3 mb s3://test

      - name: Test local
        env:
          CI: true
          ZENODO_SANDBOX_PAT: "${{ secrets.ZENODO_SANDBOX_PAT }}"
          #PYTHONTRACEMALLOC: 10
        shell: bash -el {0}
        run: |
<<<<<<< HEAD
          pytest -v -x --show-capture=all \
=======
          if [ "${{ matrix.shell }}" == "dash" ]; then
              sudo chsh -s /usr/bin/dash $(whoami)
          fi

          pytest -v -x --show-capture=stderr \
>>>>>>> f36a61e4
            --splits 10 --group ${{ matrix.test_group }} --splitting-algorithm=least_duration \
            tests/tests.py \
            tests/test_expand.py \
            tests/test_io.py \
            tests/test_schema.py \
            tests/test_linting.py \
            tests/test_executor_test_suite.py \
            tests/test_api.py \
            tests/test_internals.py

      - name: Run tests/test_report/Snakefile to generate report
        shell: bash -el {0}
        run: |
          cd tests/test_report
          snakemake --use-conda --cores 1 --report report.zip

      - name: List directory structure
        run: |
          ls -R

      - name: Upload report
        if: ${{ matrix.test_group == 1 && matrix.shell == 'dash'}}
        uses: actions/upload-artifact@v4
        with:
          name: report-${{ matrix.py_ver }}.zip
          path: tests/test_report/report.zip


  build-container-image:
    runs-on: ubuntu-latest
    needs: testing
    steps:
      - uses: actions/checkout@v4

      - name: Build container image
        run: docker build .

  testing-windows:
    strategy:
      matrix:
        test_group: [1, 2, 3, 4, 5, 6, 7, 8, 9, 10]
    runs-on: windows-latest
    needs: formatting
    steps:
      - uses: actions/checkout@v4
        with:
          fetch-depth: 0
      - name: Remove unix-only dependencies
        shell: python
        run: |
          import fileinput
          excluded_on_win = ["environment-modules", "cwltool", "cwl-utils", "apptainer", "squashfuse"]
          for line in fileinput.input("test-environment.yml", inplace=True):
              if all(pkg not in line for pkg in excluded_on_win):
                  print(line, end="")

      - name: Setup snakemake environment
        uses: conda-incubator/setup-miniconda@v3
        with:
          miniforge-version: latest
          environment-file: test-environment.yml
          environment-name: snakemake
          auto-update-conda: true

      - name: Install snakemake from source
        run: |

          pip install .

      - name: Run tests
        env:
          CI: true
          ZENODO_SANDBOX_PAT: "${{ secrets.ZENODO_SANDBOX_PAT }}"
        run: |
          python -m pytest --show-capture=all -v -x --splits 10 --group ${{ matrix.test_group }} --splitting-algorithm=least_duration tests/tests.py<|MERGE_RESOLUTION|>--- conflicted
+++ resolved
@@ -118,15 +118,11 @@
           #PYTHONTRACEMALLOC: 10
         shell: bash -el {0}
         run: |
-<<<<<<< HEAD
-          pytest -v -x --show-capture=all \
-=======
           if [ "${{ matrix.shell }}" == "dash" ]; then
               sudo chsh -s /usr/bin/dash $(whoami)
           fi
 
-          pytest -v -x --show-capture=stderr \
->>>>>>> f36a61e4
+          pytest -v -x --show-capture=all \
             --splits 10 --group ${{ matrix.test_group }} --splitting-algorithm=least_duration \
             tests/tests.py \
             tests/test_expand.py \
