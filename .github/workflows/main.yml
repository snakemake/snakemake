name: CI

on:
  push:
    branches:
      - main
  pull_request:

concurrency:
  # Cancel concurrent flows on PRs
  group: ci-${{ github.head_ref || github.run_id }}
  cancel-in-progress: true

jobs:
  formatting:
    if: github.event.pull_request.merged != true || github.ref != 'refs/heads/main'
    permissions:
      contents: read # for actions/checkout to fetch code
      pull-requests: write # for marocchino/sticky-pull-request-comment to create or update PR comment
    runs-on: ubuntu-latest
    steps:
      - uses: actions/checkout@v4

      - name: Install Pixi
        uses: prefix-dev/setup-pixi@v0.8.3
        with:
          environments: "quality"
          pixi-version: v0.42.1
          cache: false # no pixi.lock
          locked: false

      - name: Run black
        run: pixi run -e quality format --check --diff .

      - name: Comment PR
        if: github.event_name == 'pull_request' && failure()
        uses: marocchino/sticky-pull-request-comment@v2.8.0
        with:
          message: "Please format your code with [black](https://black.readthedocs.io): `black snakemake tests/*.py`."
          GITHUB_TOKEN: ${{ secrets.GITHUB_TOKEN }}

  ################################################################################################
  # Testing: Run tests using Pixi
  ################################################################################################
  tests:
    if: github.event.pull_request.merged != true || github.ref != 'refs/heads/main'
    strategy:
      fail-fast: false
      matrix:
        test_group: [1, 2, 3, 4, 5, 6, 7, 8, 9, 10]
        # see pyprojec.toml: [tool.pixi.feature.test] for available test types
        os: [ubuntu-latest, windows-latest] #  macos-latest, macos-13 not supported yet
        env: ["py311", "py312"]
        shell:
          - bash

    runs-on: ${{ matrix.os }}

    env:
      AWS_AVAILABLE: "${{ secrets.AWS_ACCESS_KEY_ID }}"
      GCP_AVAILABLE: "${{ secrets.GCP_SA_KEY }}"
      ZENODO_SANDBOX_PAT: "${{ secrets.ZENODO_SANDBOX_PAT }}"
      CI: true

    steps:
      - uses: actions/checkout@v4
        with:
          fetch-depth: 0

      - name: Install Pixi
        uses: prefix-dev/setup-pixi@v0.8.3
        with:
          environments: ${{ matrix.env }}
          pixi-version: v0.42.1
          cache: false # no pixi.lock
          locked: false

      # See https://github.com/apptainer/apptainer/pull/2262
      - name: Disable apparmor namespace restrictions for apptainer (os='Linux')
        if: runner.os == 'Linux'
        run: |
          sudo sh -c 'echo kernel.apparmor_restrict_unprivileged_userns=0 \
              >/etc/sysctl.d/90-disable-userns-restrictions.conf'
          sudo sysctl -p /etc/sysctl.d/90-disable-userns-restrictions.conf

      - name: Setup MinIO for AWS S3 testing (os='Linux', for AWS S3 testing)
        if: runner.os == 'Linux'
        uses: comfuture/minio-action@v1
        with:
          access_key: minio
          secret_key: minio123
          port: 9000

      - name: Test MinIO (os='Linux')
        if: runner.os == 'Linux'
        run: |
          export AWS_ACCESS_KEY_ID=minio
          export AWS_SECRET_ACCESS_KEY=minio123
          export AWS_EC2_METADATA_DISABLED=true
          aws --endpoint-url http://127.0.0.1:9000/ s3 mb s3://test

      - name: Run Tests for Linux (os= 'Linux')
        if: runner.os == 'Linux'
        run: |
<<<<<<< HEAD
          if [ "${{ matrix.shell }}" == "dash" ]; then
              sudo chsh -s /usr/bin/dash $(whoami)
          fi

          pytest -v -x --show-capture=stderr \
            --splits 10 --group ${{ matrix.test_group }} --splitting-algorithm=least_duration \
            tests/tests.py \
            tests/tests_using_conda.py \
            tests/test_expand.py \
            tests/test_io.py \
            tests/test_schema.py \
            tests/test_linting.py \
            tests/test_executor_test_suite.py \
            tests/test_api.py \
            tests/test_internals.py \
            tests/test_sourcecache.py \
            tests/test_args.py

      - name: Run tests/test_report/Snakefile to generate report
        shell: bash -el {0}
=======
          pixi run --environment ${{matrix.env}} test-all \
            --splits 10 \
            --group ${{ matrix.test_group }} \
            --splitting-algorithm=least_duration
      
      - name: Run Tests for Windows (os='Windows')
        if: runner.os == 'Windows'
>>>>>>> 87dec8fb
        run: |
          pixi run --environment ${{matrix.env}} test-simple --splits 10 --group ${{ matrix.test_group }} --splitting-algorithm=least_duration

      - name: Run Report Generation Tests (os='Linux')
        if: runner.os == 'Linux'
        shell: bash -el {0}
        run: |
          cd tests/test_report
          pixi run -e ${{ matrix.env }} snakemake \
            --use-conda \
            --cores 1 \
            --report report.zip

  build-container-image:
    if: github.event.pull_request.merged != true || github.ref != 'refs/heads/main'
    runs-on: ubuntu-latest
    needs: tests 
    steps:
      - uses: actions/checkout@v4

      - name: Build container image
        run: docker build .

  testing-done:
    if: github.event.pull_request.merged != true || github.ref != 'refs/heads/main'
    needs:
      - tests
    runs-on: ubuntu-latest
    steps:
      - run: echo "All tests passed."<|MERGE_RESOLUTION|>--- conflicted
+++ resolved
@@ -102,28 +102,6 @@
       - name: Run Tests for Linux (os= 'Linux')
         if: runner.os == 'Linux'
         run: |
-<<<<<<< HEAD
-          if [ "${{ matrix.shell }}" == "dash" ]; then
-              sudo chsh -s /usr/bin/dash $(whoami)
-          fi
-
-          pytest -v -x --show-capture=stderr \
-            --splits 10 --group ${{ matrix.test_group }} --splitting-algorithm=least_duration \
-            tests/tests.py \
-            tests/tests_using_conda.py \
-            tests/test_expand.py \
-            tests/test_io.py \
-            tests/test_schema.py \
-            tests/test_linting.py \
-            tests/test_executor_test_suite.py \
-            tests/test_api.py \
-            tests/test_internals.py \
-            tests/test_sourcecache.py \
-            tests/test_args.py
-
-      - name: Run tests/test_report/Snakefile to generate report
-        shell: bash -el {0}
-=======
           pixi run --environment ${{matrix.env}} test-all \
             --splits 10 \
             --group ${{ matrix.test_group }} \
@@ -131,7 +109,6 @@
       
       - name: Run Tests for Windows (os='Windows')
         if: runner.os == 'Windows'
->>>>>>> 87dec8fb
         run: |
           pixi run --environment ${{matrix.env}} test-simple --splits 10 --group ${{ matrix.test_group }} --splitting-algorithm=least_duration
 
