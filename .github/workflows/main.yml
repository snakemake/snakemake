name: CI

on:
  push:
    branches:
      - master
  pull_request:
    branches_ignore: []

jobs:
  formatting:
    runs-on: ubuntu-latest
    steps:
      - uses: actions/checkout@v1

      - name: Setup black environment
        run: conda create --quiet --name black black

      - name: Check formatting
        run: |
          export PATH="/usr/share/miniconda/bin:$PATH"
          source activate black
          black --check snakemake tests/*.py

      - name: Comment PR
        if: github.event_name == 'pull_request' && failure()
        uses: marocchino/sticky-pull-request-comment@v1.1.0
        with:
          message: 'Please format your code with [black](https://black.readthedocs.io): `black snakemake tests/*.py`.'
          GITHUB_TOKEN: ${{ secrets.GITHUB_TOKEN }}

  testing:
    runs-on: ubuntu-latest
    needs: formatting
    env:
      AWS_AVAILABLE: ${{ secrets.AWS_ACCESS_KEY_ID }}
    steps:
      - uses: actions/checkout@v1
      
      - name: Setup Snakemake environment
        run: conda env create --quiet --name snakemake --file test-environment.yml

      - name: Setup apt dependencies
        run: sudo apt install -y singularity-container stress
        
      - name: Setup iRODS
        run: |
          docker build -t irods-server tests/test_remote_irods
          docker run -d -p 1247:1247 --name provider irods-server -i run_irods
          sleep 10
          docker exec -u irods provider iput /incoming/infile
          cp -r tests/test_remote_irods/setup-data ~/.irods

      - name: Run tests
        env:
          CI: true
          ZENODO_SANDBOX_PAT: ${{ secrets.ZENODO_SANDBOX_PAT }}
        run: |
          # activate conda env
          export PATH="/usr/share/miniconda/bin:$PATH"
          source activate snakemake
<<<<<<< HEAD

          pytest -v -x tests/test_expand.py tests/test_io.py tests/test_schema.py tests/tests.py
=======
          
          pytest -v -x tests/test_expand.py tests/test_io.py tests/test_schema.py tests/test_linting.py tests/tests.py
>>>>>>> fd4e8933

      - name: Configure AWS Credentials
        uses: aws-actions/configure-aws-credentials@v1
        if: env.AWS_AVAILABLE
        with:
          aws-access-key-id: ${{ secrets.AWS_ACCESS_KEY_ID }}
          aws-secret-access-key: ${{ secrets.AWS_SECRET_ACCESS_KEY }}
          aws-region: us-east-1

      - name: Test AWS execution
        if: env.AWS_AVAILABLE && success()
        env: 
          CI: true
        run: |
          # activate conda env
          export PATH="/usr/share/miniconda/bin:$PATH"
          source activate snakemake

          pytest -v -x tests/test_tibanna.py

      - name: Build container image
        run: docker build .<|MERGE_RESOLUTION|>--- conflicted
+++ resolved
@@ -59,13 +59,8 @@
           # activate conda env
           export PATH="/usr/share/miniconda/bin:$PATH"
           source activate snakemake
-<<<<<<< HEAD
-
-          pytest -v -x tests/test_expand.py tests/test_io.py tests/test_schema.py tests/tests.py
-=======
           
           pytest -v -x tests/test_expand.py tests/test_io.py tests/test_schema.py tests/test_linting.py tests/tests.py
->>>>>>> fd4e8933
 
       - name: Configure AWS Credentials
         uses: aws-actions/configure-aws-credentials@v1
