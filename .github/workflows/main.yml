name: CI

on:
  push:
    branches:
      - main
  pull_request:
    branches_ignore: []
jobs:
  cancel-previous:
    runs-on: ubuntu-latest
    if: github.ref != 'refs/heads/main'
    steps:
      - uses: khan/pull-request-workflow-cancel@1.0.0
        with:
          workflows: main.yml
        env:
<<<<<<< HEAD
          GITHUB_TOKEN: '${{ secrets.GITHUB_TOKEN }}'
  formatting:
    permissions:
      contents: read
      pull-requests: write
=======
          GITHUB_TOKEN: "${{ secrets.GITHUB_TOKEN }}"

  formatting:
    permissions:
      contents: read # for actions/checkout to fetch code
      pull-requests: write # for marocchino/sticky-pull-request-comment to create or update PR comment
>>>>>>> ad216318
    runs-on: ubuntu-latest
    steps:
      - uses: actions/checkout@v3
      - name: Setup black environment
        run: |
          conda create -c conda-forge -y -q --name black black
      - name: Check formatting
        run: >
          export PATH="/usr/share/miniconda/bin:$PATH"

          source activate black

          black --check --diff snakemake tests/tests.py tests/test_tes.py
          tests/test_io.py tests/common.py tests/test_google_lifesciences.py
      - name: Comment PR
        if: github.event_name == 'pull_request' && failure()
        uses: marocchino/sticky-pull-request-comment@v2.3.0
        with:
<<<<<<< HEAD
          message: >-
            Please format your code with [black](https://black.readthedocs.io):
            `black snakemake tests/*.py`.
          GITHUB_TOKEN: '${{ secrets.GITHUB_TOKEN }}'
=======
          message: "Please format your code with [black](https://black.readthedocs.io): `black snakemake tests/*.py`."
          GITHUB_TOKEN: ${{ secrets.GITHUB_TOKEN }}

>>>>>>> ad216318
  testing:
    runs-on: ubuntu-latest
    needs: formatting
    env:
      AWS_AVAILABLE: '${{ secrets.AWS_ACCESS_KEY_ID }}'
      GCP_AVAILABLE: '${{ secrets.GCP_SA_KEY }}'
    steps:
      - uses: actions/checkout@v3
        with:
          fetch-depth: 0
      - name: Setup Snakemake environment
        run: >
          export PATH="/usr/share/miniconda/bin:$PATH"

          conda config --set channel_priority strict

          conda install -c conda-forge -q mamba

          # ensure that mamba is happy to write into the cache

          sudo chown -R runner:docker /usr/share/miniconda/pkgs/cache

          mamba env create -q --name snakemake --file test-environment.yml

          # additionally add singularity

          # TODO remove version constraint: needed because 3.8.7 fails with
          missing libz:

          # bin/unsquashfs: error while loading shared libraries: libz.so.1:
          cannot open shared object file: No such file or directory

          mamba install -c conda-forge -n snakemake "singularity<=3.8.6"
<<<<<<< HEAD
      - name: Setup apt dependencies
        run: |
          sudo apt install -y stress git wget openmpi-bin libopenmpi-dev
=======

      - name: Setup apt dependencies
        run: |
          sudo apt install -y stress git wget

>>>>>>> ad216318
      - name: Setup iRODS
        run: |
          docker build -t irods-server tests/test_remote_irods
          docker run -d -p 1247:1247 --name provider irods-server -i run_irods
          sleep 10
          docker exec -u irods provider iput /incoming/infile
          cp -r tests/test_remote_irods/setup-data ~/.irods
      - name: Setup Gcloud
        uses: GoogleCloudPlatform/github-actions/setup-gcloud@v0.2.1
        if: env.GCP_AVAILABLE
        with:
          project_id: '${{ secrets.GCP_PROJECT_ID }}'
          service_account_email: '${{ secrets.GCP_SA_EMAIL }}'
          service_account_key: '${{ secrets.GCP_SA_KEY }}'
          export_default_credentials: true
      - name: Setup AWS
        uses: aws-actions/configure-aws-credentials@v1
        if: env.AWS_AVAILABLE
        with:
          aws-access-key-id: '${{ secrets.AWS_ACCESS_KEY_ID }}'
          aws-secret-access-key: '${{ secrets.AWS_SECRET_ACCESS_KEY }}'
          aws-region: us-east-1
<<<<<<< HEAD
=======

      ###### slurm setup #####

>>>>>>> ad216318
      - name: Download slurm ansible roles
        run: |
          ansible-galaxy install galaxyproject.slurm
      - name: Define slurm playbook
        uses: 1arp/create-a-file-action@0.2
        with:
          file: slurm-playbook.yml
          content: |
            - name: Slurm all in One
              hosts: localhost
              vars:
                slurm_roles: ['controller', 'exec']
              roles:
                - role: galaxyproject.slurm
                  become: true
              vars:
                  slurm_cgroup_config:
                      CgroupMountpoint: "/sys/fs/cgroup"
                      CgroupAutomount: yes
                      ConstrainCores: yes
                      TaskAffinity: no
                      ConstrainRAMSpace: yes
                      ConstrainSwapSpace: no
                      ConstrainDevices: no
                      AllowedRamSpace: 100
                      AllowedSwapSpace: 0
                      MaxRAMPercent: 100
                      MaxSwapPercent: 100
                      MinRAMSpace: 30
                  slurm_config:
                      AccountingStorageType: "accounting_storage/none"
                      ClusterName: cluster
                      JobAcctGatherType: "jobacct_gather/none"
                      MpiDefault: none
                      ProctrackType: "proctrack/cgroup"
                      ReturnToService: 1
                      SchedulerType: "sched/backfill"
                      SelectType: "select/cons_res"
                      SelectTypeParameters: "CR_Core"
                      SlurmctldHost: "slurmctl"
                      SlurmctldLogFile: "/var/log/slurm/slurmctld.log"
                      SlurmctldPidFile: "/var/run/slurmctld.pid"
                      SlurmdLogFile: "/var/log/slurm/slurmd.log"
                      SlurmdPidFile: "/var/run/slurmd.pid"
                      SlurmdSpoolDir: "/var/spool/slurmd"
                      StateSaveLocation: "/var/spool/slurmctld"
                      SwitchType: "switch/none"
                      TaskPlugin: "task/affinity,task/cgroup"
                      TaskPluginParam: Sched
                 slurm_create_user: yes
                 slurm_munge_key: "../../../munge.key"
                 slurm_nodes:
                      - name: "com0"
                          CoresPerSocket: 2
                          Sockets: 1
                          ThreadsPerCore: 1
                 slurm_partitions:
                      - name: "compute"
                          Default: YES
                          MaxTime: UNLIMITED
                          Nodes: "com0"
                 slurm_user:
                      comment: "Slurm Workload Manager"
                      gid: 888
                      group: slurm
                      home: "/var/lib/slurm"
                      name: slurm
                      shell: "/bin/bash"
                      uid: 888              
      - name: Setup slurm
        run: |
          ansible-playbook slurm-playbook.yml || (journalctl -xe && exit 1)
      - name: Test slurm submission
        run: |
          srun echo "hello world"
<<<<<<< HEAD
=======

      ###### finalized slurm setup #####

>>>>>>> ad216318
      - name: Run tests
        env:
          CI: true
          ZENODO_SANDBOX_PAT: '${{ secrets.ZENODO_SANDBOX_PAT }}'
        run: >
          # activate conda env

          export PATH="/usr/share/miniconda/bin:$PATH"

          source activate snakemake
<<<<<<< HEAD
=======

          pytest -v -x tests/test_expand.py tests/test_io.py tests/test_schema.py tests/test_linting.py tests/tests.py
>>>>>>> ad216318


          pytest -v -x tests/test_expand.py tests/test_io.py
          tests/test_schema.py tests/test_linting.py tests/tests.py
      - name: Build and publish docker image
        if: >-
          contains(github.event.pull_request.labels.*.name,
          'update-container-image')
        uses: elgohr/Publish-Docker-Github-Action@v4
        with:
          name: snakemake/snakemake
<<<<<<< HEAD
          username: '${{ secrets.DOCKER_USERNAME }}'
          password: '${{ secrets.DOCKER_TOKEN }}'
          tags: '${{ env.GITHUB_SHA }}'
=======
          username: ${{ secrets.DOCKER_USERNAME }}
          password: ${{ secrets.DOCKER_TOKEN }}
          tags: ${{ env.GITHUB_SHA }}

>>>>>>> ad216318
      - name: Set container image
        if: >-
          contains(github.event.pull_request.labels.*.name,
          'update-container-image')
        run: |
          echo CONTAINER_IMAGE=snakemake/snakemake:$GITHUB_SHA >> $GITHUB_ENV
      - name: Test Google Life Sciences Executor
        if: env.GCP_AVAILABLE
        run: |
          # activate conda env
          export PATH="/usr/share/miniconda/bin:$PATH"
          source activate snakemake
          pytest -s -v -x tests/test_google_lifesciences.py
      - name: Test Kubernetes execution
        if: env.GCP_AVAILABLE
        env:
          CI: true
        run: |
          # activate conda env
          export PATH="/usr/share/miniconda/bin:$PATH"
          source activate snakemake

          pytest -s -v -x tests/test_kubernetes.py
      - name: Test Tibanna (AWS) execution
        if: env.AWS_AVAILABLE
        env:
          CI: true
        run: |
          # activate conda env
          export PATH="/usr/share/miniconda/bin:$PATH"
          source activate snakemake
      - name: Test GA4GH TES executor
        run: |
          # activate conda env
          export PATH="/usr/share/miniconda/bin:$PATH"
          source activate snakemake
          pytest -s -v -x tests/test_tes.py
<<<<<<< HEAD
=======

>>>>>>> ad216318
      - name: Delete container image
        if: >-
          contains(github.event.pull_request.labels.*.name,
          'update-container-image') && always()
        run: |
          docker run --rm lumir/remove-dockerhub-tag \
          --user ${{ secrets.DOCKER_USERNAME }} \
          --password ${{ secrets.DOCKER_TOKEN }} \
          snakemake/snakemake:${{ env.GITHUB_SHA }}
      - name: Build container image
        if: >-
          !contains(github.event.pull_request.labels.*.name,
          'update-container-image')
        run: docker build .
<<<<<<< HEAD
=======

>>>>>>> ad216318
  testing-windows:
    runs-on: windows-latest
    needs: formatting
    steps:
      - uses: actions/checkout@v3
        with:
          fetch-depth: 0
      - name: Remove unix-only dependencies
        shell: python
        run: |
          import fileinput
          excluded_on_win = ["environment-modules", "cwltool", "cwl-utils"]
          for line in fileinput.input("test-environment.yml", inplace=True):
              if all(pkg not in line for pkg in excluded_on_win):
                  print(line)
      - name: Setup miniconda
        uses: conda-incubator/setup-miniconda@v2
        with:
          activate-environment: snakemake
          python-version: 3.9
          channels: 'conda-forge, bioconda'
      - name: Setup Snakemake environment
        run: |
          conda config --set channel_priority strict
          conda install -q --name base mamba
          mamba env update -q --file test-environment.yml
      - name: Run tests
        env:
          CI: true
          ZENODO_SANDBOX_PAT: '${{ secrets.ZENODO_SANDBOX_PAT }}'
        run: |
          python -m pytest -v -x tests/tests.py
<|MERGE_RESOLUTION|>--- conflicted
+++ resolved
@@ -15,20 +15,11 @@
         with:
           workflows: main.yml
         env:
-<<<<<<< HEAD
-          GITHUB_TOKEN: '${{ secrets.GITHUB_TOKEN }}'
-  formatting:
-    permissions:
-      contents: read
-      pull-requests: write
-=======
           GITHUB_TOKEN: "${{ secrets.GITHUB_TOKEN }}"
-
   formatting:
     permissions:
       contents: read # for actions/checkout to fetch code
       pull-requests: write # for marocchino/sticky-pull-request-comment to create or update PR comment
->>>>>>> ad216318
     runs-on: ubuntu-latest
     steps:
       - uses: actions/checkout@v3
@@ -47,16 +38,9 @@
         if: github.event_name == 'pull_request' && failure()
         uses: marocchino/sticky-pull-request-comment@v2.3.0
         with:
-<<<<<<< HEAD
-          message: >-
-            Please format your code with [black](https://black.readthedocs.io):
-            `black snakemake tests/*.py`.
-          GITHUB_TOKEN: '${{ secrets.GITHUB_TOKEN }}'
-=======
           message: "Please format your code with [black](https://black.readthedocs.io): `black snakemake tests/*.py`."
           GITHUB_TOKEN: ${{ secrets.GITHUB_TOKEN }}
 
->>>>>>> ad216318
   testing:
     runs-on: ubuntu-latest
     needs: formatting
@@ -90,17 +74,9 @@
           cannot open shared object file: No such file or directory
 
           mamba install -c conda-forge -n snakemake "singularity<=3.8.6"
-<<<<<<< HEAD
       - name: Setup apt dependencies
         run: |
           sudo apt install -y stress git wget openmpi-bin libopenmpi-dev
-=======
-
-      - name: Setup apt dependencies
-        run: |
-          sudo apt install -y stress git wget
-
->>>>>>> ad216318
       - name: Setup iRODS
         run: |
           docker build -t irods-server tests/test_remote_irods
@@ -123,12 +99,8 @@
           aws-access-key-id: '${{ secrets.AWS_ACCESS_KEY_ID }}'
           aws-secret-access-key: '${{ secrets.AWS_SECRET_ACCESS_KEY }}'
           aws-region: us-east-1
-<<<<<<< HEAD
-=======
 
       ###### slurm setup #####
-
->>>>>>> ad216318
       - name: Download slurm ansible roles
         run: |
           ansible-galaxy install galaxyproject.slurm
@@ -204,12 +176,8 @@
       - name: Test slurm submission
         run: |
           srun echo "hello world"
-<<<<<<< HEAD
-=======
-
       ###### finalized slurm setup #####
 
->>>>>>> ad216318
       - name: Run tests
         env:
           CI: true
@@ -220,14 +188,8 @@
           export PATH="/usr/share/miniconda/bin:$PATH"
 
           source activate snakemake
-<<<<<<< HEAD
-=======
 
           pytest -v -x tests/test_expand.py tests/test_io.py tests/test_schema.py tests/test_linting.py tests/tests.py
->>>>>>> ad216318
-
-
-          pytest -v -x tests/test_expand.py tests/test_io.py
           tests/test_schema.py tests/test_linting.py tests/tests.py
       - name: Build and publish docker image
         if: >-
@@ -236,16 +198,10 @@
         uses: elgohr/Publish-Docker-Github-Action@v4
         with:
           name: snakemake/snakemake
-<<<<<<< HEAD
-          username: '${{ secrets.DOCKER_USERNAME }}'
-          password: '${{ secrets.DOCKER_TOKEN }}'
-          tags: '${{ env.GITHUB_SHA }}'
-=======
           username: ${{ secrets.DOCKER_USERNAME }}
           password: ${{ secrets.DOCKER_TOKEN }}
           tags: ${{ env.GITHUB_SHA }}
 
->>>>>>> ad216318
       - name: Set container image
         if: >-
           contains(github.event.pull_request.labels.*.name,
@@ -283,10 +239,7 @@
           export PATH="/usr/share/miniconda/bin:$PATH"
           source activate snakemake
           pytest -s -v -x tests/test_tes.py
-<<<<<<< HEAD
-=======
-
->>>>>>> ad216318
+
       - name: Delete container image
         if: >-
           contains(github.event.pull_request.labels.*.name,
@@ -301,10 +254,7 @@
           !contains(github.event.pull_request.labels.*.name,
           'update-container-image')
         run: docker build .
-<<<<<<< HEAD
-=======
-
->>>>>>> ad216318
+
   testing-windows:
     runs-on: windows-latest
     needs: formatting
