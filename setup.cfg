--- conflicted
+++ resolved
@@ -51,11 +51,7 @@
     requests >=2.8.1,<3.0
     reretry
     smart-open >=4.0,<8.0
-<<<<<<< HEAD
-    snakemake-interface-executor-plugins >=9.3.1,<10.0
-=======
     snakemake-interface-executor-plugins >=9.3.2,<10.0
->>>>>>> 04fb97ff
     snakemake-interface-common >=1.17.0,<2.0
     snakemake-interface-storage-plugins >=3.2.3,<4.0
     snakemake-interface-report-plugins >=1.1.0,<2.0.0
