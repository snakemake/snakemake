--- conflicted
+++ resolved
@@ -23,13 +23,10 @@
     License :: OSI Approved :: MIT License
     Natural Language :: English
     Programming Language :: Python :: 3 :: Only
-<<<<<<< HEAD
     Programming Language :: Python :: 3.7
     Programming Language :: Python :: 3.8
     Programming Language :: Python :: 3.9
     Programming Language :: Python :: 3.10
-=======
->>>>>>> 84658188
     Programming Language :: Python :: 3.11
     Programming Language :: Python :: 3.12
     Topic :: Scientific/Engineering
