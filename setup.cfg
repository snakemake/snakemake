[metadata]
name = snakemake
author = Johannes Köster
author_email = johannes.koester@uni-due.de
project_urls =
    Homepage = https://snakemake.github.io
    Documentation = https://snakemake.readthedocs.io
    Source = https://github.com/snakemake/snakemake
description = Workflow management system to create reproducible and scalable data analyses
long_description =
    Snakemake is a workflow management system that aims to reduce the
    complexity of creating workflows by providing a fast and comfortable
    execution environment, together with a clean and modern specification
    language in python style. Snakemake workflows are essentially Python
    scripts extended by declarative code to define rules. Rules describe
    how to create output files from input files.
long_description_content_type = text/markdown
license = MIT
classifiers =
    Development Status :: 5 - Production/Stable
    Environment :: Console
    Intended Audience :: Science/Research
    License :: OSI Approved :: MIT License
    Natural Language :: English
    Programming Language :: Python :: 3 :: Only
    Programming Language :: Python :: 3.11
    Programming Language :: Python :: 3.12
    Topic :: Scientific/Engineering

[options]
zip_safe = False
include_package_data = False
packages = find:
python_requires = >=3.11
install_requires =
    appdirs
    immutables
    configargparse
    connection_pool >=0.0.3
    datrie
    docutils
    gitpython
    humanfriendly
    jinja2 >=3.0,<4.0
    jsonschema
    nbformat
    packaging
    psutil
    pulp >=2.3.1,<2.9 # pulp introduced a breaking change from 2.7 to 2.8. Hence we should always pin to the minor version.
    pyyaml
    requests >=2.8.1,<3.0
    reretry
<<<<<<< HEAD
    smart-open >=4.0,<8.0
    snakemake-interface-executor-plugins >=9.1.0,<10.0
=======
    smart-open >=4.0,<8.0 
    snakemake-interface-executor-plugins >=9.2.0,<10.0
>>>>>>> 69add304
    snakemake-interface-common >=1.17.0,<2.0
    snakemake-interface-storage-plugins >=3.1.0,<4.0
    snakemake-interface-report-plugins >=1.0.0,<2.0.0
    stopit
    tabulate
    throttler
    toposort >=1.10,<2.0
    wrapt
    yte >=1.5.1,<2.0
    dpath >=2.1.6,<3.0.0
    conda-inject >=1.3.1,<2.0
setup_requires = setuptools-download

[setuptools_download]
download_data_files =
    [share/snakemake/LICENSE.md]
    url = https://raw.githubusercontent.com/snakemake/snakemake/main/LICENSE.md
    sha256 = 84a1a82b05c80637744d3fe8257235c15380efa6cc32608adf4b21f17af5d2b8
    [share/pygments/LICENSE]
    url = https://raw.githubusercontent.com/pygments/pygments/master/LICENSE
    sha256 = a9d66f1d526df02e29dce73436d34e56e8632f46c275bbdffc70569e882f9f17
    [share/tailwindcss/LICENSE]
    url = https://raw.githubusercontent.com/tailwindlabs/tailwindcss/master/LICENSE
    sha256 = 60e0b68c0f35c078eef3a5d29419d0b03ff84ec1df9c3f9d6e39a519a5ae7985
    [share/react/LICENSE]
    url = https://raw.githubusercontent.com/facebook/react/main/LICENSE
    sha256 = da6d3703ed11cbe42bd212c725957c98da23cbff1998c05fa4b3d976d1a58e93
    [share/react/react.production.min.js]
    url = https://cdnjs.cloudflare.com/ajax/libs/react/18.2.0/umd/react.production.min.js
    sha256 = 4b4969fa4ef3594324da2c6d78ce8766fbbc2fd121fff395aedf997db0a99a06
    [share/react/react-dom.production.min.js]
    url = https://cdnjs.cloudflare.com/ajax/libs/react-dom/18.2.0/umd/react-dom.production.min.js
    sha256 = 21758ed084cd0e37e735722ee4f3957ea960628a29dfa6c3ce1a1d47a2d6e4f7
    [share/vega/vega.js]
    url = https://cdnjs.cloudflare.com/ajax/libs/vega/5.21.0/vega.js
    sha256 = b34c43055ef5d39a093e937522955dc359fbaec6c5b0259ae2de4c9da698e9fe
    [share/vega/LICENSE]
    url = https://raw.githubusercontent.com/vega/vega/main/LICENSE
    sha256 = 63727832aaf62004a2b249c933e327f3c90caf49e41a72f4bf436edf632cbda8
    [share/vega-lite/vega-lite.js]
    url = https://cdnjs.cloudflare.com/ajax/libs/vega-lite/5.2.0/vega-lite.js
    sha256 = 6eb7f93121cd9f44cf8640244f87c5e143f87c7a0b6cd113da4a9e41e3adf0aa
    [share/vega-lite/LICENSE]
    url = https://raw.githubusercontent.com/vega/vega-lite/next/LICENSE
    sha256 = f618900fd0d64046963b29f40590cdd1e341a2f41449f99110d82fd81fea808c
    [share/vega-embed/vega-embed.js]
    url = https://cdnjs.cloudflare.com/ajax/libs/vega-embed/6.20.8/vega-embed.js
    sha256 = 4e546c1f86eb200333606440e92f76e2940b905757018d9672cd1708e4e6ff0a
    [share/vega-embed/LICENSE]
    url = https://raw.githubusercontent.com/vega/vega-embed/next/LICENSE
    sha256 = 32df67148f0fc3db0eb9e263a7b75d07f1eb14c61955005a4a39c6918d10d137
    [share/heroicons/LICENSE]
    url = https://raw.githubusercontent.com/tailwindlabs/heroicons/master/LICENSE
    sha256 = 60e0b68c0f35c078eef3a5d29419d0b03ff84ec1df9c3f9d6e39a519a5ae7985
    [share/prop-types/prop-types.min.js]
    url = https://cdnjs.cloudflare.com/ajax/libs/prop-types/15.7.2/prop-types.min.js
    sha256 = 4c88350517ee82aa4f3368e67ef1a453ca6636dcfa6449b4e3d6faa5c877066e
    [share/prop-types/LICENSE]
    url = https://raw.githubusercontent.com/facebook/prop-types/main/LICENSE
    sha256 = f657f99d3fb9647db92628e96007aabb46e5f04f33e49999075aab8e250ca7ce
[options.extras_require]
messaging = slack_sdk
pep =
    eido
    peppy
reports = pygments

[options.entry_points]
console_scripts =
    snakemake = snakemake.cli:main

[options.packages.find]
include = snakemake, snakemake.*

[options.package_data]
* = *.css, *.sh, *.html, *.jinja2, *.js, *.svg, Snakefile<|MERGE_RESOLUTION|>--- conflicted
+++ resolved
@@ -50,13 +50,8 @@
     pyyaml
     requests >=2.8.1,<3.0
     reretry
-<<<<<<< HEAD
     smart-open >=4.0,<8.0
-    snakemake-interface-executor-plugins >=9.1.0,<10.0
-=======
-    smart-open >=4.0,<8.0 
     snakemake-interface-executor-plugins >=9.2.0,<10.0
->>>>>>> 69add304
     snakemake-interface-common >=1.17.0,<2.0
     snakemake-interface-storage-plugins >=3.1.0,<4.0
     snakemake-interface-report-plugins >=1.0.0,<2.0.0
