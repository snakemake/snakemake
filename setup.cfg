--- conflicted
+++ resolved
@@ -52,13 +52,8 @@
     reretry
     smart_open >=3.0
     snakemake-interface-executor-plugins >=8.1.3,<9.0
-<<<<<<< HEAD
     snakemake-interface-common >=1.17.0,<2.0
-    snakemake-interface-storage-plugins >=3.0.0,<4.0
-=======
-    snakemake-interface-common >=1.15.0,<2.0
     snakemake-interface-storage-plugins >=3.1.0,<4.0
->>>>>>> fca138d6
     stopit
     tabulate
     throttler
