--- conflicted
+++ resolved
@@ -56,12 +56,7 @@
     throttler
     toposort >=1.10
     wrapt
-<<<<<<< HEAD
     yte >=1.5.1,<2.0
-    msrest
-=======
-    yte >=1.0,<2.0
->>>>>>> aad61a01
 
 [options.extras_require]
 google-cloud =
