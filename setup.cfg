[metadata]
name = snakemake
author = Johannes Köster
author_email = johannes.koester@uni-due.de
project_urls =
    Homepage = https://snakemake.github.io
    Documentation = https://snakemake.readthedocs.io
    Source = https://github.com/snakemake/snakemake
description = Workflow management system to create reproducible and scalable data analyses
long_description =
    Snakemake is a workflow management system that aims to reduce the
    complexity of creating workflows by providing a fast and comfortable
    execution environment, together with a clean and modern specification
    language in python style. Snakemake workflows are essentially Python
    scripts extended by declarative code to define rules. Rules describe
    how to create output files from input files.
long_description_content_type = text/markdown
license = MIT
classifiers =
    Development Status :: 5 - Production/Stable
    Environment :: Console
    Intended Audience :: Science/Research
    License :: OSI Approved :: MIT License
    Natural Language :: English
    Programming Language :: Python :: 3 :: Only
    Programming Language :: Python :: 3.11
    Programming Language :: Python :: 3.12
    Topic :: Scientific/Engineering

[options]
zip_safe = False
include_package_data = False
packages = find:
python_requires = >=3.11
install_requires =
    appdirs
    immutables
    configargparse
    connection_pool >=0.0.3
    datrie
    docutils
    gitpython
    humanfriendly
    jinja2 >=3.0,<4.0
    jsonschema
    nbformat
    packaging
    psutil
    pulp >=2.3.1,<2.9 # pulp introduced a breaking change from 2.7 to 2.8. Hence we should always pin to the minor version.
    pyyaml
    requests
    reretry
    smart_open >=3.0
    snakemake-interface-executor-plugins >=8.1.3,<9.0
<<<<<<< HEAD
    snakemake-interface-common >=1.15.0,<2.0
    snakemake-interface-storage-plugins >=3.0.0,<4.0
    snakemake-interface-report-plugins >=1.0.0,<2.0.0
=======
    snakemake-interface-common >=1.17.0,<2.0
    snakemake-interface-storage-plugins >=3.1.0,<4.0
>>>>>>> 476ae37d
    stopit
    tabulate
    throttler
    toposort >=1.10
    wrapt
    yte >=1.5.1,<2.0
    dpath >=2.1.6,<3.0.0
    conda-inject >=1.3.1,<2.0

[options.extras_require]
messaging = slack_sdk
pep =
    eido
    peppy
reports = pygments

[options.entry_points]
console_scripts =
    snakemake = snakemake.cli:main

[options.packages.find]
include = snakemake, snakemake.*

[options.package_data]
* = *.css, *.sh, *.html, *.jinja2, *.js, *.svg, Snakefile<|MERGE_RESOLUTION|>--- conflicted
+++ resolved
@@ -52,14 +52,9 @@
     reretry
     smart_open >=3.0
     snakemake-interface-executor-plugins >=8.1.3,<9.0
-<<<<<<< HEAD
-    snakemake-interface-common >=1.15.0,<2.0
-    snakemake-interface-storage-plugins >=3.0.0,<4.0
-    snakemake-interface-report-plugins >=1.0.0,<2.0.0
-=======
     snakemake-interface-common >=1.17.0,<2.0
     snakemake-interface-storage-plugins >=3.1.0,<4.0
->>>>>>> 476ae37d
+    snakemake-interface-report-plugins >=1.0.0,<2.0.0
     stopit
     tabulate
     throttler
