localrules:
    all,
    clean,


rule all:
    input:
        "pi.calc",


rule clean:
    shell:
        "rm -f pi.calc"


rule compile:
    input:
        "pi_MPI.c",
    output:
        temp("pi_MPI"),
    log:
        "logs/compile.log",
    resources:
        mem_mb=0,
<<<<<<< HEAD
        account='runner'
        partition='compute'
     shell: 
         'mpicc -o {output} {input} &> {log}'
=======
        account="slurm",
    shell:
        "mpicc -o {output} {input} &> {log}"

>>>>>>> e9983911

rule calc_pi:
    input:
        "pi_MPI",
    output:
        "pi.calc",
    resources:
        mem_mb=0,
        tasks=2,
<<<<<<< HEAD
        mpi='srun',
        account='runner'
        partition='compute'
     shell: "{resources.mpi} {input} &> {output}"
=======
        mpi="srun",
        account="slurm",
    shell:
        "{resources.mpi} {input} &> {output}"
>>>>>>> e9983911
<|MERGE_RESOLUTION|>--- conflicted
+++ resolved
@@ -22,17 +22,10 @@
         "logs/compile.log",
     resources:
         mem_mb=0,
-<<<<<<< HEAD
         account='runner'
         partition='compute'
      shell: 
          'mpicc -o {output} {input} &> {log}'
-=======
-        account="slurm",
-    shell:
-        "mpicc -o {output} {input} &> {log}"
-
->>>>>>> e9983911
 
 rule calc_pi:
     input:
@@ -42,14 +35,7 @@
     resources:
         mem_mb=0,
         tasks=2,
-<<<<<<< HEAD
         mpi='srun',
         account='runner'
         partition='compute'
-     shell: "{resources.mpi} {input} &> {output}"
-=======
-        mpi="srun",
-        account="slurm",
-    shell:
-        "{resources.mpi} {input} &> {output}"
->>>>>>> e9983911
+     shell: "{resources.mpi} {input} &> {output}"