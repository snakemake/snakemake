--- conflicted
+++ resolved
@@ -36,17 +36,12 @@
     return os.path.realpath(join(os.path.dirname(__file__), path))
 
 
-<<<<<<< HEAD
 def md5sum(filename, ignore_newlines=False):
     if ignore_newlines:
         with open(filename, "r", encoding="utf-8", errors="surrogateescape") as f:
             data = f.read().encode("utf8", errors="surrogateescape")
     else:
         data = open(filename, "rb").read()
-=======
-def md5sum(filename):
-    data = open(filename, "rb").read()
->>>>>>> 7504969f
     return hashlib.md5(data).hexdigest()
 
 
@@ -166,23 +161,14 @@
 
                 assert os.path.exists(
                     targetfile
-<<<<<<< HEAD
                 ), 'expected file "{}" not produced'.format(targetfile)
-=======
-                ), 'expected file "{}" not produced'.format(resultfile)
->>>>>>> 7504969f
                 if check_md5:
                     md5target = md5sum(targetfile, ignore_newlines=ON_WINDOWS)
                     md5expected = md5sum(expectedfile, ignore_newlines=ON_WINDOWS)
                     # if md5target != md5expected:
                     #     import pdb; pdb.set_trace()
-<<<<<<< HEAD
                     assert (
                         md5target == md5expected
-=======
-                    assert md5sum(targetfile) == md5sum(
-                        expectedfile
->>>>>>> 7504969f
                     ), 'wrong result produced for file "{}"'.format(resultfile)
 
 
@@ -201,10 +187,7 @@
     run(dpath("test_issue956"))
 
 
-<<<<<<< HEAD
-@skip_on_windows
-=======
->>>>>>> 7504969f
+@skip_on_windows
 def test01():
     run(dpath("test01"))
 
@@ -269,7 +252,6 @@
 def test_directory():
     run(
         dpath("test_directory"),
-<<<<<<< HEAD
         targets=["downstream", "symlinked_input", "child_to_input"],
     )
     run(dpath("test_directory"), targets=["file_expecting_dir"], shouldfail=True)
@@ -281,8 +263,6 @@
 def test_directory2():
     run(
         dpath("test_directory"),
-=======
->>>>>>> 7504969f
         targets=[
             "downstream",
             "symlinked_input",
@@ -291,12 +271,6 @@
             "some/shadow",
         ],
     )
-<<<<<<< HEAD
-=======
-    run(dpath("test_directory"), targets=["file_expecting_dir"], shouldfail=True)
-    run(dpath("test_directory"), targets=["dir_expecting_file"], shouldfail=True)
-    run(dpath("test_directory"), targets=["child_to_other"], shouldfail=True)
->>>>>>> 7504969f
 
 
 def test_ancient():
@@ -307,10 +281,7 @@
     run(dpath("test_list_untracked"))
 
 
-<<<<<<< HEAD
 @skip_on_windows  # No conda-forge version of pygraphviz for windows
-=======
->>>>>>> 7504969f
 def test_report():
     run(dpath("test_report"), report="report.html", check_md5=False)
 
@@ -464,7 +435,6 @@
     run(dpath("test_shadow"))
 
 
-<<<<<<< HEAD
 @skip_on_windows  # Symbolic link privileges needed to work
 def test_shadow_prefix():
     run(dpath("test_shadow_prefix"), shadow_prefix="shadowdir")
@@ -472,10 +442,6 @@
 
 @skip_on_windows
 def test_shadow_prefix_qsub():
-=======
-def test_shadow_prefix():
-    run(dpath("test_shadow_prefix"), shadow_prefix="shadowdir")
->>>>>>> 7504969f
     run(dpath("test_shadow_prefix"), shadow_prefix="shadowdir", cluster="./qsub")
 
 
@@ -519,10 +485,7 @@
         run(dpath("test_symlink_time_handling"))
 
 
-<<<<<<< HEAD
-@skip_on_windows
-=======
->>>>>>> 7504969f
+@skip_on_windows
 def test_protected_symlink_output():
     run(dpath("test_protected_symlink_output"))
 
@@ -677,10 +640,6 @@
         restart_times=0,
         shouldfail=True,
     )
-<<<<<<< HEAD
-=======
-
->>>>>>> 7504969f
 
 
 @skip_on_windows
@@ -804,10 +763,7 @@
     run(dpath("test_singularity"), use_singularity=True)
 
 
-<<<<<<< HEAD
-@skip_on_windows
-=======
->>>>>>> 7504969f
+@skip_on_windows
 def test_singularity_invalid():
     run(
         dpath("test_singularity"),
@@ -1017,10 +973,7 @@
     run(dpath("test_issue912"))
 
 
-<<<<<<< HEAD
-@skip_on_windows
-=======
->>>>>>> 7504969f
+@skip_on_windows
 def test_job_properties():
     run(dpath("test_job_properties"), cluster="./qsub.py")
 
@@ -1029,26 +982,17 @@
     run(dpath("test_issue916"))
 
 
-<<<<<<< HEAD
-@skip_on_windows
-=======
->>>>>>> 7504969f
+@skip_on_windows
 def test_issue930():
     run(dpath("test_issue930"), cluster="./qsub")
 
 
-<<<<<<< HEAD
-@skip_on_windows
-=======
->>>>>>> 7504969f
+@skip_on_windows
 def test_issue635():
     run(dpath("test_issue635"), use_conda=True, check_md5=False)
 
 
-<<<<<<< HEAD
-@skip_on_windows
-=======
->>>>>>> 7504969f
+@skip_on_windows
 def test_convert_to_cwl():
     workdir = dpath("test_convert_to_cwl")
     # run(workdir, export_cwl=os.path.join(workdir, "workflow.cwl"))
@@ -1077,10 +1021,7 @@
     run(dpath("test_issue1092"))
 
 
-<<<<<<< HEAD
-@skip_on_windows
-=======
->>>>>>> 7504969f
+@skip_on_windows
 def test_issue1093():
     run(dpath("test_issue1093"), use_conda=True)
 
@@ -1097,18 +1038,12 @@
     run(dpath("test_issue1085"), shouldfail=True)
 
 
-<<<<<<< HEAD
-@skip_on_windows
-=======
->>>>>>> 7504969f
+@skip_on_windows
 def test_issue1083():
     run(dpath("test_issue1083"), use_singularity=True)
 
 
-<<<<<<< HEAD
 @skip_on_windows  # Fails with "The flag 'pipe' used in rule two is only valid for outputs
-=======
->>>>>>> 7504969f
 def test_pipes2():
     run(dpath("test_pipes2"))
 
@@ -1132,10 +1067,7 @@
     run(dpath("test_expand_flag"), shouldfail=True)
 
 
-<<<<<<< HEAD
-@skip_on_windows
-=======
->>>>>>> 7504969f
+@skip_on_windows
 def test_default_resources():
     from snakemake.resources import DefaultResources
 
