__authors__ = ["Tobias Marschall", "Marcel Martin", "Johannes Köster"]
__copyright__ = "Copyright 2022, Johannes Köster"
__email__ = "johannes.koester@uni-due.de"
__license__ = "MIT"

import os
import sys
import uuid
import subprocess as sp
from pathlib import Path

from snakemake import parse_cores_jobs
from snakemake.exceptions import CliException
from snakemake.utils import available_cpu_count

sys.path.insert(0, os.path.dirname(__file__))

from .common import *
from .conftest import skip_on_windows, only_on_windows, ON_WINDOWS, needs_strace


def test_list_untracked():
    run(dpath("test_list_untracked"))


xfail_permissionerror_on_win = (
    pytest.mark.xfail(raises=PermissionError) if ON_WINDOWS else lambda x: x
)


def test_delete_all_output():
    run(dpath("test_delete_all_output"))


def test_github_issue_14():
    """Add cleanup_scripts argument to allow the user to keep scripts"""
    # Return temporary directory for inspection - we should keep scripts here
    tmpdir = run(dpath("test_github_issue_14"), cleanup=False, cleanup_scripts=False)
    assert os.listdir(os.path.join(tmpdir, ".snakemake", "scripts"))
    shutil.rmtree(tmpdir)

    # And not here
    tmpdir = run(dpath("test_github_issue_14"), cleanup=False)
    assert not os.listdir(os.path.join(tmpdir, ".snakemake", "scripts"))
    shutil.rmtree(tmpdir)


def test_issue956():
    run(dpath("test_issue956"))


@skip_on_windows
def test01():
    run(dpath("test01"))


def test02():
    run(dpath("test02"))


def test03():
    run(dpath("test03"), targets=["test.out"])


def test04():
    run(dpath("test04"), targets=["test.out"])


def test05():
    run(dpath("test05"))


def test06():
    run(dpath("test06"), targets=["test.bla.out"])


def test07():
    run(dpath("test07"), targets=["test.out", "test2.out"])


def test08():
    run(dpath("test08"), targets=["test.out", "test2.out"])


def test09():
    run(dpath("test09"), shouldfail=True)


def test10():
    run(dpath("test10"))


def test11():
    run(dpath("test11"))


def test12():
    run(dpath("test12"))


def test13():
    run(dpath("test13"))


@skip_on_windows
def test14():
    os.environ["TESTVAR"] = "test"
    os.environ["TESTVAR2"] = "test"
    run(dpath("test14"), snakefile="Snakefile.nonstandard", cluster="./qsub")


@skip_on_windows
def test_cluster_statusscript():
    os.environ["TESTVAR"] = "test"
    run(
        dpath("test_cluster_statusscript"),
        snakefile="Snakefile.nonstandard",
        cluster="./qsub",
        cluster_status="./status.sh",
    )


@skip_on_windows
def test_cluster_cancelscript():
    outdir = run(
        dpath("test_cluster_cancelscript"),
        snakefile="Snakefile.nonstandard",
        shellcmd=(
            "snakemake -j 10 --cluster=./sbatch --cluster-cancel=./scancel.sh "
            "--cluster-status=./status.sh -s Snakefile.nonstandard"
        ),
        shouldfail=True,
        cleanup=False,
        sigint_after=4,
    )
    scancel_txt = open("%s/scancel.txt" % outdir).read()
    scancel_lines = scancel_txt.splitlines()
    assert len(scancel_lines) == 1
    assert scancel_lines[0].startswith("cancel")
    assert len(scancel_lines[0].split(" ")) == 3


@skip_on_windows
def test_cluster_sidecar():
    run(
        dpath("test_cluster_sidecar"),
        shellcmd=("snakemake -j 10 --cluster=./sbatch --cluster-sidecar=./sidecar.sh"),
    )


@skip_on_windows
def test_cluster_cancelscript_nargs1():
    outdir = run(
        dpath("test_cluster_cancelscript"),
        snakefile="Snakefile.nonstandard",
        shellcmd=(
            "snakemake -j 10 --cluster=./sbatch --cluster-cancel=./scancel.sh "
            "--cluster-status=./status.sh --cluster-cancel-nargs=1 "
            "-s Snakefile.nonstandard"
        ),
        shouldfail=True,
        cleanup=False,
        sigint_after=4,
    )
    scancel_txt = open("%s/scancel.txt" % outdir).read()
    scancel_lines = scancel_txt.splitlines()
    assert len(scancel_lines) == 2
    assert scancel_lines[0].startswith("cancel")
    assert scancel_lines[1].startswith("cancel")
    assert len(scancel_lines[0].split(" ")) == 2
    assert len(scancel_lines[1].split(" ")) == 2


@skip_on_windows
def test_cluster_statusscript_multi():
    os.environ["TESTVAR"] = "test"
    run(
        dpath("test_cluster_statusscript_multi"),
        snakefile="Snakefile.nonstandard",
        cluster="./sbatch",
        cluster_status="./status.sh",
    )


def test15():
    run(dpath("test15"))


def test_glpk_solver():
    run(dpath("test_solver"), scheduler_ilp_solver="GLPK_CMD")


@skip_on_windows
def test_coin_solver():
    run(dpath("test_solver"), scheduler_ilp_solver="COIN_CMD")


def test_directory():
    run(
        dpath("test_directory"),
        targets=[
            "downstream",
            "symlinked_input",
            "child_to_input",
            "not_child_to_other",
        ],
    )
    run(dpath("test_directory"), targets=["file_expecting_dir"], shouldfail=True)
    run(dpath("test_directory"), targets=["dir_expecting_file"], shouldfail=True)
    run(dpath("test_directory"), targets=["child_to_other"], shouldfail=True)


@skip_on_windows
def test_directory2():
    run(
        dpath("test_directory"),
        targets=[
            "downstream",
            "symlinked_input",
            "child_to_input",
            "some/dir-child",
            "some/shadow",
        ],
    )


def test_ancient():
    run(dpath("test_ancient"), targets=["D", "C", "old_file"])


def test_report():
    run(
        dpath("test_report"),
        report="report.html",
        report_stylesheet="custom-stylesheet.css",
        check_md5=False,
    )


def test_report_zip():
    run(dpath("test_report_zip"), report="report.zip", check_md5=False)


def test_report_dir():
    run(dpath("test_report_dir"), report="report.zip", check_md5=False)


def test_report_display_code():
    run(dpath("test_report_display_code"), report="report.html", check_md5=False)


def test_dynamic():
    run(dpath("test_dynamic"))


def test_params():
    run(dpath("test_params"))


def test_same_wildcard():
    run(dpath("test_same_wildcard"))


def test_conditional():
    run(
        dpath("test_conditional"),
        targets="test.out test.0.out test.1.out test.2.out".split(),
    )


def test_unpack_dict():
    run(dpath("test_unpack_dict"))


def test_unpack_list():
    run(dpath("test_unpack_list"))


def test_shell():
    run(dpath("test_shell"))


@skip_on_windows
def test_temp():
    run(dpath("test_temp"), cluster="./qsub", targets="test.realigned.bam".split())


def test_keyword_list():
    run(dpath("test_keyword_list"))


# Fails on WIN because some snakemake doesn't release the logfile
# which cause a PermissionError when the test setup tries to
# remove the temporary files
@skip_on_windows
def test_subworkflows():
    run(dpath("test_subworkflows"), subpath=dpath("test02"))


def test_globwildcards():
    run(dpath("test_globwildcards"))


def test_local_import():
    run(dpath("test_local_import"))


def test_ruledeps():
    run(dpath("test_ruledeps"))


def test_persistent_dict():
    try:
        import pytools

        run(dpath("test_persistent_dict"))
    except ImportError:
        pass


@connected
def test_url_include():
    run(dpath("test_url_include"))


def test_touch():
    run(dpath("test_touch"))


def test_touch_flag_with_directories():
    run(dpath("test_touch_with_directories"), touch=True)


def test_config():
    run(dpath("test_config"))


def test_update_config():
    run(dpath("test_update_config"))


def test_config_merging():
    run(
        dpath("test_config_merging"),
        shellcmd='snakemake -j 1 --configfile config_cmdline_01.yaml config_cmdline_02.yaml --config "block={bowser: cmdline_bowser}" "block={toad: cmdline_toad}"',
    )


def test_wildcard_keyword():
    run(dpath("test_wildcard_keyword"))


@skip_on_windows
def test_benchmark():
    run(dpath("test_benchmark"), check_md5=False)


def test_temp_expand():
    run(dpath("test_temp_expand"))


def test_wildcard_count_ambiguity():
    run(dpath("test_wildcard_count_ambiguity"))


@skip_on_windows
def test_srcdir():
    run(dpath("test_srcdir"))


def test_multiple_includes():
    run(dpath("test_multiple_includes"))


def test_name_override():
    run(dpath("test_name_override"))


def test_yaml_config():
    run(dpath("test_yaml_config"))


@skip_on_windows
@pytest.mark.xfail(
    reason="moto currently fails with \"'_patch' object has no attribute 'is_local'\""
)
def test_remote():
    run(dpath("test_remote"), cores=1)


@skip_on_windows
def test_cluster_sync():
    os.environ["TESTVAR"] = "test"
    run(dpath("test14"), snakefile="Snakefile.nonstandard", cluster_sync="./qsub")


@pytest.mark.skip(reason="This does not work reliably in CircleCI.")
def test_symlink_temp():
    run(dpath("test_symlink_temp"), shouldfail=True)


def test_empty_include():
    run(dpath("test_empty_include"))


@skip_on_windows
def test_script():
    run(dpath("test_script"), use_conda=True, check_md5=False)


def test_script_python():
    run(dpath("test_script_py"))


@skip_on_windows  # Test relies on perl
def test_shadow():
    run(dpath("test_shadow"))


@skip_on_windows
def test_shadow_copy():
    run(dpath("test_shadow_copy"))


@skip_on_windows  # Symbolic link privileges needed to work
def test_shadow_prefix():
    run(dpath("test_shadow_prefix"), shadow_prefix="shadowdir")


@skip_on_windows
def test_shadow_prefix_qsub():
    run(dpath("test_shadow_prefix"), shadow_prefix="shadowdir", cluster="./qsub")


@skip_on_windows
def test_shadowed_log():
    run(dpath("test_shadowed_log"))


def test_until():
    run(
        dpath("test_until"),
        until=[
            "leveltwo_first",  # rule name
            "leveltwo_second.txt",  # file name
            "second_wildcard",
        ],
    )  # wildcard rule


def test_omitfrom():
    run(
        dpath("test_omitfrom"),
        omit_from=[
            "leveltwo_first",  # rule name
            "leveltwo_second.txt",  # file name
            "second_wildcard",
        ],
    )  # wildcard rule


def test_nonstr_params():
    run(dpath("test_nonstr_params"))


def test_delete_output():
    run(dpath("test_delete_output"), cores=1)


def test_input_generator():
    run(dpath("test_input_generator"))


def test_symlink_time_handling():
    # See Snakefile for notes on why this fails on some systems
    if os.utime in os.supports_follow_symlinks:
        run(dpath("test_symlink_time_handling"))


@skip_on_windows
def test_protected_symlink_output():
    run(dpath("test_protected_symlink_output"))


def test_issue328():
    try:
        import pytools

        run(dpath("test_issue328"), forcerun=["split"])
    except ImportError:
        # skip test if import fails
        pass


def test_conda():
    run(dpath("test_conda"), use_conda=True)


def test_conda_list_envs():
    run(dpath("test_conda"), list_conda_envs=True, check_results=False)


def test_upstream_conda():
    run(dpath("test_conda"), use_conda=True, conda_frontend="conda")


@skip_on_windows
def test_deploy_script():
    run(dpath("test_deploy_script"), use_conda=True)


@skip_on_windows
def test_deploy_hashing():
    tmpdir = run(dpath("test_deploy_hashing"), use_conda=True, cleanup=False)
    assert len(next(os.walk(os.path.join(tmpdir, ".snakemake/conda")))[1]) == 2


def test_conda_custom_prefix():
    run(
        dpath("test_conda_custom_prefix"),
        use_conda=True,
        conda_prefix="custom",
        set_pythonpath=False,
    )


@only_on_windows
def test_conda_cmd_exe():
    # Tests the conda environment activation when cmd.exe
    # is used as the shell
    run(dpath("test_conda_cmd_exe"), use_conda=True)


@skip_on_windows  # wrappers are for linux and macos only
def test_wrapper():
    run(dpath("test_wrapper"), use_conda=True)


@skip_on_windows  # wrappers are for linux and macos only
def test_wrapper_local_git_prefix():
    import git

    with tempfile.TemporaryDirectory() as tmpdir:
        print("Cloning wrapper repo...")
        repo = git.Repo.clone_from(
            "https://github.com/snakemake/snakemake-wrappers", tmpdir
        )
        print("Cloning complete.")

        run(
            dpath("test_wrapper"), use_conda=True, wrapper_prefix=f"git+file://{tmpdir}"
        )


def test_get_log_none():
    run(dpath("test_get_log_none"))


def test_get_log_both():
    run(dpath("test_get_log_both"))


def test_get_log_stderr():
    run(dpath("test_get_log_stderr"))


def test_get_log_stdout():
    run(dpath("test_get_log_stdout"))


def test_get_log_complex():
    run(dpath("test_get_log_complex"))


def test_spaces_in_fnames():
    run(
        dpath("test_spaces_in_fnames"),
        # cluster="./qsub",
        targets=["test bam file realigned.bam"],
        printshellcmds=True,
    )


# TODO deactivate because of problems with moto and boto3.
# def test_static_remote():
#     import importlib
#     try:
#         importlib.reload(boto3)
#         importlib.reload(moto)
#         # only run the remote file test if the dependencies
#         # are installed, otherwise do nothing
#         run(dpath("test_static_remote"), cores=1)
#     except ImportError:
#         pass


@connected
def test_remote_ncbi_simple():
    try:
        import Bio

        # only run the remote file test if the dependencies
        # are installed, otherwise do nothing
        run(dpath("test_remote_ncbi_simple"))
    except ImportError:
        pass


@connected
def test_remote_ncbi():
    try:
        import Bio

        # only run the remote file test if the dependencies
        # are installed, otherwise do nothing
        run(dpath("test_remote_ncbi"))
    except ImportError:
        pass


@ci
@skip_on_windows
def test_remote_irods():
    run(dpath("test_remote_irods"))


def test_deferred_func_eval():
    run(dpath("test_deferred_func_eval"))


def test_format_params():
    run(dpath("test_format_params"), check_md5=True)


def test_rule_defined_in_for_loop():
    # issue 257
    run(dpath("test_rule_defined_in_for_loop"))


def test_issue381():
    run(dpath("test_issue381"))


def test_format_wildcards():
    run(dpath("test_format_wildcards"))


def test_with_parentheses():
    run(dpath("test (with parenthese's)"))


def test_dup_out_patterns():
    """Duplicate output patterns should emit an error

    Duplicate output patterns can be detected on the rule level
    """
    run(dpath("test_dup_out_patterns"), shouldfail=True)


@skip_on_windows
def test_restartable_job_cmd_exit_1_no_restart():
    """Test the restartable job feature on ``exit 1``

    The shell snippet in the Snakemake file will fail the first time
    and succeed the second time.
    """
    run(
        dpath("test_restartable_job_cmd_exit_1"),
        cluster="./qsub",
        restart_times=0,
        shouldfail=True,
    )


@skip_on_windows
def test_restartable_job_cmd_exit_1_one_restart():
    # Restarting once is enough
    run(
        dpath("test_restartable_job_cmd_exit_1"),
        cluster="./qsub",
        restart_times=1,
        printshellcmds=True,
    )


@skip_on_windows
def test_restartable_job_qsub_exit_1():
    """Test the restartable job feature when qsub fails

    The qsub in the subdirectory will fail the first time and succeed the
    second time.
    """
    # Even two consecutive times should fail as files are cleared
    run(
        dpath("test_restartable_job_qsub_exit_1"),
        cluster="./qsub",
        restart_times=0,
        shouldfail=True,
    )
    run(
        dpath("test_restartable_job_qsub_exit_1"),
        cluster="./qsub",
        restart_times=0,
        shouldfail=True,
    )
    # Restarting once is enough
    run(
        dpath("test_restartable_job_qsub_exit_1"),
        cluster="./qsub",
        restart_times=1,
        shouldfail=False,
    )


def test_threads():
    run(dpath("test_threads"), cores=20)


def test_threads0():
    run(dpath("test_threads0"))


def test_dynamic_temp():
    run(dpath("test_dynamic_temp"))


# TODO this currently hangs. Has to be investigated (issue #660).
# def test_ftp_immediate_close():
#    try:
#        import ftputil
#
#        # only run the remote file test if the dependencies
#        # are installed, otherwise do nothing
#        run(dpath("test_ftp_immediate_close"))
#    except ImportError:
#        pass


def test_issue260():
    run(dpath("test_issue260"))


@skip_on_windows
@not_ci
def test_default_remote():
    run(
        dpath("test_default_remote"),
        cores=1,
        default_remote_provider="S3Mocked",
        default_remote_prefix="test-remote-bucket",
    )


def test_run_namedlist():
    run(dpath("test_run_namedlist"))


@connected
@not_ci
@skip_on_windows
def test_remote_gs():
    run(dpath("test_remote_gs"))


@pytest.mark.skip(reason="Need to choose how to provide billable project")
@connected
@not_ci
def test_gs_requester_pays(
    requesting_project=None,
    requesting_url="gcp-public-data-landsat/LC08/01/001/003/LC08_L1GT_001003_20170430_20170501_01_RT/LC08_L1GT_001003_20170430_20170501_01_RT_MTL.txt",
):
    """Tests pull-request 79 / issue 96 for billable user projects on GS

    If requesting_project None, behaves as test_remote_gs().

    Parameters
    ----------
    requesting_project: Optional[str]
        User project to bill for download. None will not provide the project for
        requester-pays as is the usual default
    requesting_url: str
        URL of the bucket to download. The default will match the expected output but is a
        bucket that doesn't require requester pays.
    """
    # create temporary config file
    with tempfile.NamedTemporaryFile(suffix=".yaml") as handle:
        # specify project and url for download
        if requesting_project is None:
            handle.write(b"project: null\n")
        else:
            handle.write('project: "{}"\n'.format(requesting_project).encode())
        handle.write('url: "{}"\n'.format(requesting_url).encode())
        # make sure we can read them
        handle.flush()
        # run the pipeline
        run(dpath("test_gs_requester_pays"), configfiles=[handle.name], forceall=True)


@pytest.mark.skip(reason="We need free azure access to test this in CircleCI.")
@connected
@ci
@skip_on_windows
def test_remote_azure():
    run(dpath("test_remote_azure"))


def test_remote_log():
    run(dpath("test_remote_log"), shouldfail=True)


@connected
@pytest.mark.xfail
def test_remote_http():
    run(dpath("test_remote_http"))


@skip_on_windows
@connected
@pytest.mark.xfail
def test_remote_http_cluster():
    run(dpath("test_remote_http"), cluster=os.path.abspath(dpath("test14/qsub")))


def test_profile():
    run(dpath("test_profile"))


@skip_on_windows
@connected
def test_singularity():
    run(dpath("test_singularity"), use_singularity=True)


@skip_on_windows
def test_singularity_invalid():
    run(
        dpath("test_singularity"),
        targets=["invalid.txt"],
        use_singularity=True,
        shouldfail=True,
    )


@skip_on_windows
def test_singularity_module_invalid():
    run(
        dpath("test_singularity_module"),
        targets=["invalid.txt"],
        use_singularity=True,
        shouldfail=True,
    )


@skip_on_windows
@connected
def test_singularity_conda():
    run(
        dpath("test_singularity_conda"),
        use_singularity=True,
        use_conda=True,
        conda_frontend="conda",
    )


@skip_on_windows
@connected
def test_singularity_none():
    run(dpath("test_singularity_none"), use_singularity=True)


@skip_on_windows
@connected
def test_singularity_global():
    run(dpath("test_singularity_global"), use_singularity=True)


def test_issue612():
    run(dpath("test_issue612"), dryrun=True)


def test_bash():
    run(dpath("test_bash"))


def test_inoutput_is_path():
    run(dpath("test_inoutput_is_path"))


def test_archive():
    run(dpath("test_archive"), archive="workflow-archive.tar.gz")


def test_log_input():
    run(dpath("test_log_input"))


@skip_on_windows
@connected
def test_cwl():
    run(dpath("test_cwl"))


@skip_on_windows
@connected
def test_cwl_singularity():
    run(dpath("test_cwl"), use_singularity=True)


def test_issue805():
    run(dpath("test_issue805"), shouldfail=True)


def test_issue823_1():
    run(dpath("test_issue823_1"))


@skip_on_windows
def test_issue823_2():
    run(dpath("test_issue823_2"))


@skip_on_windows
def test_issue823_3():
    run(dpath("test_issue823_3"))


@skip_on_windows
def test_pathlib():
    run(dpath("test_pathlib"))


def test_pathlib_missing_file():
    run(dpath("test_pathlib_missing_file"), shouldfail=True)


@skip_on_windows
def test_group_jobs():
    run(dpath("test_group_jobs"), cluster="./qsub")


@skip_on_windows
def test_group_jobs_attempts():
    run(dpath("test_group_jobs_attempts"), cluster="./qsub", restart_times=2)


def assert_resources(resources: dict, **expected_resources):
    assert {res: resources[res] for res in expected_resources} == expected_resources


@skip_on_windows
def test_group_jobs_resources(mocker):
    spy = mocker.spy(GroupResources, "basic_layered")
    run(
        dpath("test_group_jobs_resources"),
        cluster="./qsub",
        cores=6,
        resources={"typo": 23, "mem_mb": 60000},
        group_components={0: 5},
        default_resources=DefaultResources(["mem_mb=0"]),
    )
    assert_resources(
        dict(spy.spy_return),
        _nodes=1,
        _cores=6,
        mem_mb=60000,
        runtime=420,
        fake_res=600,
        global_res=2000,
        disk_mb=2000,
    )


@skip_on_windows
def test_group_jobs_resources_with_max_threads(mocker):
    spy = mocker.spy(GroupResources, "basic_layered")
    run(
        dpath("test_group_jobs_resources"),
        cluster="./qsub",
        cores=6,
        resources={"mem_mb": 60000},
        max_threads=1,
        group_components={0: 5},
        default_resources=DefaultResources(["mem_mb=0"]),
    )
    assert_resources(
        dict(spy.spy_return),
        _nodes=1,
        _cores=5,
        mem_mb=60000,
        runtime=380,
        fake_res=1200,
        global_res=3000,
        disk_mb=3000,
    )


@skip_on_windows
def test_group_jobs_resources_with_limited_resources(mocker):
    spy = mocker.spy(GroupResources, "basic_layered")
    run(
        dpath("test_group_jobs_resources"),
        cluster="./qsub",
        cores=5,
        resources={"mem_mb": 10000},
        max_threads=1,
        group_components={0: 5},
        default_resources=DefaultResources(["mem_mb=0"]),
    )
    assert_resources(
        dict(spy.spy_return),
        _nodes=1,
        _cores=1,
        mem_mb=10000,
        runtime=700,
        fake_res=400,
        global_res=1000,
        disk_mb=1000,
    )


@skip_on_windows
def test_global_resource_limits_limit_scheduling_of_groups():
    # Note that in the snakefile, mem_mb is set as global (breaking the default) and
    # fake_res is set as local
    tmp = run(
        dpath("test_group_jobs_resources"),
        cluster="./qsub",
        cluster_status="./status_failed",
        cores=6,
        nodes=5,
        cleanup=False,
        resources={"typo": 23, "mem_mb": 50000, "fake_res": 200},
        group_components={0: 5, 1: 5},
        overwrite_groups={"a": 0, "a_1": 1, "b": 2, "c": 2},
        default_resources=DefaultResources(["mem_mb=0"]),
        shouldfail=True,
    )
    with (Path(tmp) / "qsub.log").open("r") as f:
        lines = [l for l in f.readlines() if not l == "\n"]
    assert len(lines) == 1
    shutil.rmtree(tmp)


@skip_on_windows
def test_new_resources_can_be_defined_as_local():
    # Test only works if both mem_mb and global_res are overwritten as local
    tmp = run(
        dpath("test_group_jobs_resources"),
        cluster="./qsub",
        cluster_status="./status_failed",
        cores=6,
        nodes=5,
        cleanup=False,
        resources={"typo": 23, "mem_mb": 50000, "fake_res": 200, "global_res": 1000},
        overwrite_resource_scopes={"mem_mb": "local", "global_res": "local"},
        group_components={0: 5, 1: 5},
        overwrite_groups={"a": 0, "a_1": 1, "b": 2, "c": 2},
        default_resources=DefaultResources(["mem_mb=0"]),
        shouldfail=True,
    )
    with (Path(tmp) / "qsub.log").open("r") as f:
        lines = [l for l in f.readlines() if not l == "\n"]
    assert len(lines) == 2
    shutil.rmtree(tmp)


@skip_on_windows
def test_resources_can_be_overwritten_as_global():
    # Test only works if fake_res overwritten as global
    tmp = run(
        dpath("test_group_jobs_resources"),
        cluster="./qsub",
        cluster_status="./status_failed",
        cores=6,
        nodes=5,
        cleanup=False,
        resources={"typo": 23, "fake_res": 200},
        overwrite_resource_scopes={"fake_res": "global"},
        group_components={0: 5, 1: 5},
        overwrite_groups={"a": 0, "a_1": 1, "b": 2, "c": 2},
        default_resources=DefaultResources(["mem_mb=0"]),
        shouldfail=True,
    )
    with (Path(tmp) / "qsub.log").open("r") as f:
        lines = [l for l in f.readlines() if not l == "\n"]
    assert len(lines) == 1
    shutil.rmtree(tmp)


@skip_on_windows
def test_scopes_submitted_to_cluster(mocker):
    from snakemake.executors import AbstractExecutor

    spy = mocker.spy(AbstractExecutor, "get_resource_scopes_args")
    run(
        dpath("test_group_jobs_resources"),
        cluster="./qsub",
        # cluster_status="./status_failed",
        overwrite_resource_scopes={"fake_res": "local"},
        max_threads=1,
        default_resources=DefaultResources(["mem_mb=0"]),
    )

    assert spy.spy_return == "--set-resource-scopes 'fake_res=local'"


@skip_on_windows
def test_resources_submitted_to_cluster(mocker):
    from snakemake.executors import AbstractExecutor

    spy = mocker.spy(AbstractExecutor, "get_resource_declarations_dict")
    run(
        dpath("test_group_jobs_resources"),
        cluster="./qsub",
        cores=6,
        resources={"mem_mb": 60000},
        max_threads=1,
        group_components={0: 5},
        default_resources=DefaultResources(["mem_mb=0"]),
    )

    assert_resources(
        spy.spy_return, mem_mb=60000, fake_res=1200, global_res=3000, disk_mb=3000
    )


@skip_on_windows
def test_excluded_resources_not_submitted_to_cluster(mocker):
    from snakemake.executors import AbstractExecutor

    spy = mocker.spy(AbstractExecutor, "get_resource_declarations_dict")
    run(
        dpath("test_group_jobs_resources"),
        cluster="./qsub",
        cores=6,
        resources={"mem_mb": 60000},
        max_threads=1,
        overwrite_resource_scopes={"fake_res": "excluded"},
        group_components={0: 5},
        default_resources=DefaultResources(["mem_mb=0"]),
    )
    assert_resources(spy.spy_return, mem_mb=60000, global_res=3000, disk_mb=3000)


@skip_on_windows
def test_group_job_resources_with_pipe(mocker):
    import copy
    from snakemake.executors import RealExecutor

    spy = mocker.spy(GroupResources, "basic_layered")

    # Cluster jobs normally get submitted with cores=all, but for testing purposes,
    # the system may not actually have enough cores to run the snakemake subprocess
    # (e.g. gh actions has only 2 cores). So cheat by patching over get_job_args
    get_job_args = copy.copy(RealExecutor.get_job_args)
    RealExecutor.get_job_args = lambda *args, **kwargs: get_job_args(
        *args, **{**kwargs, "cores": 6}
    )
    run(
        dpath("test_group_with_pipe"),
        cluster="./qsub",
        cores=6,
        resources={
            "mem_mb": 60000,
        },
        group_components={0: 5},
        default_resources=DefaultResources(["mem_mb=0"]),
    )

    # revert to original version
    RealExecutor.get_job_args = get_job_args

    assert_resources(
        dict(spy.spy_return),
        _nodes=1,
        _cores=6,
        runtime=240,
        mem_mb=50000,
        disk_mb=1000,
    )


@skip_on_windows
def test_group_job_resources_with_pipe_with_too_much_constraint():
    run(
        dpath("test_group_with_pipe"),
        cluster="./qsub",
        cores=6,
        resources={
            "mem_mb": 20000,
        },
        group_components={0: 5},
        shouldfail=True,
        default_resources=DefaultResources(["mem_mb=0"]),
    )


@skip_on_windows
def test_multicomp_group_jobs():
    run(
        dpath("test_multicomp_group_jobs"),
        cluster="./qsub",
        overwrite_groups={"a": "group0", "b": "group0"},
        group_components={"group0": 2},
    )


@skip_on_windows
def test_group_job_fail():
    run(dpath("test_group_job_fail"), cluster="./qsub", shouldfail=True)


@skip_on_windows  # Not supported, but could maybe be implemented. https://stackoverflow.com/questions/48542644/python-and-windows-named-pipes
def test_pipes():
    run(dpath("test_pipes"))


@skip_on_windows
def test_pipes_multiple():
    # see github issue #975
    run(dpath("test_pipes_multiple"), cores=5)


def test_pipes_fail():
    run(dpath("test_pipes_fail"), shouldfail=True)


def test_validate():
    run(dpath("test_validate"))


def test_validate_fail():
    run(
        dpath("test_validate"),
        configfiles=[dpath("test_validate/config.fail.yaml")],
        shouldfail=True,
    )


def test_issue854():
    # output and benchmark have inconsistent wildcards
    # this should fail when parsing
    run(dpath("test_issue854"), shouldfail=True)


@skip_on_windows
def test_issue850():
    run(dpath("test_issue850"), cluster="./qsub")


@skip_on_windows
def test_issue860():
    run(dpath("test_issue860"), cluster="./qsub", targets=["done"])


def test_issue894():
    run(dpath("test_issue894"))


def test_issue584():
    run(dpath("test_issue584"))


def test_issue912():
    run(dpath("test_issue912"))


@skip_on_windows
def test_job_properties():
    run(dpath("test_job_properties"), cluster="./qsub.py")


def test_issue916():
    run(dpath("test_issue916"))


@skip_on_windows
def test_issue930():
    run(dpath("test_issue930"), cluster="./qsub")


@skip_on_windows
def test_issue635():
    run(dpath("test_issue635"), use_conda=True, check_md5=False)


# TODO remove skip
@pytest.mark.skip(
    reason="Temporarily disable until the stable container image becomes available again."
)
@skip_on_windows
def test_convert_to_cwl():
    workdir = dpath("test_convert_to_cwl")
    # run(workdir, export_cwl=os.path.join(workdir, "workflow.cwl"))
    shell(
        "cd {workdir}; PYTHONPATH={src} python -m snakemake --export-cwl workflow.cwl",
        src=os.getcwd(),
    )
    shell("cd {workdir}; cwltool --singularity workflow.cwl")
    assert os.path.exists(os.path.join(workdir, "test.out"))


def test_issue1037():
    run(dpath("test_issue1037"), dryrun=True, cluster="qsub", targets=["Foo_A.done"])


def test_issue1046():
    run(dpath("test_issue1046"))


def test_checkpoints():
    run(dpath("test_checkpoints"))


def test_checkpoints_dir():
    run(dpath("test_checkpoints_dir"))


def test_issue1092():
    run(dpath("test_issue1092"))


@skip_on_windows
def test_issue1093():
    run(dpath("test_issue1093"), use_conda=True)


def test_issue958():
    run(dpath("test_issue958"), cluster="dummy", dryrun=True)


def test_issue471():
    run(dpath("test_issue471"))


def test_issue1085():
    run(dpath("test_issue1085"), shouldfail=True)


@skip_on_windows
def test_issue1083():
    run(dpath("test_issue1083"), use_singularity=True)


@skip_on_windows  # Fails with "The flag 'pipe' used in rule two is only valid for outputs
def test_pipes2():
    run(dpath("test_pipes2"))


def test_expand_flag():
    run(dpath("test_expand_flag"), shouldfail=True)


@skip_on_windows
def test_default_resources():
    from snakemake.resources import DefaultResources

    run(
        dpath("test_default_resources"),
        # use fractional defaults here to test whether they are correctly rounded
        default_resources=DefaultResources(
            ["mem_mb=max(2*input.size, 1000.1)", "disk_mb=max(2*input.size, 1000.2)"]
        ),
    )


@skip_on_windows  # TODO fix the windows case: it somehow does not consistently modify all temp env vars as desired
def test_tmpdir():
    # artificially set the tmpdir to an expected value
    run(dpath("test_tmpdir"), overwrite_resources={"a": {"tmpdir": "/tmp"}})


def test_tmpdir_default():
    # Do not check the content (OS and setup depdendent),
    # just check whether everything runs smoothly with the default.
    run(dpath("test_tmpdir"), check_md5=False)


def test_issue1284():
    run(dpath("test_issue1284"))


def test_issue1281():
    run(dpath("test_issue1281"))


def test_filegraph():
    workdir = dpath("test_filegraph")
    dot_path = os.path.join(workdir, "fg.dot")
    pdf_path = os.path.join(workdir, "fg.pdf")

    if ON_WINDOWS:
        shell.executable("bash")
        workdir = workdir.replace("\\", "/")
        dot_path = dot_path.replace("\\", "/")

    # make sure the calls work
    shell("cd {workdir};python -m snakemake --filegraph > {dot_path}")

    # make sure the output can be interpreted by dot
    with open(dot_path, "rb") as dot_file, open(pdf_path, "wb") as pdf_file:
        pdf_file.write(
            subprocess.check_output(["dot", "-Tpdf"], stdin=dot_file, cwd=workdir)
        )
    # make sure the generated pdf file is not empty
    assert os.stat(pdf_path).st_size > 0


def test_batch():
    from snakemake.dag import Batch

    run(dpath("test_batch"), batch=Batch("aggregate", 1, 2))


def test_batch_final():
    from snakemake.dag import Batch

    run(dpath("test_batch_final"), batch=Batch("aggregate", 1, 1))


def test_batch_fail():
    from snakemake.dag import Batch

    run(dpath("test_batch"), batch=Batch("aggregate", 2, 2), shouldfail=True)


def test_github_issue52():
    run(dpath("test_github_issue52"))
    run(dpath("test_github_issue52"), snakefile="other.smk")


@skip_on_windows
def test_github_issue78():
    run(dpath("test_github_issue78"), use_singularity=True)


def test_envvars():
    for var in ["TEST_ENV_VAR", "TEST_ENV_VAR2"]:
        try:
            del os.environ[var]
        except KeyError:
            pass
    run(dpath("test_envvars"), shouldfail=True)
    os.environ["TEST_ENV_VAR"] = "test"
    os.environ["TEST_ENV_VAR2"] = "test"
    run(dpath("test_envvars"), envvars=["TEST_ENV_VAR2"])


def test_github_issue105():
    run(dpath("test_github_issue105"))


def test_github_issue413():
    run(dpath("test_github_issue413"), no_tmpdir=True)


@skip_on_windows
def test_github_issue627():
    run(dpath("test_github_issue627"))


def test_github_issue727():
    run(dpath("test_github_issue727"))


@skip_on_windows
def test_github_issue988():
    run(dpath("test_github_issue988"))


@pytest.mark.skip(
    reason="ftp connections currently fail in github actions (TODO try again in the future)"
)
def test_github_issue1062():
    # old code failed in dry run
    run(dpath("test_github_issue1062"), dryrun=True)


def test_output_file_cache():
    test_path = dpath("test_output_file_cache")
    os.environ["SNAKEMAKE_OUTPUT_CACHE"] = "cache"
    run(test_path, cache=["a", "b"])
    run(test_path, cache=["invalid_multi"], targets="invalid1.txt", shouldfail=True)


@skip_on_windows
@pytest.mark.xfail(
    reason="moto currently fails with \"'_patch' object has no attribute 'is_local'\""
)
def test_output_file_cache_remote():
    test_path = dpath("test_output_file_cache_remote")
    os.environ["SNAKEMAKE_OUTPUT_CACHE"] = "cache"
    run(
        test_path,
        cache=["a", "b", "c"],
        default_remote_provider="S3Mocked",
        default_remote_prefix="test-remote-bucket",
    )


@connected
@zenodo
def test_remote_zenodo():
    run(dpath("test_remote_zenodo"))


def test_multiext():
    run(dpath("test_multiext"))


def test_core_dependent_threads():
    run(dpath("test_core_dependent_threads"))


@skip_on_windows
def test_env_modules():
    run(dpath("test_env_modules"), use_env_modules=True)


class TestParseCoresJobs:
    def run_test(self, func, ref):
        if ref is None:
            with pytest.raises(CliException):
                func()
            return
        assert func() == ref

    @pytest.mark.parametrize(
        ("input", "output"),
        [
            [(1, 1), (1, 1)],
            [(4, 4), (4, 4)],
            [(None, None), (1, 1)],
            [("all", "unlimited"), (available_cpu_count(), sys.maxsize)],
        ],
    )
    def test_no_exec(self, input, output):
        self.run_test(lambda: parse_cores_jobs(*input, True, False, False), output)
        # Test dryrun seperately
        self.run_test(lambda: parse_cores_jobs(*input, False, False, True), output)

    @pytest.mark.parametrize(
        ("input", "output"),
        [
            [(1, 1), (1, 1)],
            [(4, 4), (4, 4)],
            [(None, 1), (None, 1)],
            [(None, None), None],
            [(1, None), None],
            [("all", "unlimited"), (available_cpu_count(), sys.maxsize)],
        ],
    )
    def test_non_local_job(self, input, output):
        self.run_test(lambda: parse_cores_jobs(*input, False, True, False), output)

    @pytest.mark.parametrize(
        ("input", "output"),
        [
            [(1, 1), (1, None)],
            [(4, 4), (4, None)],
            [(None, 1), (1, None)],
            [(None, None), None],
            [(1, None), (1, None)],
            [(None, "all"), (available_cpu_count(), None)],
            [(None, "unlimited"), None],
            [("all", "unlimited"), (available_cpu_count(), None)],
        ],
    )
    def test_local_job(self, input, output):
        self.run_test(lambda: parse_cores_jobs(*input, False, False, False), output)


@skip_on_windows
@connected
def test_container():
    run(dpath("test_container"), use_singularity=True)


def test_linting():
    snakemake(
        snakefile=os.path.join(dpath("test14"), "Snakefile.nonstandard"), lint=True
    )


@skip_on_windows
def test_string_resources():
    from snakemake.resources import DefaultResources

    run(
        dpath("test_string_resources"),
        default_resources=DefaultResources(["gpu_model='nvidia-tesla-1000'"]),
        cluster="./qsub.py",
    )


def test_jupyter_notebook():
    run(dpath("test_jupyter_notebook"), use_conda=True)


def test_jupyter_notebook_draft():
    from snakemake.notebook import EditMode

    run(
        dpath("test_jupyter_notebook_draft"),
        use_conda=True,
        edit_notebook=EditMode(draft_only=True),
        targets=["results/result_intermediate.txt"],
        check_md5=False,
    )


def test_github_issue456():
    run(dpath("test_github_issue456"))


def test_scatter_gather():
    run(dpath("test_scatter_gather"), overwrite_scatter={"split": 2})


# SLURM tests go here, after successfull tests


def test_parsing_terminal_comment_following_statement():
    run(dpath("test_parsing_terminal_comment_following_statement"))


@skip_on_windows
def test_github_issue640():
    run(
        dpath("test_github_issue640"),
        targets=["Output/FileWithRights"],
        dryrun=True,
        cleanup=False,
    )


@skip_on_windows  # TODO check whether this might be enabled later
def test_generate_unit_tests():
    with tempfile.NamedTemporaryFile() as tmpfile:
        os.environ["UNIT_TEST_TMPFILE"] = tmpfile.name
        tmpdir = run(
            dpath("test_generate_unit_tests"),
            generate_unit_tests=".tests/unit",
            check_md5=False,
            cleanup=False,
        )
        sp.check_call(["pytest", ".tests", "-vs"], cwd=tmpdir)


@skip_on_windows
def test_metadata_migration():
    outpath = Path(
        "tests/test_metadata_migration/some/veryveryveryveryveryveryvery/veryveryveryveryveryveryveryveryveryveryveryveryveryveryveryveryveryveryveryvery/veryveryveryveryveryveryveryveryveryveryveryveryveryveryveryveryveryveryveryveryveryveryveryvery/veryveryveryveryveryveryveryveryveryveryveryveryveryveryveryveryveryveryveryveryvery/veryveryveryveryveryveryveryveryveryveryveryveryveryveryveryveryvery/veryveryveryveryveryveryveryveryveryveryveryveryverylong"
    )
    os.makedirs(outpath, exist_ok=True)
    metapath = Path(
        "tests/test_metadata_migration/.snakemake/metadata/@c29tZS92ZXJ5dmVyeXZlcnl2ZXJ5dmVyeXZlcnl2ZXJ5L3Zlcnl2ZXJ5dmVyeXZlcnl2ZXJ5dmVyeXZlcnl2ZXJ5dmVyeXZlcnl2ZXJ5dmVyeXZlcnl2ZXJ5dmVyeXZlcnl2ZXJ5dmVyeXZlcnl2ZXJ5L3Zlcnl2ZXJ5dmVyeXZlcnl2ZXJ5dmVyeXZlcnl2ZXJ5dmVyeXZlcnl2ZXJ5dmVyeXZlcnl2ZXJ5dmVyeXZlcnl2ZXJ5dmVyeXZlcn/@l2ZXJ5dmVyeXZlcnl2ZXJ5dmVyeS92ZXJ5dmVyeXZlcnl2ZXJ5dmVyeXZlcnl2ZXJ5dmVyeXZlcnl2ZXJ5dmVyeXZlcnl2ZXJ5dmVyeXZlcnl2ZXJ5dmVyeXZlcnl2ZXJ5dmVyeXZlcnkvdmVyeXZlcnl2ZXJ5dmVyeXZlcnl2ZXJ5dmVyeXZlcnl2ZXJ5dmVyeXZlcnl2ZXJ5dmVyeXZlcnl2ZXJ5dmVyeXZlcnkvdmVyeXZlcnl2ZXJ5dmVy"
    )
    os.makedirs(metapath, exist_ok=True)
    exppath = Path(
        "tests/test_metadata_migration/expected-results/some/veryveryveryveryveryveryvery/veryveryveryveryveryveryveryveryveryveryveryveryveryveryveryveryveryveryveryvery/veryveryveryveryveryveryveryveryveryveryveryveryveryveryveryveryveryveryveryveryveryveryveryvery/veryveryveryveryveryveryveryveryveryveryveryveryveryveryveryveryveryveryveryveryvery/veryveryveryveryveryveryveryveryveryveryveryveryveryveryveryveryvery/veryveryveryveryveryveryveryveryveryveryveryveryverylong"
    )
    os.makedirs(exppath, exist_ok=True)
    with open(outpath / "path.txt", "w"):
        # generate empty file
        pass
    # generate artificial incomplete metadata in v1 format for migration
    with open(
        metapath
        / "eXZlcnl2ZXJ5dmVyeXZlcnl2ZXJ5dmVyeXZlcnl2ZXJ5dmVyeWxvbmcvcGF0aC50eHQ=",
        "w",
    ) as meta:
        print('{"incomplete": true, "external_jobid": null}', file=meta)
    with open(exppath / "path.txt", "w") as out:
        print("updated", file=out)

    # run workflow, incomplete v1 metadata should be migrated and trigger rerun of the rule,
    # which will save different data than the output contained in the git repo.
    run(dpath("test_metadata_migration"), force_incomplete=True)


def test_paramspace():
    run(dpath("test_paramspace"))


def test_paramspace_single_wildcard():
    run(dpath("test_paramspace_single_wildcard"))


def test_github_issue806():
    run(dpath("test_github_issue806"), config=dict(src_lang="es", trg_lang="en"))


@skip_on_windows
def test_containerized():
    run(dpath("test_containerized"), use_conda=True, use_singularity=True)


@skip_on_windows
def test_containerize():
    run(dpath("test_conda"), containerize=True, check_results=False)


def test_long_shell():
    run(dpath("test_long_shell"))


def test_modules_all():
    run(dpath("test_modules_all"), targets=["a"])


def test_modules_all_exclude_1():
    # Fail due to conflicting rules
    run(dpath("test_modules_all_exclude"), shouldfail=True)


def test_modules_all_exclude_2():
    # Successed since the conflicting rules have been excluded
    run(
        dpath("test_modules_all_exclude"),
        snakefile="Snakefile_exclude",
        shouldfail=False,
    )


@skip_on_windows
def test_modules_prefix():
    run(dpath("test_modules_prefix"), targets=["a"])


@skip_on_windows
def test_modules_peppy():
    run(dpath("test_modules_peppy"), targets=["a"])


def test_modules_specific():
    run(dpath("test_modules_specific"), targets=["test_a"])


@skip_on_windows  # works in principle but the test framework modifies the target path separator
def test_modules_meta_wrapper():
    run(dpath("test_modules_meta_wrapper"), targets=["mapped/a.bam.bai"], dryrun=True)


def test_use_rule_same_module():
    run(dpath("test_use_rule_same_module"), targets=["test.out", "test2.out"])


def test_module_complex():
    run(dpath("test_module_complex"), dryrun=True)


def test_module_complex2():
    run(dpath("test_module_complex2"), dryrun=True)


@skip_on_windows
def test_module_no_prefixing_modified_paths():
    run(
        dpath("test_module_no_prefixing_modified_paths"),
        targets=["module2/test_final.txt"],
    )


def test_module_with_script():
    run(dpath("test_module_with_script"))


def test_module_worfklow_namespacing():
    run(dpath("test_module_workflow_snakefile_usage"))


@skip_on_windows  # No conda-forge version of pygraphviz for windows
def test_module_report():
    run(
        dpath("test_module_report"),
        report="report.html",
        report_stylesheet="custom-stylesheet.css",
        check_md5=False,
    )


def test_handover():
    run(dpath("test_handover"), resources={"mem_mb": 20})


@skip_on_windows  # test shell command not properly working
def test_source_path():
    run(dpath("test_source_path"), snakefile="workflow/Snakefile")


@only_on_windows
def test_filesep_windows_targets():
    run(
        dpath("test_filesep_windows"),
        targets=["subfolder/test2.out2", "subfolder/test1.out2"],
    )


@only_on_windows
def test_filesep_on_windows():
    run(dpath("test_filesep_windows"))


def test_set_resources():
    run(dpath("test_set_resources"), overwrite_resources={"a": {"a": 1, "b": "foo"}})


def test_github_issue1069():
    run(
        dpath("test_github_issue1069"),
        shellcmd="snakemake -c1 --resources mem_mb=16423",
    )


def test_touch_pipeline_with_temp_dir():
    # Issue #1028
    run(dpath("test_touch_pipeline_with_temp_dir"), forceall=True, touch=True)


def test_all_temp():
    run(dpath("test_all_temp"), all_temp=True)


def test_strict_mode():
    run(dpath("test_strict_mode"), shouldfail=True)


@needs_strace
def test_github_issue1158():
    run(dpath("test_github_issue1158"), cluster="./qsub.py")


def test_converting_path_for_r_script():
    run(dpath("test_converting_path_for_r_script"), cores=1)


def test_ancient_dag():
    run(dpath("test_ancient_dag"))


@skip_on_windows
def test_checkpoint_allowed_rules():
    run(dpath("test_checkpoint_allowed_rules"), targets=["c"], cluster="./qsub")


@skip_on_windows
def test_modules_ruledeps_inheritance():
    run(dpath("test_modules_ruledeps_inheritance"))


@skip_on_windows
def test_issue1331():
    # not guaranteed to fail, so let's try multiple times
    for i in range(10):
        run(dpath("test_issue1331"), cores=4)


@skip_on_windows
def test_conda_named():
    run(dpath("test_conda_named"), use_conda=True)


@skip_on_windows
def test_conda_function():
    run(dpath("test_conda_function"), use_conda=True, cores=1)


@skip_on_windows
def test_default_target():
    run(dpath("test_default_target"))


def test_cache_multioutput():
    run(dpath("test_cache_multioutput"), shouldfail=True)


@skip_on_windows
def test_github_issue1384():
    try:
        tmpdir = run(dpath("test_github_issue1384"), cleanup=False)
        shell(
            """
            cd {tmpdir}
            python -m snakemake --generate-unit-tests
            pytest -v .tests/unit
            """
        )
    finally:
        shutil.rmtree(tmpdir)


@skip_on_windows
def test_peppy():
    run(dpath("test_peppy"))


def test_template_engine():
    run(dpath("test_template_engine"))


def test_groupid_expand_local():
    run(dpath("test_groupid_expand"))


@skip_on_windows
def test_groupid_expand_cluster():
    run(dpath("test_groupid_expand_cluster"), cluster="./qsub", nodes=3)


@skip_on_windows
def test_service_jobs():
    run(dpath("test_service_jobs"), check_md5=False)


def test_incomplete_params():
    run(dpath("test_incomplete_params"), dryrun=True, printshellcmds=True)


@skip_on_windows
def test_github_issue261():
    run(dpath("test_github_issue261"), targets=["test1/target1/config1.done"])


@skip_on_windows  # no pipe support on windows
def test_pipe_depend():
    run(dpath("test_pipe_depend"), shouldfail=True)


@skip_on_windows  # no pipe support on windows
def test_pipe_depend_target_file():
    run(dpath("test_pipe_depend"), targets=["test.txt"], shouldfail=True)


@skip_on_windows  # platform independent issue
def test_github_issue1500():
    run(dpath("test_github_issue1500"), dryrun=True)


def test_github_issue1542():
    run(dpath("test_github_issue1542"), dryrun=True)


def test_github_issue1550():
    from snakemake.resources import DefaultResources

    run(
        dpath("test_github_issue1550"),
        resources={"mem_mb": 4000},
        default_resources=DefaultResources(
            ["mem_mb=max(2*input.size, 1000)", "disk_mb=max(2*input.size, 1000)"]
        ),
    )


def test_github_issue1498():
    run(dpath("test_github_issue1498"))


def test_cleanup_metadata_fail():
    run(dpath("test09"), cleanup_metadata=["xyz"])


@skip_on_windows  # same on win, no need to test
def test_github_issue1389():
    run(dpath("test_github_issue1389"), resources={"foo": 4}, shouldfail=True)


def test_ensure_nonempty_fail():
    run(dpath("test_ensure"), targets=["a"], shouldfail=True)


def test_ensure_success():
    run(dpath("test_ensure"), targets=["b", "c"])


def test_ensure_checksum_fail():
    run(dpath("test_ensure"), targets=["d"], shouldfail=True)


@skip_on_windows
def test_github_issue1261():
    run(dpath("test_github_issue1261"), shouldfail=True, check_results=True)


def test_rule_inheritance_globals():
    run(
        dpath("test_rule_inheritance_globals"),
        report="report.html",
        targets=["foo.txt"],
        check_md5=False,
    )


def test_retries():
    run(dpath("test_retries"))


def test_retries_not_overriden():
    run(dpath("test_retries_not_overriden"), restart_times=3, shouldfail=True)


@skip_on_windows  # OS agnostic
def test_module_input_func():
    run(dpath("test_module_input_func"))


@skip_on_windows  # the testcase only has a linux-64 pin file
def test_conda_pin_file():
    run(dpath("test_conda_pin_file"), use_conda=True)


@skip_on_windows  # sufficient to test this on linux
def test_github_issue1618():
    run(dpath("test_github_issue1618"), cores=5)


def test_conda_python_script():
    run(dpath("test_conda_python_script"), use_conda=True)


@skip_on_windows
def test_github_issue1818():
    run(dpath("test_github_issue1818"), rerun_triggers="input")


@skip_on_windows  # not platform dependent
def test_match_by_wildcard_names():
    run(dpath("test_match_by_wildcard_names"))


@skip_on_windows  # not platform dependent
def test_github_issue929():
    # Huge thanks to Elmar Pruesse for providing this test case
    # and pointing to the problem in the code!
    # Huge thanks to Ronald Lehnigk for pointing me to the issue!
    run(dpath("test_github_issue929"), targets=["childrule_2"])


def test_github_issue1882():
    try:
        tmpdir = run(dpath("test_github_issue1882"), cleanup=False)
        run(tmpdir, forceall=True)
    finally:
        shutil.rmtree(tmpdir)


<<<<<<< HEAD
def test_micromamba():
    run(dpath("test_wrapper"), use_conda=True, conda_frontend="micromamba")
=======
@skip_on_windows  # not platform dependent
def test_inferred_resources():
    run(dpath("test_inferred_resources"))
>>>>>>> 728ab3cf
<|MERGE_RESOLUTION|>--- conflicted
+++ resolved
@@ -2045,11 +2045,10 @@
         shutil.rmtree(tmpdir)
 
 
-<<<<<<< HEAD
 def test_micromamba():
     run(dpath("test_wrapper"), use_conda=True, conda_frontend="micromamba")
-=======
+
+
 @skip_on_windows  # not platform dependent
 def test_inferred_resources():
-    run(dpath("test_inferred_resources"))
->>>>>>> 728ab3cf
+    run(dpath("test_inferred_resources"))