--- conflicted
+++ resolved
@@ -2161,10 +2161,6 @@
 def test_scheduler_sequential_all_cores():
     run(dpath("test_scheduler_sequential_all_cores"), cores=90)
 
-<<<<<<< HEAD
-def test_parse_fstring():
-    run(dpath("test_parse_fstring"))
-=======
 
 @skip_on_windows  # OS agnostic
 def test_checkpoint_open():
@@ -2173,4 +2169,7 @@
         default_storage_provider="fs",
         default_storage_prefix="storage",
     )
->>>>>>> 74627d3f
+
+
+def test_parse_fstring():
+    run(dpath("test_parse_fstring"))