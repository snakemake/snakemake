--- conflicted
+++ resolved
@@ -1455,12 +1455,12 @@
     run(dpath("test_modules_ruledeps_inheritance"))
 
 
-<<<<<<< HEAD
 def test_issue1331():
     # not guaranteed to fail, so let's try multiple times
     for i in range(10):
         run(dpath("test_issue1331"), cores=4)
-=======
+
+
 @skip_on_windows
 def test_conda_named():
     run(dpath("test_conda_named"), use_conda=True)
@@ -1496,5 +1496,4 @@
 
 
 def test_template_engine():
-    run(dpath("test_template_engine"))
->>>>>>> 71891839
+    run(dpath("test_template_engine"))