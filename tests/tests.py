__authors__ = ["Tobias Marschall", "Marcel Martin", "Johannes Köster"]
__copyright__ = "Copyright 2022, Johannes Köster"
__email__ = "johannes.koester@uni-due.de"
__license__ = "MIT"

import os
import shutil
import sys
import subprocess as sp
from pathlib import Path
import tempfile

import pytest
from snakemake.resources import DefaultResources, GroupResources
from snakemake.settings.enums import RerunTrigger

from snakemake.shell import shell

sys.path.insert(0, os.path.dirname(__file__))

from .common import run, dpath, apptainer, conda, connected
from .conftest import skip_on_windows, only_on_windows, ON_WINDOWS, needs_strace

from snakemake_interface_executor_plugins.settings import (
    DeploymentMethod,
    SharedFSUsage,
)


def test_list_untracked():
    run(dpath("test_list_untracked"))


xfail_permissionerror_on_win = (
    pytest.mark.xfail(raises=PermissionError) if ON_WINDOWS else lambda x: x
)


def test_delete_all_output():
    run(dpath("test_delete_all_output"))


def test_github_issue_14():
    """Add cleanup_scripts argument to allow the user to keep scripts"""
    # Return temporary directory for inspection - we should keep scripts here
    tmpdir = run(dpath("test_github_issue_14"), cleanup=False, cleanup_scripts=False)
    assert os.listdir(os.path.join(tmpdir, ".snakemake", "scripts"))
    shutil.rmtree(tmpdir)

    # And not here
    tmpdir = run(dpath("test_github_issue_14"), cleanup=False, cleanup_scripts=True)
    assert not os.listdir(os.path.join(tmpdir, ".snakemake", "scripts"))
    shutil.rmtree(tmpdir)


def test_issue956():
    run(dpath("test_issue956"))


@skip_on_windows
def test01():
    run(dpath("test01"))


def test02():
    run(dpath("test02"))


def test03():
    run(dpath("test03"), targets=["test.out"])


def test04():
    run(dpath("test04"), targets=["test.out"])


@skip_on_windows  # error: "The filename, directory name, or volume label syntax is incorrect".
def test05():
    run(dpath("test05"))


def test06():
    run(dpath("test06"), targets=["test.bla.out"])


def test07():
    run(dpath("test07"), targets=["test.out", "test2.out"])


def test08():
    run(dpath("test08"), targets=["test.out", "test2.out"])


def test09():
    run(dpath("test09"), shouldfail=True)


def test10():
    run(dpath("test10"))


def test11():
    run(dpath("test11"))


def test12():
    run(dpath("test12"))


def test13():
    run(dpath("test13"))


# TODO re-enable once cluster-generic plugin is released
# @skip_on_windows
# def test_cluster_cancelscript():
#     outdir = run(
#         dpath("test_cluster_cancelscript"),
#         snakefile="Snakefile.nonstandard",
#         shellcmd=(
#             "snakemake -j 10 --cluster=./sbatch --cluster-cancel=./scancel.sh "
#             "--cluster-status=./status.sh -s Snakefile.nonstandard"
#         ),
#         shouldfail=True,
#         cleanup=False,
#         sigint_after=4,
#     )
#     scancel_txt = open("%s/scancel.txt" % outdir).read()
#     scancel_lines = scancel_txt.splitlines()
#     assert len(scancel_lines) == 1
#     assert scancel_lines[0].startswith("cancel")
#     assert len(scancel_lines[0].split(" ")) == 3


# @skip_on_windows
# def test_cluster_cancelscript_nargs1():
#     outdir = run(
#         dpath("test_cluster_cancelscript"),
#         snakefile="Snakefile.nonstandard",
#         shellcmd=(
#             "snakemake -j 10 --cluster=./sbatch --cluster-cancel=./scancel.sh "
#             "--cluster-status=./status.sh --cluster-cancel-nargs=1 "
#             "-s Snakefile.nonstandard"
#         ),
#         shouldfail=True,
#         cleanup=False,
#         sigint_after=4,
#     )
#     scancel_txt = open("%s/scancel.txt" % outdir).read()
#     scancel_lines = scancel_txt.splitlines()
#     assert len(scancel_lines) == 2
#     assert scancel_lines[0].startswith("cancel")
#     assert scancel_lines[1].startswith("cancel")
#     assert len(scancel_lines[0].split(" ")) == 2
#     assert len(scancel_lines[1].split(" ")) == 2


# @skip_on_windows
# def test_cluster_statusscript_multi():
#     os.environ["TESTVAR"] = "test"
#     run(
#         dpath("test_cluster_statusscript_multi"),
#         snakefile="Snakefile.nonstandard",
#         cluster="./sbatch",
#         cluster_status="./status.sh",
#     )


def test15():
    run(dpath("test15"))


@skip_on_windows  # OS agnostic
def test_set_threads():
    run(
        dpath("test_set_threads"),
        shellcmd='snakemake --executor local --set-threads "a=max(input.size, 5)" -c 5 --verbose',
    )


def test_glpk_solver():
    run(dpath("test_solver"), scheduler_ilp_solver="GLPK_CMD")


@skip_on_windows
def test_coin_solver():
    run(dpath("test_solver"), scheduler_ilp_solver="COIN_CMD")


def test_directory():
    run(
        dpath("test_directory"),
        targets=[
            "downstream",
            "symlinked_input",
            "child_to_input",
            "not_child_to_other",
        ],
    )
    run(dpath("test_directory"), targets=["file_expecting_dir"], shouldfail=True)
    run(dpath("test_directory"), targets=["dir_expecting_file"], shouldfail=True)
    run(dpath("test_directory"), targets=["child_to_other"], shouldfail=True)


@skip_on_windows
def test_directory2():
    run(
        dpath("test_directory"),
        targets=[
            "downstream",
            "symlinked_input",
            "child_to_input",
            "some/dir-child",
            "some/shadow",
        ],
    )


@skip_on_windows  # OS agnostic
def test_set_resources_complex_profile():
    run(
        dpath("test_set_resources_complex"),
        shellcmd="snakemake -c1 --verbose --profile test-profile",
    )


@skip_on_windows  # OS agnostic
def test_set_resources_complex_cli():
    run(
        dpath("test_set_resources_complex"),
        shellcmd="snakemake -c1 --verbose --set-resources \"a:slurm_extra='--nice=150 --gres=gpu:1'\"",
    )


def test_ancient():
    run(dpath("test_ancient"), targets=["D", "C", "old_file"])


def test_report():
    run(
        dpath("test_report"),
        report="report.html",
        report_stylesheet="custom-stylesheet.css",
        check_md5=False,
    )


def test_report_zip():
    run(dpath("test_report_zip"), report="report.zip", check_md5=False)


def test_report_dir():
    run(dpath("test_report_dir"), report="report.zip", check_md5=False)


def test_report_display_code():
    run(dpath("test_report_display_code"), report="report.html", check_md5=False)


def test_params():
    run(dpath("test_params"))


def test_same_wildcard():
    run(dpath("test_same_wildcard"))


def test_conditional():
    run(
        dpath("test_conditional"),
        targets="test.out test.0.out test.1.out test.2.out".split(),
    )


def test_unpack_dict():
    run(dpath("test_unpack_dict"))


def test_unpack_list():
    run(dpath("test_unpack_list"))


def test_shell():
    run(dpath("test_shell"))


@skip_on_windows
def test_temp():
    run(dpath("test_temp"), targets="test.realigned.bam".split())


def test_keyword_list():
    run(dpath("test_keyword_list"))


def test_globwildcards():
    run(dpath("test_globwildcards"))


# inpdependent of OS
@skip_on_windows
def test_ioutils():
    run(dpath("test_ioutils"))


def test_local_import():
    run(dpath("test_local_import"))


def test_ruledeps():
    run(dpath("test_ruledeps"))


@connected
def test_url_include():
    run(dpath("test_url_include"))


def test_touch():
    run(dpath("test_touch"))


def test_touch_flag_with_directories():
    run(dpath("test_touch_with_directories"), executor="touch")


def test_config():
    run(dpath("test_config"))


def test_update_config():
    run(dpath("test_update_config"))


def test_config_merging():
    run(
        dpath("test_config_merging"),
        shellcmd='snakemake -j 1 --configfile config_cmdline_01.yaml config_cmdline_02.yaml --config "block={bowser: cmdline_bowser}" "block={toad: cmdline_toad}"',
    )


def test_wildcard_keyword():
    run(dpath("test_wildcard_keyword"))


@skip_on_windows
def test_benchmark():
    run(dpath("test_benchmark"), benchmark_extended=True, check_md5=False)


@skip_on_windows
def test_benchmark_jsonl():
    run(dpath("test_benchmark_jsonl"), benchmark_extended=True, check_md5=False)


def test_temp_expand():
    run(dpath("test_temp_expand"))


def test_wildcard_count_ambiguity():
    run(dpath("test_wildcard_count_ambiguity"))


def test_multiple_includes():
    run(dpath("test_multiple_includes"))


def test_name_override():
    run(dpath("test_name_override"))


def test_yaml_config():
    run(dpath("test_yaml_config"))


@pytest.mark.skip(reason="This does not work reliably in CircleCI.")
def test_symlink_temp():
    run(dpath("test_symlink_temp"), shouldfail=True)


def test_empty_include():
    run(dpath("test_empty_include"))


@skip_on_windows
@conda
def test_script():
    run(
        dpath("test_script"),
        deployment_method={DeploymentMethod.CONDA},
        check_md5=False,
    )


def test_script_python():
    run(dpath("test_script_py"))


@skip_on_windows  # Test relies on perl
def test_shadow():
    run(dpath("test_shadow"))


@skip_on_windows
def test_shadow_copy():
    run(dpath("test_shadow_copy"))


@skip_on_windows  # Symbolic link privileges needed to work
def test_shadow_prefix():
    run(dpath("test_shadow_prefix"), shadow_prefix="shadowdir")


# TODO add again once generic cluster plugin is released
# @skip_on_windows
# def test_shadow_prefix_qsub():
#     run(dpath("test_shadow_prefix"), shadow_prefix="shadowdir", cluster="./qsub")


@skip_on_windows
def test_shadowed_log():
    run(dpath("test_shadowed_log"))


def test_until():
    run(
        dpath("test_until"),
        until=[
            "leveltwo_first",  # rule name
            "leveltwo_second.txt",  # file name
            "second_wildcard",
        ],
    )  # wildcard rule


def test_omitfrom():
    run(
        dpath("test_omitfrom"),
        omit_from=[
            "leveltwo_first",  # rule name
            "leveltwo_second.txt",  # file name
            "second_wildcard",
        ],
    )  # wildcard rule


def test_nonstr_params():
    run(dpath("test_nonstr_params"))


def test_delete_output():
    run(dpath("test_delete_output"), cores=1)


def test_input_generator():
    run(dpath("test_input_generator"))


def test_symlink_time_handling():
    # See Snakefile for notes on why this fails on some systems
    if os.utime in os.supports_follow_symlinks:
        run(dpath("test_symlink_time_handling"))


@skip_on_windows
def test_protected_symlink_output():
    run(dpath("test_protected_symlink_output"))


@conda
def test_conda():
    run(dpath("test_conda"), deployment_method={DeploymentMethod.CONDA})


@conda
def test_conda_list_envs():
    run(dpath("test_conda"), conda_list_envs=True, check_results=False)


# TODO failing with FAILED tests/tests.py::test_conda_create_envs_only -
# PermissionError: [WinError 32] The process cannot access the file because
# it is being used by another process:
# 'C:\\Users\\RUNNER~1\\AppData\\Local\\Temp\\snakemake-2q4osog0\\test-env.yaml'
@skip_on_windows
def test_conda_create_envs_only():
    tmpdir = run(
        dpath("test_conda"),
        conda_create_envs=True,
        check_results=False,
        cleanup=False,
        cleanup_scripts=False,
    )
    env_dir = next(
        (p for p in Path(tmpdir, ".snakemake", "conda").iterdir() if p.is_dir()), None
    )
    assert env_dir is not None
    assert Path(env_dir, "env_setup_done").exists()
    shutil.rmtree(tmpdir)


@conda
def test_upstream_conda():
    run(
        dpath("test_conda"),
        deployment_method={DeploymentMethod.CONDA},
        conda_frontend="conda",
    )


@skip_on_windows
@conda
def test_deploy_script():
    run(dpath("test_deploy_script"), deployment_method={DeploymentMethod.CONDA})


@skip_on_windows
@conda
def test_deploy_hashing():
    tmpdir = run(
        dpath("test_deploy_hashing"),
        deployment_method={DeploymentMethod.CONDA},
        cleanup=False,
    )
    assert len(next(os.walk(os.path.join(tmpdir, ".snakemake/conda")))[1]) == 2


@conda
def test_conda_custom_prefix():
    run(
        dpath("test_conda_custom_prefix"),
        deployment_method={DeploymentMethod.CONDA},
        conda_prefix="custom",
        set_pythonpath=False,
    )


@only_on_windows
@conda
def test_conda_cmd_exe():
    # Tests the conda environment activation when cmd.exe
    # is used as the shell
    run(dpath("test_conda_cmd_exe"), deployment_method={DeploymentMethod.CONDA})


@skip_on_windows  # wrappers are for linux and macos only
@conda
def test_wrapper():
    run(dpath("test_wrapper"), deployment_method={DeploymentMethod.CONDA})


@skip_on_windows  # wrappers are for linux and macos only
@conda
def test_wrapper_local_git_prefix():
    import git

    with tempfile.TemporaryDirectory() as tmpdir:
        print("Cloning wrapper repo...")
        repo = git.Repo.clone_from(
            "https://github.com/snakemake/snakemake-wrappers", tmpdir
        )
        print("Cloning complete.")

        run(
            dpath("test_wrapper"),
            deployment_method={DeploymentMethod.CONDA},
            wrapper_prefix=f"git+file://{tmpdir}",
        )


def test_get_log_none():
    run(dpath("test_get_log_none"))


def test_get_log_both():
    run(dpath("test_get_log_both"))


def test_get_log_stderr():
    run(dpath("test_get_log_stderr"))


def test_get_log_stdout():
    run(dpath("test_get_log_stdout"))


def test_get_log_complex():
    run(dpath("test_get_log_complex"))


def test_spaces_in_fnames():
    run(
        dpath("test_spaces_in_fnames"),
        # cluster="./qsub",
        targets=["test bam file realigned.bam"],
        printshellcmds=True,
    )


def test_deferred_func_eval():
    run(dpath("test_deferred_func_eval"))


def test_format_params():
    run(dpath("test_format_params"), check_md5=True)


def test_rule_defined_in_for_loop():
    # issue 257
    run(dpath("test_rule_defined_in_for_loop"))


def test_issue381():
    run(dpath("test_issue381"))


def test_format_wildcards():
    run(dpath("test_format_wildcards"))


def test_with_parentheses():
    run(dpath("test (with parenthese's)"))


def test_dup_out_patterns():
    """Duplicate output patterns should emit an error

    Duplicate output patterns can be detected on the rule level
    """
    run(dpath("test_dup_out_patterns"), shouldfail=True)


def test_issue2826_failed_binary_logs():
    """Show how a binary log file crushes `show_logs`

    The log file in this test is a binary file.
    The `show_failed_logs` is activated by default using `run`,
    thus `show_logs` will be called at the end of the test.
    Thus this test will check if `show_logs` is able to handle
    the binary log file.
    """
    run(dpath("test_issue2826_failed_binary_logs"), shouldfail=True)


# TODO reactivate once generic cluster executor is properly released
# @skip_on_windows
# def test_restartable_job_cmd_exit_1_no_restart():
#     """Test the restartable job feature on ``exit 1``

#     The shell snippet in the Snakemake file will fail the first time
#     and succeed the second time.
#     """
#     run(
#         dpath("test_restartable_job_cmd_exit_1"),
#         cluster="./qsub",
#         retries=0,
#         shouldfail=True,
#     )


# TODO reactivate once generic cluster executor is properly released
# @skip_on_windows
# def test_restartable_job_cmd_exit_1_one_restart():
#     # Restarting once is enough
#     run(
#         dpath("test_restartable_job_cmd_exit_1"),
#         cluster="./qsub",
#         retries=1,
#         printshellcmds=True,
#     )


# TODO reactivate once generic cluster executor is properly released
# @skip_on_windows
# def test_restartable_job_qsub_exit_1():
#     """Test the restartable job feature when qsub fails

#     The qsub in the subdirectory will fail the first time and succeed the
#     second time.
#     """
#     # Even two consecutive times should fail as files are cleared
#     run(
#         dpath("test_restartable_job_qsub_exit_1"),
#         cluster="./qsub",
#         retries=0,
#         shouldfail=True,
#     )
#     run(
#         dpath("test_restartable_job_qsub_exit_1"),
#         cluster="./qsub",
#         retries=0,
#         shouldfail=True,
#     )
#     # Restarting once is enough
#     run(
#         dpath("test_restartable_job_qsub_exit_1"),
#         cluster="./qsub",
#         retries=1,
#         shouldfail=False,
#     )


def test_threads():
    run(dpath("test_threads"), cores=20)


def test_threads0():
    run(dpath("test_threads0"))


def test_default_storage(s3_storage):
    prefix, settings = s3_storage

    run(
        dpath("test_default_remote"),
        cores=1,
        default_storage_provider="s3",
        default_storage_prefix=prefix,
        storage_provider_settings=settings,
    )


@skip_on_windows  # OS-independent
def test_default_storage_local_job(s3_storage):
    prefix, settings = s3_storage

    run(
        dpath("test_default_storage_local_job"),
        cores=1,
        default_storage_provider="s3",
        default_storage_prefix=prefix,
        storage_provider_settings=settings,
        cluster="./qsub",
        shared_fs_usage=set(SharedFSUsage.all()) - {SharedFSUsage.INPUT_OUTPUT},
    )


def test_storage(s3_storage):
    prefix, settings = s3_storage

    run(
        dpath("test_storage"),
        config={"s3_prefix": prefix},
        storage_provider_settings=settings,
    )


# TODO enable once storage directive is implemented
# def test_storage_directive(s3_storage):
#     prefix, settings = s3_storage

#     run(
#         dpath("test_storage_directive"),
#         config={"s3_prefix": prefix},
#         storage_provider_settings=settings,
#     )


def test_run_namedlist():
    run(dpath("test_run_namedlist"))


def test_profile():
    run(dpath("test_profile"))


@skip_on_windows
@apptainer
@connected
def test_singularity():
    run(dpath("test_singularity"), deployment_method={DeploymentMethod.APPTAINER})


@skip_on_windows
@apptainer
@connected
def test_singularity_cluster():
    run(
        dpath("test_singularity"),
        deployment_method={DeploymentMethod.APPTAINER},
        cluster="./qsub",
        apptainer_args="--bind /tmp:/tmp",
    )


@skip_on_windows
@apptainer
def test_singularity_invalid():
    run(
        dpath("test_singularity"),
        targets=["invalid.txt"],
        deployment_method={DeploymentMethod.APPTAINER},
        shouldfail=True,
    )


@skip_on_windows
@apptainer
def test_singularity_module_invalid():
    run(
        dpath("test_singularity_module"),
        targets=["invalid.txt"],
        deployment_method={DeploymentMethod.APPTAINER},
        shouldfail=True,
    )


@skip_on_windows
@apptainer
@connected
@conda
def test_singularity_conda():
    run(
        dpath("test_singularity_conda"),
        deployment_method={DeploymentMethod.CONDA, DeploymentMethod.APPTAINER},
        conda_frontend="conda",
    )


@skip_on_windows
@apptainer
@connected
def test_singularity_none():
    run(dpath("test_singularity_none"), deployment_method={DeploymentMethod.APPTAINER})


@skip_on_windows
@apptainer
@connected
def test_singularity_global():
    run(
        dpath("test_singularity_global"), deployment_method={DeploymentMethod.APPTAINER}
    )


def test_issue612():
    run(dpath("test_issue612"), executor="dryrun")


def test_bash():
    run(dpath("test_bash"))


def test_inoutput_is_path():
    run(dpath("test_inoutput_is_path"))


@conda
def test_archive():
    run(dpath("test_archive"), archive="workflow-archive.tar.gz")


def test_log_input():
    run(dpath("test_log_input"))


@skip_on_windows
@apptainer
@connected
def test_cwl_singularity():
    run(dpath("test_cwl"), deployment_method={DeploymentMethod.APPTAINER})


def test_issue805():
    run(dpath("test_issue805"), shouldfail=True)


def test_issue823_1():
    run(dpath("test_issue823_1"))


@skip_on_windows
def test_issue823_2():
    run(dpath("test_issue823_2"))


@skip_on_windows
def test_issue823_3():
    run(dpath("test_issue823_3"))


@skip_on_windows
def test_pathlib():
    run(dpath("test_pathlib"))


def test_pathlib_missing_file():
    run(dpath("test_pathlib_missing_file"), shouldfail=True)


@skip_on_windows
def test_group_jobs():
    run(dpath("test_group_jobs"), cluster="./qsub")


@skip_on_windows
def test_group_jobs_attempts():
    run(dpath("test_group_jobs_attempts"), cluster="./qsub", retries=2)


def assert_resources(resources: dict, **expected_resources):
    assert {res: resources[res] for res in expected_resources} == expected_resources


@skip_on_windows
def test_groups_out_of_jobs():
    run(
        dpath("test_groups_out_of_jobs"),
        cluster="./qsub",
        shouldfail=True,
    )


@skip_on_windows
def test_group_jobs_resources(mocker):
    spy = mocker.spy(GroupResources, "basic_layered")
    run(
        dpath("test_group_jobs_resources"),
        cluster="./qsub",
        cores=6,
        resources={"typo": 23, "mem_mb": 60000},
        group_components={0: 5},
        default_resources=DefaultResources(["mem_mb=0"]),
    )
    assert_resources(
        dict(spy.spy_return),
        _nodes=1,
        _cores=6,
        mem_mb=60000,
        runtime=420,
        fake_res=600,
        global_res=2000,
        disk_mb=2000,
    )


@skip_on_windows
def test_group_jobs_resources_with_max_threads(mocker):
    spy = mocker.spy(GroupResources, "basic_layered")
    run(
        dpath("test_group_jobs_resources"),
        cluster="./qsub",
        cores=6,
        resources={"mem_mb": 60000},
        max_threads=1,
        group_components={0: 5},
        default_resources=DefaultResources(["mem_mb=0"]),
    )
    assert_resources(
        dict(spy.spy_return),
        _nodes=1,
        _cores=5,
        mem_mb=60000,
        runtime=380,
        fake_res=1200,
        global_res=3000,
        disk_mb=3000,
    )


@skip_on_windows
def test_group_jobs_resources_with_limited_resources(mocker):
    spy = mocker.spy(GroupResources, "basic_layered")
    run(
        dpath("test_group_jobs_resources"),
        cluster="./qsub",
        cores=5,
        resources={"mem_mb": 10000},
        max_threads=1,
        group_components={0: 5},
        default_resources=DefaultResources(["mem_mb=0"]),
    )
    assert_resources(
        dict(spy.spy_return),
        _nodes=1,
        _cores=1,
        mem_mb=10000,
        runtime=700,
        fake_res=400,
        global_res=1000,
        disk_mb=1000,
    )


@skip_on_windows
def test_global_resource_limits_limit_scheduling_of_groups():
    # Note that in the snakefile, mem_mb is set as global (breaking the default) and
    # fake_res is set as local
    tmp = run(
        dpath("test_group_jobs_resources"),
        cluster="./qsub",
        cluster_status="./status_failed",
        cores=6,
        nodes=5,
        cleanup=False,
        resources={"typo": 23, "mem_mb": 50000, "fake_res": 200},
        group_components={0: 5, 1: 5},
        overwrite_groups={"a": 0, "a_1": 1, "b": 2, "c": 2},
        default_resources=DefaultResources(["mem_mb=0"]),
        shouldfail=True,
    )
    with (Path(tmp) / "qsub.log").open("r") as f:
        lines = [line for line in f.readlines() if line != "\n"]
    assert len(lines) == 1
    shutil.rmtree(tmp)


@skip_on_windows
def test_new_resources_can_be_defined_as_local():
    # Test only works if both mem_mb and global_res are overwritten as local
    tmp = run(
        dpath("test_group_jobs_resources"),
        cluster="./qsub",
        cluster_status="./status_failed",
        cores=6,
        nodes=5,
        cleanup=False,
        resources={"typo": 23, "mem_mb": 50000, "fake_res": 200, "global_res": 1000},
        overwrite_resource_scopes={"mem_mb": "local", "global_res": "local"},
        group_components={0: 5, 1: 5},
        overwrite_groups={"a": 0, "a_1": 1, "b": 2, "c": 2},
        default_resources=DefaultResources(["mem_mb=0"]),
        shouldfail=True,
    )
    with (Path(tmp) / "qsub.log").open("r") as f:
        lines = [l for l in f.readlines() if not l == "\n"]
    assert len(lines) == 2
    shutil.rmtree(tmp)


@skip_on_windows
def test_resources_can_be_overwritten_as_global():
    # Test only works if fake_res overwritten as global
    tmp = run(
        dpath("test_group_jobs_resources"),
        cluster="./qsub",
        cluster_status="./status_failed",
        cores=6,
        nodes=5,
        cleanup=False,
        resources={"typo": 23, "fake_res": 200},
        overwrite_resource_scopes={"fake_res": "global"},
        group_components={0: 5, 1: 5},
        overwrite_groups={"a": 0, "a_1": 1, "b": 2, "c": 2},
        default_resources=DefaultResources(["mem_mb=0"]),
        shouldfail=True,
    )
    with (Path(tmp) / "qsub.log").open("r") as f:
        lines = [line for line in f.readlines() if line != "\n"]
    assert len(lines) == 1
    shutil.rmtree(tmp)


@skip_on_windows
def test_scopes_submitted_to_cluster(mocker):
    from snakemake.spawn_jobs import SpawnedJobArgsFactory

    spy = mocker.spy(SpawnedJobArgsFactory, "get_resource_scopes_args")
    run(
        dpath("test_group_jobs_resources"),
        cluster="./qsub",
        # cluster_status="./status_failed",
        overwrite_resource_scopes={"fake_res": "local"},
        max_threads=1,
        default_resources=DefaultResources(["mem_mb=0"]),
    )

    assert spy.spy_return == "--set-resource-scopes 'fake_res=local'"


@skip_on_windows
def test_resources_submitted_to_cluster(mocker):
    from snakemake_interface_executor_plugins.executors.base import AbstractExecutor

    spy = mocker.spy(AbstractExecutor, "get_resource_declarations_dict")
    run(
        dpath("test_group_jobs_resources"),
        cluster="./qsub",
        cores=6,
        resources={"mem_mb": 60000},
        max_threads=1,
        group_components={0: 5},
        default_resources=DefaultResources(["mem_mb=0"]),
    )

    assert_resources(
        spy.spy_return, mem_mb=60000, fake_res=1200, global_res=3000, disk_mb=3000
    )


@skip_on_windows
def test_excluded_resources_not_submitted_to_cluster(mocker):
    from snakemake_interface_executor_plugins.executors.base import AbstractExecutor

    spy = mocker.spy(AbstractExecutor, "get_resource_declarations_dict")
    run(
        dpath("test_group_jobs_resources"),
        cluster="./qsub",
        cores=6,
        resources={"mem_mb": 60000},
        max_threads=1,
        overwrite_resource_scopes={"fake_res": "excluded"},
        group_components={0: 5},
        default_resources=DefaultResources(["mem_mb=0"]),
    )
    assert_resources(spy.spy_return, mem_mb=60000, global_res=3000, disk_mb=3000)


@skip_on_windows
def test_group_job_resources_with_pipe(mocker):
    import copy
    from snakemake_interface_executor_plugins.executors.real import RealExecutor

    spy = mocker.spy(GroupResources, "basic_layered")

    # Cluster jobs normally get submitted with cores=all, but for testing purposes,
    # the system may not actually have enough cores to run the snakemake subprocess
    # (e.g. gh actions has only 2 cores). So cheat by patching over get_job_args
    get_job_args = copy.copy(RealExecutor.get_job_args)
    RealExecutor.get_job_args = lambda *args, **kwargs: get_job_args(
        *args, **{**kwargs, "cores": 6}
    )
    run(
        dpath("test_group_with_pipe"),
        cluster="./qsub",
        cores=6,
        resources={"mem_mb": 60000},
        group_components={0: 5},
        default_resources=DefaultResources(["mem_mb=0"]),
    )

    # revert to original version
    RealExecutor.get_job_args = get_job_args

    assert_resources(
        dict(spy.spy_return),
        _nodes=1,
        _cores=6,
        runtime=240,
        mem_mb=50000,
        disk_mb=1000,
    )


@skip_on_windows
def test_group_job_resources_with_pipe_with_too_much_constraint():
    run(
        dpath("test_group_with_pipe"),
        cluster="./qsub",
        cores=6,
        resources={"mem_mb": 20000},
        group_components={0: 5},
        shouldfail=True,
        default_resources=DefaultResources(["mem_mb=0"]),
    )


@skip_on_windows
def test_multicomp_group_jobs():
    run(
        dpath("test_multicomp_group_jobs"),
        cluster="./qsub",
        overwrite_groups={"a": "group0", "b": "group0"},
        group_components={"group0": 2},
    )


@skip_on_windows
def test_group_job_fail():
    run(dpath("test_group_job_fail"), cluster="./qsub", shouldfail=True)


@skip_on_windows  # Not supported, but could maybe be implemented. https://stackoverflow.com/questions/48542644/python-and-windows-named-pipes
def test_pipes_simple():
    run(dpath("test_pipes"), printshellcmds=True)


@skip_on_windows
def test_pipes_multiple():
    # see github issue #975
    run(dpath("test_pipes_multiple"), cores=5)


def test_pipes_fail():
    run(dpath("test_pipes_fail"), shouldfail=True)


def test_validate():
    run(dpath("test_validate"))


def test_validate_fail():
    run(
        dpath("test_validate"),
        configfiles=[dpath("test_validate/config.fail.yaml")],
        shouldfail=True,
    )


def test_issue854():
    # output and benchmark have inconsistent wildcards
    # this should fail when parsing
    run(dpath("test_issue854"), shouldfail=True)


@skip_on_windows
def test_issue850():
    run(dpath("test_issue850"), cluster="./qsub")


@skip_on_windows
def test_issue860():
    run(dpath("test_issue860"), cluster="./qsub", targets=["done"])


def test_issue894():
    run(dpath("test_issue894"))


def test_issue584():
    run(dpath("test_issue584"))


def test_issue912():
    run(dpath("test_issue912"))


@skip_on_windows
def test_job_properties():
    run(dpath("test_job_properties"), cluster="./qsub.py")


def test_issue916():
    run(dpath("test_issue916"))


@skip_on_windows
def test_issue930():
    run(dpath("test_issue930"), cluster="./qsub")


@skip_on_windows
@conda
def test_issue635():
    run(
        dpath("test_issue635"),
        deployment_method={DeploymentMethod.CONDA},
        check_md5=False,
    )


# TODO remove skip
@pytest.mark.skip(
    reason="Temporarily disable until the stable container image becomes available again."
)
@skip_on_windows
def test_convert_to_cwl():
    workdir = dpath("test_convert_to_cwl")
    # run(workdir, export_cwl=os.path.join(workdir, "workflow.cwl"))
    shell(
        "cd {workdir}; PYTHONPATH={src} python -m snakemake --export-cwl workflow.cwl",
        src=os.getcwd(),
    )
    shell("cd {workdir}; cwltool --singularity workflow.cwl")
    assert os.path.exists(os.path.join(workdir, "test.out"))


def test_issue1037():
    run(
        dpath("test_issue1037"),
        executor="dryrun",
        targets=["Foo_A.done"],
    )


def test_issue1046():
    run(dpath("test_issue1046"))


def test_checkpoints():
    run(dpath("test_checkpoints"))


def test_checkpoints_dir():
    run(dpath("test_checkpoints_dir"))


def test_issue1092():
    run(dpath("test_issue1092"))


@skip_on_windows
@conda
def test_issue1093():
    run(dpath("test_issue1093"), deployment_method={DeploymentMethod.CONDA})


def test_issue958():
    run(dpath("test_issue958"), executor="dryrun")


def test_issue471():
    run(dpath("test_issue471"))


def test_issue1085():
    run(dpath("test_issue1085"), shouldfail=True)


@skip_on_windows
@apptainer
def test_issue1083():
    run(dpath("test_issue1083"), deployment_method={DeploymentMethod.APPTAINER})


@skip_on_windows  # Fails with "The flag 'pipe' used in rule two is only valid for outputs
def test_pipes2():
    run(dpath("test_pipes2"))


def test_expand_flag():
    run(dpath("test_expand_flag"), shouldfail=True)


@skip_on_windows
def test_default_resources():
    from snakemake.resources import DefaultResources

    run(
        dpath("test_default_resources"),
        # use fractional defaults here to test whether they are correctly rounded
        default_resources=DefaultResources(
            ["mem_mb=max(2*input.size, 1000.1)", "disk_mb=max(2*input.size, 1000.2)"]
        ),
    )


@skip_on_windows  # TODO fix the windows case: it somehow does not consistently modify all temp env vars as desired
def test_tmpdir():
    # artificially set the tmpdir to an expected value
    run(dpath("test_tmpdir"), overwrite_resources={"a": {"tmpdir": "/tmp"}})


def test_tmpdir_default():
    # Do not check the content (OS and setup dependent),
    # just check whether everything runs smoothly with the default.
    run(dpath("test_tmpdir"), check_md5=False)


def test_issue1284():
    run(dpath("test_issue1284"))


def test_issue1281():
    run(dpath("test_issue1281"))


@skip_on_windows  # TODO on windows, dot command is suddenly not found anymore although it is installed
def test_filegraph():
    workdir = dpath("test_filegraph")
    dot_path = os.path.join(workdir, "fg.dot")
    pdf_path = os.path.join(workdir, "fg.pdf")

    if ON_WINDOWS:
        shell.executable("bash")
        workdir = workdir.replace("\\", "/")
        dot_path = dot_path.replace("\\", "/")

    # make sure the calls work
    shell("cd {workdir}; python -m snakemake --filegraph > {dot_path}")

    # make sure the output can be interpreted by dot
    shell("cd {workdir}; dot -Tpdf > {pdf_path} < {dot_path}")

    # make sure the generated pdf file is not empty
    assert os.stat(pdf_path).st_size > 0


def test_batch():
    from snakemake.dag import Batch

    run(dpath("test_batch"), batch=Batch("aggregate", 1, 2))


def test_batch_final():
    from snakemake.dag import Batch

    run(dpath("test_batch_final"), batch=Batch("aggregate", 1, 1))


def test_batch_fail():
    from snakemake.dag import Batch

    run(dpath("test_batch"), batch=Batch("aggregate", 2, 2), shouldfail=True)


def test_github_issue52():
    run(dpath("test_github_issue52"))
    run(dpath("test_github_issue52"), snakefile="other.smk")


@skip_on_windows
@apptainer
def test_github_issue78():
    run(dpath("test_github_issue78"), deployment_method={DeploymentMethod.APPTAINER})


def test_envvars():
    for var in ["TEST_ENV_VAR", "TEST_ENV_VAR2"]:
        try:
            del os.environ[var]
        except KeyError:
            pass
    run(dpath("test_envvars"), shouldfail=True)
    os.environ["TEST_ENV_VAR"] = "test"
    os.environ["TEST_ENV_VAR2"] = "test"
    run(dpath("test_envvars"), envvars=["TEST_ENV_VAR2"])


def test_github_issue105():
    run(dpath("test_github_issue105"))


def test_github_issue413():
    run(dpath("test_github_issue413"), no_tmpdir=True)


@skip_on_windows
def test_github_issue627():
    run(dpath("test_github_issue627"))


def test_github_issue727():
    run(dpath("test_github_issue727"))


@skip_on_windows
def test_github_issue988():
    run(dpath("test_github_issue988"))


@pytest.mark.skip(
    reason="ftp connections currently fail in github actions (TODO try again in the future)"
)
def test_github_issue1062():
    # old code failed in dry run
    run(dpath("test_github_issue1062"), executor="dryrun")


def test_output_file_cache():
    test_path = dpath("test_output_file_cache")
    os.environ["SNAKEMAKE_OUTPUT_CACHE"] = "cache"
    run(test_path, cache=["a", "b"])
    run(test_path, cache=["invalid_multi"], targets="invalid1.txt", shouldfail=True)


@skip_on_windows
def test_output_file_cache_storage(s3_storage):
    prefix, settings = s3_storage
    test_path = dpath("test_output_file_cache_storage")
    os.environ["SNAKEMAKE_OUTPUT_CACHE"] = f"{prefix}-cache"
    run(
        test_path,
        cache=["a", "b", "c"],
        default_storage_provider="s3",
        default_storage_prefix=prefix,
        storage_provider_settings=settings,
    )


def test_multiext():
    run(dpath("test_multiext"))


def test_core_dependent_threads():
    run(dpath("test_core_dependent_threads"))


@skip_on_windows
def test_env_modules():
    run(dpath("test_env_modules"), deployment_method={DeploymentMethod.ENV_MODULES})


@skip_on_windows
@apptainer
@connected
def test_container():
    run(dpath("test_container"), deployment_method={DeploymentMethod.APPTAINER})


@skip_on_windows
def test_string_resources():
    from snakemake.resources import DefaultResources

    run(
        dpath("test_string_resources"),
        default_resources=DefaultResources(["gpu_model='nvidia-tesla-1000'"]),
        cluster="./qsub.py",
    )


@conda
def test_jupyter_notebook():
    run(dpath("test_jupyter_notebook"), deployment_method={DeploymentMethod.CONDA})


<<<<<<< HEAD
def test_jupyter_notebook_nbconvert():
    run(
        dpath("test_jupyter_notebook_nbconvert"),
        deployment_method={DeploymentMethod.CONDA},
    )


=======
@conda
>>>>>>> e9ce4a3c
def test_jupyter_notebook_draft():
    from snakemake.settings.types import NotebookEditMode

    run(
        dpath("test_jupyter_notebook_draft"),
        deployment_method={DeploymentMethod.CONDA},
        edit_notebook=NotebookEditMode(draft_only=True),
        targets=["results/result_intermediate.txt"],
        check_md5=False,
    )


def test_github_issue456():
    run(dpath("test_github_issue456"))


def test_scatter_gather():
    run(dpath("test_scatter_gather"), overwrite_scatter={"split": 2})


# SLURM tests go here, after successful tests


def test_parsing_terminal_comment_following_statement():
    run(dpath("test_parsing_terminal_comment_following_statement"))


@skip_on_windows
def test_github_issue640():
    run(
        dpath("test_github_issue640"),
        targets=["Output/FileWithRights"],
        executor="dryrun",
        cleanup=False,
    )


@skip_on_windows  # TODO check whether this might be enabled later
def test_generate_unit_tests():
    with tempfile.NamedTemporaryFile() as tmpfile:
        os.environ["UNIT_TEST_TMPFILE"] = tmpfile.name
        tmpdir = run(
            dpath("test_generate_unit_tests"),
            generate_unit_tests=".tests/unit",
            check_md5=False,
            cleanup=False,
        )
        sp.check_call(["pytest", ".tests", "-vs"], cwd=tmpdir)


def test_paramspace():
    run(dpath("test_paramspace"))


def test_paramspace_single_wildcard():
    run(dpath("test_paramspace_single_wildcard"))


def test_github_issue806():
    run(dpath("test_github_issue806"), config=dict(src_lang="es", trg_lang="en"))


@skip_on_windows
@apptainer
@conda
def test_containerized():
    run(
        dpath("test_containerized"),
        deployment_method={DeploymentMethod.CONDA, DeploymentMethod.APPTAINER},
    )


@skip_on_windows
def test_containerize():
    run(dpath("test_conda"), containerize=True, check_results=False)


def test_long_shell():
    run(dpath("test_long_shell"))


def test_modules_all():
    run(dpath("test_modules_all"), targets=["all"])


def test_module_nested():
    run(dpath("test_module_nested"))


def test_modules_all_exclude_1():
    # Fail due to conflicting rules
    run(dpath("test_modules_all_exclude"), shouldfail=True)


def test_modules_all_exclude_2():
    # Succeeded since the conflicting rules have been excluded
    run(
        dpath("test_modules_all_exclude"),
        snakefile="Snakefile_exclude",
        shouldfail=False,
    )


@skip_on_windows
def test_modules_prefix():
    run(dpath("test_modules_prefix"), targets=["a"])


@skip_on_windows
def test_modules_peppy():
    run(dpath("test_modules_peppy"), targets=["a"])


def test_modules_specific():
    run(dpath("test_modules_specific"), targets=["test_a"])


@skip_on_windows  # works in principle but the test framework modifies the target path separator
@connected
def test_modules_meta_wrapper():
    run(
        dpath("test_modules_meta_wrapper"),
        targets=["mapped/a.bam.bai"],
        executor="dryrun",
    )


def test_use_rule_same_module():
    run(dpath("test_use_rule_same_module"), targets=["test.out", "test2.out"])


@connected
def test_module_complex():
    run(dpath("test_module_complex"), executor="dryrun")


@connected
def test_module_complex2():
    run(dpath("test_module_complex2"), executor="dryrun")


@skip_on_windows
def test_module_no_prefixing_modified_paths():
    run(
        dpath("test_module_no_prefixing_modified_paths"),
        targets=["module2/test_final.txt"],
    )


@skip_on_windows
def test_modules_prefix_local():
    run(
        dpath("test_modules_prefix_local"),
        targets=["out_1/test_final.txt"],
    )


@connected
def test_module_with_script():
    run(dpath("test_module_with_script"))


def test_module_worfklow_namespacing():
    run(dpath("test_module_workflow_snakefile_usage"))


@skip_on_windows  # No conda-forge version of pygraphviz for windows
@connected
def test_module_report():
    run(
        dpath("test_module_report"),
        report="report.html",
        report_stylesheet="custom-stylesheet.css",
        check_md5=False,
    )


def test_handover():
    run(dpath("test_handover"), resources={"mem_mb": 20})


@skip_on_windows  # test shell command not properly working
def test_source_path():
    run(dpath("test_source_path"), snakefile="workflow/Snakefile")


@only_on_windows
def test_filesep_windows_targets():
    run(
        dpath("test_filesep_windows"),
        targets=["subfolder/test2.out2", "subfolder/test1.out2"],
    )


@only_on_windows
def test_filesep_on_windows():
    run(dpath("test_filesep_windows"))


def test_set_resources():
    run(dpath("test_set_resources"), overwrite_resources={"a": {"a": 1, "b": "foo"}})


def test_github_issue1069():
    run(
        dpath("test_github_issue1069"),
        shellcmd="snakemake -c1 --resources mem_mb=16423",
    )


# os independent
@skip_on_windows
def test_max_jobs_per_timespan():
    run(dpath("test01"), shellcmd="snakemake --max-jobs-per-timespan 2/1s --cores 3")


def test_touch_pipeline_with_temp_dir():
    # Issue #1028
    run(dpath("test_touch_pipeline_with_temp_dir"), forceall=True, executor="touch")


def test_all_temp():
    run(dpath("test_all_temp"), all_temp=True)


def test_strict_mode():
    run(dpath("test_strict_mode"), shouldfail=True)


@needs_strace
def test_github_issue1158():
    run(dpath("test_github_issue1158"), cluster="./qsub.py")


@conda
def test_converting_path_for_r_script():
    run(
        dpath("test_converting_path_for_r_script"),
        cores=1,
        deployment_method={DeploymentMethod.CONDA},
    )


def test_ancient_dag():
    run(dpath("test_ancient_dag"))


@skip_on_windows
def test_checkpoint_allowed_rules():
    run(dpath("test_checkpoint_allowed_rules"), targets=["c"], cluster="./qsub")


@skip_on_windows
def test_modules_ruledeps_inheritance():
    run(dpath("test_modules_ruledeps_inheritance"))


@skip_on_windows
def test_issue1331():
    # not guaranteed to fail, so let's try multiple times
    for _ in range(10):
        run(dpath("test_issue1331"), cores=4)


@skip_on_windows
@conda
def test_conda_named():
    run(dpath("test_conda_named"), deployment_method={DeploymentMethod.CONDA})


@skip_on_windows
@conda
def test_conda_function():
    run(
        dpath("test_conda_function"),
        deployment_method={DeploymentMethod.CONDA},
        cores=1,
    )


@skip_on_windows
def test_default_target():
    run(dpath("test_default_target"))


def test_cache_multioutput():
    run(dpath("test_cache_multioutput"), shouldfail=True)


@skip_on_windows
def test_github_issue1384():
    try:
        tmpdir = run(dpath("test_github_issue1384"), cleanup=False)
        shell(
            """
            cd {tmpdir}
            python -m snakemake --generate-unit-tests
            pytest -v .tests/unit
            """
        )
    finally:
        shutil.rmtree(tmpdir)


@skip_on_windows
def test_peppy():
    run(dpath("test_peppy"))


@skip_on_windows
def test_pep_pathlib():
    run(dpath("test_pep_pathlib"))


def test_template_engine():
    run(dpath("test_template_engine"))


def test_groupid_expand_local():
    run(dpath("test_groupid_expand"))


@skip_on_windows
def test_groupid_expand_cluster():
    run(dpath("test_groupid_expand_cluster"), cluster="./qsub", nodes=3)


@skip_on_windows
def test_service_jobs():
    run(dpath("test_service_jobs"), check_md5=False)


def test_incomplete_params():
    run(dpath("test_incomplete_params"), executor="dryrun", printshellcmds=True)


@skip_on_windows
def test_github_issue261():
    run(dpath("test_github_issue261"), targets=["test1/target1/config1.done"])


@skip_on_windows  # no pipe support on windows
def test_pipe_depend():
    run(dpath("test_pipe_depend"), shouldfail=True)


@skip_on_windows  # no pipe support on windows
def test_pipe_depend_target_file():
    run(dpath("test_pipe_depend"), targets=["test.txt"], shouldfail=True)


@skip_on_windows  # platform independent issue
def test_github_issue1500():
    run(dpath("test_github_issue1500"), executor="dryrun")


def test_github_issue1542():
    run(dpath("test_github_issue1542"), executor="dryrun")


def test_github_issue1550():
    from snakemake.resources import DefaultResources

    run(
        dpath("test_github_issue1550"),
        resources={"mem_mb": 4000},
        default_resources=DefaultResources(
            ["mem_mb=max(2*input.size, 1000)", "disk_mb=max(2*input.size, 1000)"]
        ),
    )


def test_github_issue1498():
    run(dpath("test_github_issue1498"))


def test_lazy_resources():
    run(dpath("test_lazy_resources"))


def test_cleanup_metadata_fail():
    run(dpath("test09"), cleanup_metadata=["xyz"], shouldfail=True)


@skip_on_windows  # same on win, no need to test
def test_github_issue1389():
    run(dpath("test_github_issue1389"), resources={"foo": 4}, shouldfail=True)


def test_github_issue2142():
    run(dpath("test_github_issue2142"))


def test_ensure_nonempty_fail():
    run(dpath("test_ensure"), targets=["a"], shouldfail=True)


def test_ensure_success():
    run(dpath("test_ensure"), targets=["b", "c"])


def test_ensure_checksum_fail():
    run(dpath("test_ensure"), targets=["d"], shouldfail=True)


def test_fstring():
    run(dpath("test_fstring"), targets=["SID23454678.txt"])


@skip_on_windows
def test_github_issue1261():
    run(dpath("test_github_issue1261"), shouldfail=True, check_results=True)


def test_rule_inheritance_globals():
    run(
        dpath("test_rule_inheritance_globals"),
        report="report.html",
        targets=["foo.txt"],
        check_md5=False,
    )


def test_retries():
    run(dpath("test_retries"))


def test_retries_not_overriden():
    run(dpath("test_retries_not_overriden"), retries=3, shouldfail=True)


@skip_on_windows  # OS agnostic
def test_module_input_func():
    run(dpath("test_module_input_func"))


@skip_on_windows  # the testcase only has a linux-64 pin file
@conda
def test_conda_pin_file():
    run(dpath("test_conda_pin_file"), deployment_method={DeploymentMethod.CONDA})


@skip_on_windows  # sufficient to test this on linux
def test_github_issue1618():
    run(dpath("test_github_issue1618"), cores=5)


@conda
def test_conda_python_script():
    run(dpath("test_conda_python_script"), deployment_method={DeploymentMethod.CONDA})


@conda
def test_conda_python_3_7_script():
    run(
        dpath("test_conda_python_3_7_script"),
        deployment_method={DeploymentMethod.CONDA},
    )


@conda
def test_prebuilt_conda_script():
    sp.run(
        f"conda env create -f {dpath('test_prebuilt_conda_script/env.yaml')}",
        shell=True,
    )
    run(dpath("test_prebuilt_conda_script"), deployment_method={DeploymentMethod.CONDA})


@skip_on_windows
def test_github_issue1818():
    run(dpath("test_github_issue1818"), rerun_triggers={RerunTrigger.INPUT})


@skip_on_windows  # not platform dependent
def test_match_by_wildcard_names():
    run(dpath("test_match_by_wildcard_names"))


@skip_on_windows  # not platform dependent
def test_github_issue929():
    # Huge thanks to Elmar Pruesse for providing this test case
    # and pointing to the problem in the code!
    # Huge thanks to Ronald Lehnigk for pointing me to the issue!
    run(dpath("test_github_issue929"), targets=["childrule_2"])


def test_github_issue1882():
    try:
        tmpdir = run(dpath("test_github_issue1882"), cleanup=False)
        run(tmpdir, forceall=True)
    finally:
        shutil.rmtree(tmpdir)


@skip_on_windows  # not platform dependent
def test_inferred_resources():
    run(dpath("test_inferred_resources"))


@skip_on_windows  # not platform dependent
def test_workflow_profile():
    test_path = dpath("test_workflow_profile")
    general_profile = os.path.join(test_path, "dummy-general-profile")
    # workflow profile is loaded by default
    run(
        test_path,
        snakefile="workflow/Snakefile",
        shellcmd=f"snakemake --profile {general_profile} -c1",
    )


@skip_on_windows  # not platform dependent
def test_no_workflow_profile():
    test_path = dpath("test_no_workflow_profile")
    general_profile = os.path.join(test_path, "dummy-general-profile")
    # workflow profile is loaded by default
    run(
        test_path,
        snakefile="workflow/Snakefile",
        shellcmd=f"snakemake --profile {general_profile} --workflow-profile none -c1",
    )


@skip_on_windows  # not platform dependent
def test_runtime_conversion_from_workflow_profile():
    test_path = dpath("test_runtime_conversion_from_workflow_profile")
    run(
        test_path,
        snakefile="workflow/Snakefile",
        shellcmd="snakemake -c1",
    )


@skip_on_windows
def test_localrule():
    run(dpath("test_localrule"), targets=["1.txt", "2.txt"])


@skip_on_windows
def test_module_wildcard_constraints():
    run(dpath("test_module_wildcard_constraints"))


@skip_on_windows
def test_config_yte():
    run(dpath("test_config_yte"))


@connected
def test_load_metawrapper():
    run(dpath("test_load_metawrapper"), executor="dryrun")


@skip_on_windows
@conda
def test_conda_global():
    run(
        dpath("test_conda_global"),
        deployment_method={DeploymentMethod.CONDA},
        executor="dryrun",
    )


def test_missing_file_dryrun():
    run(dpath("test_missing_file_dryrun"), executor="dryrun", shouldfail=True)


@conda
def test_script_pre_py39():
    run(dpath("test_script_pre_py39"), deployment_method={DeploymentMethod.CONDA})


def test_issue1256():
    snakefile = os.path.join(dpath("test_issue1256"), "Snakefile")
    p = sp.Popen(
        f"snakemake -s {snakefile}",
        shell=True,
        stdout=sp.PIPE,
        stderr=sp.PIPE,
    )
    _, stderr = p.communicate()
    stderr = stderr.decode()
    assert p.returncode == 1
    assert "SyntaxError" in stderr
    assert "line 9" in stderr


def test_issue2574():
    snakefile = os.path.join(dpath("test_issue2574"), "Snakefile")
    configfile = os.path.join(dpath("test_issue2574"), "config.yaml")
    p = sp.Popen(
        f"snakemake -s {snakefile} --configfile {configfile} --lint",
        shell=True,
        stdout=sp.PIPE,
        stderr=sp.PIPE,
    )
    stdout, stderr = p.communicate()
    stderr = stderr.decode()
    assert p.returncode == 1
    assert "KeyError" in stderr
    assert "line 4," in stderr


@conda
def test_resource_string_in_cli_or_profile():
    test_path = dpath("test_resource_string_in_cli_or_profile")
    profile = os.path.join(test_path, "profiles")
    # workflow profile is loaded by default
    run(
        test_path,
        snakefile="Snakefile",
        shellcmd=f"snakemake --workflow-profile {profile} -c1 --default-resources slurm_account=foo other_resource='--test'",
    )


@skip_on_windows  # not platform dependent, only cli
def test_default_storage_provider_none():
    run(dpath("test01"), shellcmd="snakemake --default-storage-provider none -c3")


def test_resource_tbdstring():
    test_path = dpath("test_resource_tbdstring")
    results_dir = Path(test_path) / "expected-results"
    results_dir.mkdir(exist_ok=True)
    run(test_path, executor="dryrun", check_results=False)


def test_queue_input():
    run(dpath("test_queue_input"))


def test_queue_input_dryrun():
    run(dpath("test_queue_input"), executor="dryrun", check_results=False)


def test_queue_input_forceall():
    run(dpath("test_queue_input"), forceall=True)


@skip_on_windows  # OS independent
def test_issue2685():
    run(dpath("test_issue2685"))


@skip_on_windows  # OS agnostic
def test_set_resources_complex():
    run(
        dpath("test05"),
        shellcmd="snakemake --verbose -c1 --set-resources \"compute1:slurm_extra='--nice=10'\"",
    )


@skip_on_windows  # OS agnostic
def test_set_resources_human_readable():
    run(
        dpath("test05"),
        shellcmd="snakemake -c1 --set-resources \"compute1:runtime='50h'\"",
    )


@skip_on_windows  # OS agnostic
def test_call_inner():
    run(dpath("test_inner_call"))


@skip_on_windows  # OS agnostic
def test_storage_localrule():
    with tempfile.TemporaryDirectory() as tmpdir:
        run(
            dpath("test_storage_localrule"),
            cluster="./qsub",
            default_storage_provider="fs",
            default_storage_prefix="fs-storage",
            remote_job_local_storage_prefix=Path(tmpdir) / "remotejobs/$JOBID",
            local_storage_prefix=Path(tmpdir) / "localjobs",
            shared_fs_usage=[
                SharedFSUsage.PERSISTENCE,
                SharedFSUsage.SOURCE_CACHE,
                SharedFSUsage.SOURCES,
            ],
        )


@skip_on_windows  # OS agnostic
def test_update_flag():
    run(dpath("test_update_flag"))


@skip_on_windows  # OS agnostic
def test_list_input_changes():
    run(dpath("test01"), shellcmd="snakemake --list-input-changes", check_results=False)


@skip_on_windows  # OS agnostic
def test_storage_cleanup_local():
    with tempfile.TemporaryDirectory() as tmpdir:
        tmpdir_path = Path(tmpdir)
        run(
            dpath("test_storage_cleanup_local"),
            cluster="./qsub",
            default_storage_provider="fs",
            default_storage_prefix="fs-storage",
            local_storage_prefix=tmpdir_path,
        )
        assert not tmpdir_path.exists() or not any(tmpdir_path.iterdir())


@skip_on_windows  # OS agnostic
def test_summary():
    run(dpath("test01"), shellcmd="snakemake --summary", check_results=False)


@skip_on_windows  # OS agnostic
def test_exists():
    run(dpath("test_exists"), check_results=False, executor="dryrun")


@skip_on_windows  # OS agnostic
def test_handle_storage_multi_consumers():
    run(
        dpath("test_handle_storage_multi_consumers"),
        default_storage_provider="fs",
        default_storage_prefix="storage",
        cores=1,
    )


@skip_on_windows  # OS agnostic
def test_github_issue2732():
    run(dpath("test_github_issue2732"))


@skip_on_windows
@apptainer
def test_shell_exec():
    run(dpath("test_shell_exec"), deployment_method={DeploymentMethod.APPTAINER})


def test_expand_list_of_functions():
    run(dpath("test_expand_list_of_functions"))


@skip_on_windows  # OS agnostic
def test_scheduler_sequential_all_cores():
    run(dpath("test_scheduler_sequential_all_cores"), cores=90)


@skip_on_windows  # OS agnostic
def test_checkpoint_open():
    run(
        dpath("test_checkpoint_open"),
        default_storage_provider="fs",
        default_storage_prefix="storage",
    )<|MERGE_RESOLUTION|>--- conflicted
+++ resolved
@@ -1503,7 +1503,7 @@
     run(dpath("test_jupyter_notebook"), deployment_method={DeploymentMethod.CONDA})
 
 
-<<<<<<< HEAD
+@conda
 def test_jupyter_notebook_nbconvert():
     run(
         dpath("test_jupyter_notebook_nbconvert"),
@@ -1511,9 +1511,7 @@
     )
 
 
-=======
-@conda
->>>>>>> e9ce4a3c
+@conda
 def test_jupyter_notebook_draft():
     from snakemake.settings.types import NotebookEditMode
 
