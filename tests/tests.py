__authors__ = ["Tobias Marschall", "Marcel Martin", "Johannes Köster"]
__copyright__ = "Copyright 2022, Johannes Köster"
__email__ = "johannes.koester@uni-due.de"
__license__ = "MIT"

import os
import sys
import uuid
import subprocess as sp
from pathlib import Path

sys.path.insert(0, os.path.dirname(__file__))

from .common import *
from .conftest import skip_on_windows, only_on_windows, ON_WINDOWS, needs_strace


def test_list_untracked():
    run(dpath("test_list_untracked"))


xfail_permissionerror_on_win = (
    pytest.mark.xfail(raises=PermissionError) if ON_WINDOWS else lambda x: x
)


def test_delete_all_output():
    run(dpath("test_delete_all_output"))


def test_github_issue_14():
    """Add cleanup_scripts argument to allow the user to keep scripts"""
    # Return temporary directory for inspection - we should keep scripts here
    tmpdir = run(dpath("test_github_issue_14"), cleanup=False, cleanup_scripts=False)
    assert os.listdir(os.path.join(tmpdir, ".snakemake", "scripts"))
    shutil.rmtree(tmpdir)

    # And not here
    tmpdir = run(dpath("test_github_issue_14"), cleanup=False)
    assert not os.listdir(os.path.join(tmpdir, ".snakemake", "scripts"))
    shutil.rmtree(tmpdir)


def test_issue956():
    run(dpath("test_issue956"))


@skip_on_windows
def test01():
    run(dpath("test01"))


def test02():
    run(dpath("test02"))


def test03():
    run(dpath("test03"), targets=["test.out"])


def test04():
    run(dpath("test04"), targets=["test.out"])


def test05():
    run(dpath("test05"))


def test06():
    run(dpath("test06"), targets=["test.bla.out"])


def test07():
    run(dpath("test07"), targets=["test.out", "test2.out"])


def test08():
    run(dpath("test08"), targets=["test.out", "test2.out"])


def test09():
    run(dpath("test09"), shouldfail=True)


def test10():
    run(dpath("test10"))


def test11():
    run(dpath("test11"))


def test12():
    run(dpath("test12"))


def test13():
    run(dpath("test13"))


@skip_on_windows
def test14():
    os.environ["TESTVAR"] = "test"
    os.environ["TESTVAR2"] = "test"
    run(dpath("test14"), snakefile="Snakefile.nonstandard", cluster="./qsub")


@skip_on_windows
def test_cluster_statusscript():
    os.environ["TESTVAR"] = "test"
    run(
        dpath("test_cluster_statusscript"),
        snakefile="Snakefile.nonstandard",
        cluster="./qsub",
        cluster_status="./status.sh",
    )


@skip_on_windows
def test_cluster_cancelscript():
    outdir = run(
        dpath("test_cluster_cancelscript"),
        snakefile="Snakefile.nonstandard",
        shellcmd=(
            "snakemake -j 10 --cluster=./sbatch --cluster-cancel=./scancel.sh "
            "--cluster-status=./status.sh -s Snakefile.nonstandard"
        ),
        shouldfail=True,
        cleanup=False,
        sigint_after=4,
    )
    scancel_txt = open("%s/scancel.txt" % outdir).read()
    scancel_lines = scancel_txt.splitlines()
    assert len(scancel_lines) == 1
    assert scancel_lines[0].startswith("cancel")
    assert len(scancel_lines[0].split(" ")) == 3


@skip_on_windows
def test_cluster_sidecar():
    run(
        dpath("test_cluster_sidecar"),
        shellcmd=("snakemake -j 10 --cluster=./sbatch --cluster-sidecar=./sidecar.sh"),
    )


@skip_on_windows
def test_cluster_cancelscript_nargs1():
    outdir = run(
        dpath("test_cluster_cancelscript"),
        snakefile="Snakefile.nonstandard",
        shellcmd=(
            "snakemake -j 10 --cluster=./sbatch --cluster-cancel=./scancel.sh "
            "--cluster-status=./status.sh --cluster-cancel-nargs=1 "
            "-s Snakefile.nonstandard"
        ),
        shouldfail=True,
        cleanup=False,
        sigint_after=4,
    )
    scancel_txt = open("%s/scancel.txt" % outdir).read()
    scancel_lines = scancel_txt.splitlines()
    assert len(scancel_lines) == 2
    assert scancel_lines[0].startswith("cancel")
    assert scancel_lines[1].startswith("cancel")
    assert len(scancel_lines[0].split(" ")) == 2
    assert len(scancel_lines[1].split(" ")) == 2


@skip_on_windows
def test_cluster_statusscript_multi():
    os.environ["TESTVAR"] = "test"
    run(
        dpath("test_cluster_statusscript_multi"),
        snakefile="Snakefile.nonstandard",
        cluster="./sbatch",
        cluster_status="./status.sh",
    )


def test15():
    run(dpath("test15"))


def test_glpk_solver():
    run(dpath("test_solver"), scheduler_ilp_solver="GLPK_CMD")


@skip_on_windows
def test_coin_solver():
    run(dpath("test_solver"), scheduler_ilp_solver="COIN_CMD")


def test_directory():
    run(
        dpath("test_directory"),
        targets=[
            "downstream",
            "symlinked_input",
            "child_to_input",
            "not_child_to_other",
        ],
    )
    run(dpath("test_directory"), targets=["file_expecting_dir"], shouldfail=True)
    run(dpath("test_directory"), targets=["dir_expecting_file"], shouldfail=True)
    run(dpath("test_directory"), targets=["child_to_other"], shouldfail=True)


@skip_on_windows
def test_directory2():
    run(
        dpath("test_directory"),
        targets=[
            "downstream",
            "symlinked_input",
            "child_to_input",
            "some/dir-child",
            "some/shadow",
        ],
    )


def test_ancient():
    run(dpath("test_ancient"), targets=["D", "C", "old_file"])


def test_report():
    run(
        dpath("test_report"),
        report="report.html",
        report_stylesheet="custom-stylesheet.css",
        check_md5=False,
    )


def test_report_zip():
    run(dpath("test_report_zip"), report="report.zip", check_md5=False)


def test_report_dir():
    run(dpath("test_report_dir"), report="report.zip", check_md5=False)


def test_report_display_code():
    run(
        dpath("test_report_display_code"),
        report="report.html",
        check_md5=False,
    )


def test_dynamic():
    run(dpath("test_dynamic"))


def test_params():
    run(dpath("test_params"))


def test_same_wildcard():
    run(dpath("test_same_wildcard"))


def test_conditional():
    run(
        dpath("test_conditional"),
        targets="test.out test.0.out test.1.out test.2.out".split(),
    )


def test_unpack_dict():
    run(dpath("test_unpack_dict"))


def test_unpack_list():
    run(dpath("test_unpack_list"))


def test_shell():
    run(dpath("test_shell"))


@skip_on_windows
def test_temp():
    run(dpath("test_temp"), cluster="./qsub", targets="test.realigned.bam".split())


def test_keyword_list():
    run(dpath("test_keyword_list"))


# Fails on WIN because some snakemake doesn't release the logfile
# which cause a PermissionError when the test setup tries to
# remove the temporary files
@skip_on_windows
def test_subworkflows():
    run(dpath("test_subworkflows"), subpath=dpath("test02"))


def test_globwildcards():
    run(dpath("test_globwildcards"))


def test_local_import():
    run(dpath("test_local_import"))


def test_ruledeps():
    run(dpath("test_ruledeps"))


def test_persistent_dict():
    try:
        import pytools

        run(dpath("test_persistent_dict"))
    except ImportError:
        pass


@connected
def test_url_include():
    run(dpath("test_url_include"))


def test_touch():
    run(dpath("test_touch"))


def test_config():
    run(dpath("test_config"))


def test_update_config():
    run(dpath("test_update_config"))


def test_config_merging():
    run(
        dpath("test_config_merging"),
        shellcmd='snakemake -j 1 --configfile config_cmdline_01.yaml config_cmdline_02.yaml --config "block={bowser: cmdline_bowser}" "block={toad: cmdline_toad}"',
    )


def test_wildcard_keyword():
    run(dpath("test_wildcard_keyword"))


@skip_on_windows
def test_benchmark():
    run(dpath("test_benchmark"), check_md5=False)


def test_temp_expand():
    run(dpath("test_temp_expand"))


def test_wildcard_count_ambiguity():
    run(dpath("test_wildcard_count_ambiguity"))


@skip_on_windows
def test_srcdir():
    run(dpath("test_srcdir"))


def test_multiple_includes():
    run(dpath("test_multiple_includes"))


def test_name_override():
    run(dpath("test_name_override"))


def test_yaml_config():
    run(dpath("test_yaml_config"))


@skip_on_windows
@pytest.mark.xfail(
    reason="moto currently fails with \"'_patch' object has no attribute 'is_local'\""
)
def test_remote():
    run(dpath("test_remote"), cores=1)


@skip_on_windows
def test_cluster_sync():
    os.environ["TESTVAR"] = "test"
    run(dpath("test14"), snakefile="Snakefile.nonstandard", cluster_sync="./qsub")


@pytest.mark.skip(reason="This does not work reliably in CircleCI.")
def test_symlink_temp():
    run(dpath("test_symlink_temp"), shouldfail=True)


def test_empty_include():
    run(dpath("test_empty_include"))


@skip_on_windows
def test_script():
    run(dpath("test_script"), use_conda=True, check_md5=False)


def test_script_python():
    run(dpath("test_script_py"))


@skip_on_windows  # Test relies on perl
def test_shadow():
    run(dpath("test_shadow"))


@skip_on_windows
def test_shadow_copy():
    run(dpath("test_shadow_copy"))


@skip_on_windows  # Symbolic link privileges needed to work
def test_shadow_prefix():
    run(dpath("test_shadow_prefix"), shadow_prefix="shadowdir")


@skip_on_windows
def test_shadow_prefix_qsub():
    run(dpath("test_shadow_prefix"), shadow_prefix="shadowdir", cluster="./qsub")


@skip_on_windows
def test_shadowed_log():
    run(dpath("test_shadowed_log"))


def test_until():
    run(
        dpath("test_until"),
        until=[
            "leveltwo_first",  # rule name
            "leveltwo_second.txt",  # file name
            "second_wildcard",
        ],
    )  # wildcard rule


def test_omitfrom():
    run(
        dpath("test_omitfrom"),
        omit_from=[
            "leveltwo_first",  # rule name
            "leveltwo_second.txt",  # file name
            "second_wildcard",
        ],
    )  # wildcard rule


def test_nonstr_params():
    run(dpath("test_nonstr_params"))


def test_delete_output():
    run(dpath("test_delete_output"), cores=1)


def test_input_generator():
    run(dpath("test_input_generator"))


def test_symlink_time_handling():
    # See Snakefile for notes on why this fails on some systems
    if os.utime in os.supports_follow_symlinks:
        run(dpath("test_symlink_time_handling"))


@skip_on_windows
def test_protected_symlink_output():
    run(dpath("test_protected_symlink_output"))


def test_issue328():
    try:
        import pytools

        run(dpath("test_issue328"), forcerun=["split"])
    except ImportError:
        # skip test if import fails
        pass


def test_conda():
    run(dpath("test_conda"), use_conda=True)


def test_conda_list_envs():
    run(dpath("test_conda"), list_conda_envs=True, check_results=False)


def test_upstream_conda():
    run(dpath("test_conda"), use_conda=True, conda_frontend="conda")


@skip_on_windows
def test_deploy_script():
    run(dpath("test_deploy_script"), use_conda=True)


@skip_on_windows
def test_deploy_hashing():
    tmpdir = run(dpath("test_deploy_hashing"), use_conda=True, cleanup=False)
    assert len(next(os.walk(os.path.join(tmpdir, ".snakemake/conda")))[1]) == 2


def test_conda_custom_prefix():
    run(
        dpath("test_conda_custom_prefix"),
        use_conda=True,
        conda_prefix="custom",
        set_pythonpath=False,
    )


@only_on_windows
def test_conda_cmd_exe():
    # Tests the conda environment activation when cmd.exe
    # is used as the shell
    run(dpath("test_conda_cmd_exe"), use_conda=True)


@skip_on_windows  # wrappers are for linux and macos only
def test_wrapper():
    run(dpath("test_wrapper"), use_conda=True)


@skip_on_windows  # wrappers are for linux and macos only
def test_wrapper_local_git_prefix():
    import git

    with tempfile.TemporaryDirectory() as tmpdir:
        print("Cloning wrapper repo...")
        repo = git.Repo.clone_from(
            "https://github.com/snakemake/snakemake-wrappers", tmpdir
        )
        print("Cloning complete.")

        run(
            dpath("test_wrapper"),
            use_conda=True,
            wrapper_prefix=f"git+file://{tmpdir}",
        )


def test_get_log_none():
    run(dpath("test_get_log_none"))


def test_get_log_both():
    run(dpath("test_get_log_both"))


def test_get_log_stderr():
    run(dpath("test_get_log_stderr"))


def test_get_log_stdout():
    run(dpath("test_get_log_stdout"))


def test_get_log_complex():
    run(dpath("test_get_log_complex"))


def test_spaces_in_fnames():
    run(
        dpath("test_spaces_in_fnames"),
        # cluster="./qsub",
        targets=["test bam file realigned.bam"],
        printshellcmds=True,
    )


# TODO deactivate because of problems with moto and boto3.
# def test_static_remote():
#     import importlib
#     try:
#         importlib.reload(boto3)
#         importlib.reload(moto)
#         # only run the remote file test if the dependencies
#         # are installed, otherwise do nothing
#         run(dpath("test_static_remote"), cores=1)
#     except ImportError:
#         pass


@connected
def test_remote_ncbi_simple():
    try:
        import Bio

        # only run the remote file test if the dependencies
        # are installed, otherwise do nothing
        run(dpath("test_remote_ncbi_simple"))
    except ImportError:
        pass


@connected
def test_remote_ncbi():
    try:
        import Bio

        # only run the remote file test if the dependencies
        # are installed, otherwise do nothing
        run(dpath("test_remote_ncbi"))
    except ImportError:
        pass


@ci
@skip_on_windows
def test_remote_irods():
    run(dpath("test_remote_irods"))


def test_deferred_func_eval():
    run(dpath("test_deferred_func_eval"))


def test_format_params():
    run(dpath("test_format_params"), check_md5=True)


def test_rule_defined_in_for_loop():
    # issue 257
    run(dpath("test_rule_defined_in_for_loop"))


def test_issue381():
    run(dpath("test_issue381"))


def test_format_wildcards():
    run(dpath("test_format_wildcards"))


def test_with_parentheses():
    run(dpath("test (with parenthese's)"))


def test_dup_out_patterns():
    """Duplicate output patterns should emit an error

    Duplicate output patterns can be detected on the rule level
    """
    run(dpath("test_dup_out_patterns"), shouldfail=True)


@skip_on_windows
def test_restartable_job_cmd_exit_1_no_restart():
    """Test the restartable job feature on ``exit 1``

    The shell snippet in the Snakemake file will fail the first time
    and succeed the second time.
    """
    run(
        dpath("test_restartable_job_cmd_exit_1"),
        cluster="./qsub",
        restart_times=0,
        shouldfail=True,
    )


@skip_on_windows
def test_restartable_job_cmd_exit_1_one_restart():
    # Restarting once is enough
    run(
        dpath("test_restartable_job_cmd_exit_1"),
        cluster="./qsub",
        restart_times=1,
        printshellcmds=True,
    )


@skip_on_windows
def test_restartable_job_qsub_exit_1():
    """Test the restartable job feature when qsub fails

    The qsub in the subdirectory will fail the first time and succeed the
    second time.
    """
    # Even two consecutive times should fail as files are cleared
    run(
        dpath("test_restartable_job_qsub_exit_1"),
        cluster="./qsub",
        restart_times=0,
        shouldfail=True,
    )
    run(
        dpath("test_restartable_job_qsub_exit_1"),
        cluster="./qsub",
        restart_times=0,
        shouldfail=True,
    )
    # Restarting once is enough
    run(
        dpath("test_restartable_job_qsub_exit_1"),
        cluster="./qsub",
        restart_times=1,
        shouldfail=False,
    )


def test_threads():
    run(dpath("test_threads"), cores=20)


def test_threads0():
    run(dpath("test_threads0"))


def test_dynamic_temp():
    run(dpath("test_dynamic_temp"))


# TODO this currently hangs. Has to be investigated (issue #660).
# def test_ftp_immediate_close():
#    try:
#        import ftputil
#
#        # only run the remote file test if the dependencies
#        # are installed, otherwise do nothing
#        run(dpath("test_ftp_immediate_close"))
#    except ImportError:
#        pass


def test_issue260():
    run(dpath("test_issue260"))


@skip_on_windows
@not_ci
def test_default_remote():
    run(
        dpath("test_default_remote"),
        cores=1,
        default_remote_provider="S3Mocked",
        default_remote_prefix="test-remote-bucket",
    )


def test_run_namedlist():
    run(dpath("test_run_namedlist"))


@connected
@not_ci
@skip_on_windows
def test_remote_gs():
    run(dpath("test_remote_gs"))


@pytest.mark.skip(reason="Need to choose how to provide billable project")
@connected
@not_ci
def test_gs_requester_pays(
    requesting_project=None,
    requesting_url="gcp-public-data-landsat/LC08/01/001/003/LC08_L1GT_001003_20170430_20170501_01_RT/LC08_L1GT_001003_20170430_20170501_01_RT_MTL.txt",
):
    """Tests pull-request 79 / issue 96 for billable user projects on GS

    If requesting_project None, behaves as test_remote_gs().

    Parameters
    ----------
    requesting_project: Optional[str]
        User project to bill for download. None will not provide the project for
        requester-pays as is the usual default
    requesting_url: str
        URL of the bucket to download. The default will match the expected output but is a
        bucket that doesn't require requester pays.
    """
    # create temporary config file
    with tempfile.NamedTemporaryFile(suffix=".yaml") as handle:
        # specify project and url for download
        if requesting_project is None:
            handle.write(b"project: null\n")
        else:
            handle.write('project: "{}"\n'.format(requesting_project).encode())
        handle.write('url: "{}"\n'.format(requesting_url).encode())
        # make sure we can read them
        handle.flush()
        # run the pipeline
        run(dpath("test_gs_requester_pays"), configfiles=[handle.name], forceall=True)


@pytest.mark.skip(reason="We need free azure access to test this in CircleCI.")
@connected
@ci
@skip_on_windows
def test_remote_azure():
    run(dpath("test_remote_azure"))


def test_remote_log():
    run(dpath("test_remote_log"), shouldfail=True)


@connected
@pytest.mark.xfail
def test_remote_http():
    run(dpath("test_remote_http"))


@skip_on_windows
@connected
@pytest.mark.xfail
def test_remote_http_cluster():
    run(dpath("test_remote_http"), cluster=os.path.abspath(dpath("test14/qsub")))


def test_profile():
    run(dpath("test_profile"))


@skip_on_windows
@connected
def test_singularity():
    run(dpath("test_singularity"), use_singularity=True)


@skip_on_windows
def test_singularity_invalid():
    run(
        dpath("test_singularity"),
        targets=["invalid.txt"],
        use_singularity=True,
        shouldfail=True,
    )


@skip_on_windows
def test_singularity_module_invalid():
    run(
        dpath("test_singularity_module"),
        targets=["invalid.txt"],
        use_singularity=True,
        shouldfail=True,
    )


@skip_on_windows
@connected
def test_singularity_conda():
    run(
        dpath("test_singularity_conda"),
        use_singularity=True,
        use_conda=True,
        conda_frontend="conda",
    )


@skip_on_windows
@connected
def test_singularity_none():
    run(dpath("test_singularity_none"), use_singularity=True)


@skip_on_windows
@connected
def test_singularity_global():
    run(dpath("test_singularity_global"), use_singularity=True)


def test_issue612():
    run(dpath("test_issue612"), dryrun=True)


def test_bash():
    run(dpath("test_bash"))


def test_inoutput_is_path():
    run(dpath("test_inoutput_is_path"))


def test_archive():
    run(dpath("test_archive"), archive="workflow-archive.tar.gz")


def test_log_input():
    run(dpath("test_log_input"))


@skip_on_windows
@connected
def test_cwl():
    run(dpath("test_cwl"))


@skip_on_windows
@connected
def test_cwl_singularity():
    run(dpath("test_cwl"), use_singularity=True)


def test_issue805():
    run(dpath("test_issue805"), shouldfail=True)


def test_issue823_1():
    run(dpath("test_issue823_1"))


@skip_on_windows
def test_issue823_2():
    run(dpath("test_issue823_2"))


@skip_on_windows
def test_issue823_3():
    run(dpath("test_issue823_3"))


@skip_on_windows
def test_pathlib():
    run(dpath("test_pathlib"))


def test_pathlib_missing_file():
    run(dpath("test_pathlib_missing_file"), shouldfail=True)


@skip_on_windows
def test_group_jobs():
    run(dpath("test_group_jobs"), cluster="./qsub")


@skip_on_windows
def test_multicomp_group_jobs():
    run(
        dpath("test_multicomp_group_jobs"),
        cluster="./qsub",
        overwrite_groups={"a": "group0", "b": "group0"},
        group_components={"group0": 2},
    )


@skip_on_windows
def test_group_job_fail():
    run(dpath("test_group_job_fail"), cluster="./qsub", shouldfail=True)


@skip_on_windows  # Not supported, but could maybe be implemented. https://stackoverflow.com/questions/48542644/python-and-windows-named-pipes
def test_pipes():
    run(dpath("test_pipes"))


@skip_on_windows
def test_pipes_multiple():
    # see github issue #975
    run(dpath("test_pipes_multiple"), cores=5)


def test_pipes_fail():
    run(dpath("test_pipes_fail"), shouldfail=True)


def test_validate():
    run(dpath("test_validate"))


def test_validate_fail():
    run(
        dpath("test_validate"),
        configfiles=[dpath("test_validate/config.fail.yaml")],
        shouldfail=True,
    )


def test_issue854():
    # output and benchmark have inconsistent wildcards
    # this should fail when parsing
    run(dpath("test_issue854"), shouldfail=True)


@skip_on_windows
def test_issue850():
    run(dpath("test_issue850"), cluster="./qsub")


@skip_on_windows
def test_issue860():
    run(dpath("test_issue860"), cluster="./qsub", targets=["done"])


def test_issue894():
    run(dpath("test_issue894"))


def test_issue584():
    run(dpath("test_issue584"))


def test_issue912():
    run(dpath("test_issue912"))


@skip_on_windows
def test_job_properties():
    run(dpath("test_job_properties"), cluster="./qsub.py")


def test_issue916():
    run(dpath("test_issue916"))


@skip_on_windows
def test_issue930():
    run(dpath("test_issue930"), cluster="./qsub")


@skip_on_windows
def test_issue635():
    run(dpath("test_issue635"), use_conda=True, check_md5=False)


# TODO remove skip
@pytest.mark.skip(
    reason="Temporarily disable until the stable container image becomes available again."
)
@skip_on_windows
def test_convert_to_cwl():
    workdir = dpath("test_convert_to_cwl")
    # run(workdir, export_cwl=os.path.join(workdir, "workflow.cwl"))
    shell(
        "cd {workdir}; PYTHONPATH={src} python -m snakemake --export-cwl workflow.cwl",
        src=os.getcwd(),
    )
    shell("cd {workdir}; cwltool --singularity workflow.cwl")
    assert os.path.exists(os.path.join(workdir, "test.out"))


def test_issue1037():
    run(dpath("test_issue1037"), dryrun=True, cluster="qsub", targets=["Foo_A.done"])


def test_issue1046():
    run(dpath("test_issue1046"))


def test_checkpoints():
    run(dpath("test_checkpoints"))


def test_checkpoints_dir():
    run(dpath("test_checkpoints_dir"))


def test_issue1092():
    run(dpath("test_issue1092"))


@skip_on_windows
def test_issue1093():
    run(dpath("test_issue1093"), use_conda=True)


def test_issue958():
    run(dpath("test_issue958"), cluster="dummy", dryrun=True)


def test_issue471():
    run(dpath("test_issue471"))


def test_issue1085():
    run(dpath("test_issue1085"), shouldfail=True)


@skip_on_windows
def test_issue1083():
    run(dpath("test_issue1083"), use_singularity=True)


@skip_on_windows  # Fails with "The flag 'pipe' used in rule two is only valid for outputs
def test_pipes2():
    run(dpath("test_pipes2"))


def test_expand_flag():
    run(dpath("test_expand_flag"), shouldfail=True)


@skip_on_windows
def test_default_resources():
    from snakemake.resources import DefaultResources

    run(
        dpath("test_default_resources"),
        # use fractional defaults here to test whether they are correctly rounded
        default_resources=DefaultResources(
            ["mem_mb=max(2*input.size, 1000.1)", "disk_mb=max(2*input.size, 1000.2)"]
        ),
    )


@skip_on_windows  # TODO fix the windows case: it somehow does not consistently modify all temp env vars as desired
def test_tmpdir():
    # artificially set the tmpdir to an expected value
    run(dpath("test_tmpdir"), overwrite_resources={"a": {"tmpdir": "/tmp"}})


def test_tmpdir_default():
    # Do not check the content (OS and setup depdendent),
    # just check whether everything runs smoothly with the default.
    run(dpath("test_tmpdir"), check_md5=False)


def test_issue1284():
    run(dpath("test_issue1284"))


def test_issue1281():
    run(dpath("test_issue1281"))


def test_filegraph():
    workdir = dpath("test_filegraph")
    dot_path = os.path.join(workdir, "fg.dot")
    pdf_path = os.path.join(workdir, "fg.pdf")

    if ON_WINDOWS:
        shell.executable("bash")
        workdir = workdir.replace("\\", "/")
        dot_path = dot_path.replace("\\", "/")

    # make sure the calls work
    shell("cd {workdir};python -m snakemake --filegraph > {dot_path}")

    # make sure the output can be interpreted by dot
    with open(dot_path, "rb") as dot_file, open(pdf_path, "wb") as pdf_file:
        pdf_file.write(
            subprocess.check_output(["dot", "-Tpdf"], stdin=dot_file, cwd=workdir)
        )
    # make sure the generated pdf file is not empty
    assert os.stat(pdf_path).st_size > 0


def test_batch():
    from snakemake.dag import Batch

    run(dpath("test_batch"), batch=Batch("aggregate", 1, 2))


def test_batch_final():
    from snakemake.dag import Batch

    run(dpath("test_batch_final"), batch=Batch("aggregate", 1, 1))


def test_batch_fail():
    from snakemake.dag import Batch

    run(dpath("test_batch"), batch=Batch("aggregate", 2, 2), shouldfail=True)


def test_github_issue52():
    run(dpath("test_github_issue52"))
    run(dpath("test_github_issue52"), snakefile="other.smk")


@skip_on_windows
def test_github_issue78():
    run(dpath("test_github_issue78"), use_singularity=True)


def test_envvars():
    run(dpath("test_envvars"), shouldfail=True)
    os.environ["TEST_ENV_VAR"] = "test"
    os.environ["TEST_ENV_VAR2"] = "test"
    run(dpath("test_envvars"), envvars=["TEST_ENV_VAR2"])


def test_github_issue105():
    run(dpath("test_github_issue105"))


def test_github_issue413():
    run(dpath("test_github_issue413"), no_tmpdir=True)


@skip_on_windows
def test_github_issue627():
    run(dpath("test_github_issue627"))


def test_github_issue727():
    run(dpath("test_github_issue727"))


@skip_on_windows
def test_github_issue988():
    run(dpath("test_github_issue988"))


def test_github_issue1062():
    # old code failed in dry run
    run(dpath("test_github_issue1062"), dryrun=True)


def test_output_file_cache():
    test_path = dpath("test_output_file_cache")
    os.environ["SNAKEMAKE_OUTPUT_CACHE"] = "cache"
    run(test_path, cache=["a", "b"])
    run(test_path, cache=["invalid_multi"], targets="invalid1.txt", shouldfail=True)


@skip_on_windows
@pytest.mark.xfail(
    reason="moto currently fails with \"'_patch' object has no attribute 'is_local'\""
)
def test_output_file_cache_remote():
    test_path = dpath("test_output_file_cache_remote")
    os.environ["SNAKEMAKE_OUTPUT_CACHE"] = "cache"
    run(
        test_path,
        cache=["a", "b", "c"],
        default_remote_provider="S3Mocked",
        default_remote_prefix="test-remote-bucket",
    )


@connected
@zenodo
def test_remote_zenodo():
    run(dpath("test_remote_zenodo"))


def test_multiext():
    run(dpath("test_multiext"))


def test_core_dependent_threads():
    run(dpath("test_core_dependent_threads"))


@skip_on_windows
def test_env_modules():
    run(dpath("test_env_modules"), use_env_modules=True)


@skip_on_windows
@connected
def test_container():
    run(dpath("test_container"), use_singularity=True)


def test_linting():
    snakemake(
        snakefile=os.path.join(dpath("test14"), "Snakefile.nonstandard"), lint=True
    )


@skip_on_windows
def test_string_resources():
    from snakemake.resources import DefaultResources

    run(
        dpath("test_string_resources"),
        default_resources=DefaultResources(["gpu_model='nvidia-tesla-1000'"]),
        cluster="./qsub.py",
    )


def test_jupyter_notebook():
    run(dpath("test_jupyter_notebook"), use_conda=True)


def test_jupyter_notebook_draft():
    from snakemake.notebook import EditMode

    run(
        dpath("test_jupyter_notebook_draft"),
        use_conda=True,
        edit_notebook=EditMode(draft_only=True),
        targets=["results/result_intermediate.txt"],
        check_md5=False,
    )


def test_github_issue456():
    run(dpath("test_github_issue456"))


def test_scatter_gather():
    run(dpath("test_scatter_gather"), overwrite_scatter={"split": 2})


@skip_on_windows
def test_github_issue640():
    run(
        dpath("test_github_issue640"),
        targets=["Output/FileWithRights"],
        dryrun=True,
        cleanup=False,
    )


@skip_on_windows  # TODO check whether this might be enabled later
def test_generate_unit_tests():
    with tempfile.NamedTemporaryFile() as tmpfile:
        os.environ["UNIT_TEST_TMPFILE"] = tmpfile.name
        tmpdir = run(
            dpath("test_generate_unit_tests"),
            generate_unit_tests=".tests/unit",
            check_md5=False,
            cleanup=False,
        )
        sp.check_call(["pytest", ".tests", "-vs"], cwd=tmpdir)


@skip_on_windows
def test_metadata_migration():
    outpath = Path(
        "tests/test_metadata_migration/some/veryveryveryveryveryveryvery/veryveryveryveryveryveryveryveryveryveryveryveryveryveryveryveryveryveryveryvery/veryveryveryveryveryveryveryveryveryveryveryveryveryveryveryveryveryveryveryveryveryveryveryvery/veryveryveryveryveryveryveryveryveryveryveryveryveryveryveryveryveryveryveryveryvery/veryveryveryveryveryveryveryveryveryveryveryveryveryveryveryveryvery/veryveryveryveryveryveryveryveryveryveryveryveryverylong"
    )
    os.makedirs(outpath, exist_ok=True)
    metapath = Path(
        "tests/test_metadata_migration/.snakemake/metadata/@c29tZS92ZXJ5dmVyeXZlcnl2ZXJ5dmVyeXZlcnl2ZXJ5L3Zlcnl2ZXJ5dmVyeXZlcnl2ZXJ5dmVyeXZlcnl2ZXJ5dmVyeXZlcnl2ZXJ5dmVyeXZlcnl2ZXJ5dmVyeXZlcnl2ZXJ5dmVyeXZlcnl2ZXJ5L3Zlcnl2ZXJ5dmVyeXZlcnl2ZXJ5dmVyeXZlcnl2ZXJ5dmVyeXZlcnl2ZXJ5dmVyeXZlcnl2ZXJ5dmVyeXZlcnl2ZXJ5dmVyeXZlcn/@l2ZXJ5dmVyeXZlcnl2ZXJ5dmVyeS92ZXJ5dmVyeXZlcnl2ZXJ5dmVyeXZlcnl2ZXJ5dmVyeXZlcnl2ZXJ5dmVyeXZlcnl2ZXJ5dmVyeXZlcnl2ZXJ5dmVyeXZlcnl2ZXJ5dmVyeXZlcnkvdmVyeXZlcnl2ZXJ5dmVyeXZlcnl2ZXJ5dmVyeXZlcnl2ZXJ5dmVyeXZlcnl2ZXJ5dmVyeXZlcnl2ZXJ5dmVyeXZlcnkvdmVyeXZlcnl2ZXJ5dmVy"
    )
    os.makedirs(metapath, exist_ok=True)
    exppath = Path(
        "tests/test_metadata_migration/expected-results/some/veryveryveryveryveryveryvery/veryveryveryveryveryveryveryveryveryveryveryveryveryveryveryveryveryveryveryvery/veryveryveryveryveryveryveryveryveryveryveryveryveryveryveryveryveryveryveryveryveryveryveryvery/veryveryveryveryveryveryveryveryveryveryveryveryveryveryveryveryveryveryveryveryvery/veryveryveryveryveryveryveryveryveryveryveryveryveryveryveryveryvery/veryveryveryveryveryveryveryveryveryveryveryveryverylong"
    )
    os.makedirs(exppath, exist_ok=True)
    with open(outpath / "path.txt", "w"):
        # generate empty file
        pass
    # generate artificial incomplete metadata in v1 format for migration
    with open(
        metapath
        / "eXZlcnl2ZXJ5dmVyeXZlcnl2ZXJ5dmVyeXZlcnl2ZXJ5dmVyeWxvbmcvcGF0aC50eHQ=",
        "w",
    ) as meta:
        print('{"incomplete": true, "external_jobid": null}', file=meta)
    with open(exppath / "path.txt", "w") as out:
        print("updated", file=out)

    # run workflow, incomplete v1 metadata should be migrated and trigger rerun of the rule,
    # which will save different data than the output contained in the git repo.
    run(dpath("test_metadata_migration"), force_incomplete=True)


def test_paramspace():
    run(dpath("test_paramspace"))


def test_github_issue806():
    run(dpath("test_github_issue806"), config=dict(src_lang="es", trg_lang="en"))


@skip_on_windows
def test_containerized():
    run(dpath("test_containerized"), use_conda=True, use_singularity=True)


@skip_on_windows
def test_containerize():
    run(dpath("test_conda"), containerize=True, check_results=False)


def test_long_shell():
    run(dpath("test_long_shell"))


def test_modules_all():
    run(dpath("test_modules_all"), targets=["a"])


@skip_on_windows
def test_modules_prefix():
    run(dpath("test_modules_prefix"), targets=["a"])


@skip_on_windows
def test_modules_peppy():
    run(dpath("test_modules_peppy"), targets=["a"])


def test_modules_specific():
    run(dpath("test_modules_specific"), targets=["test_a"])


@skip_on_windows  # works in principle but the test framework modifies the target path separator
def test_modules_meta_wrapper():
    run(dpath("test_modules_meta_wrapper"), targets=["mapped/a.bam.bai"], dryrun=True)


def test_use_rule_same_module():
    run(dpath("test_use_rule_same_module"), targets=["test.out", "test2.out"])


def test_module_complex():
    run(dpath("test_module_complex"), dryrun=True)


def test_module_complex2():
    run(dpath("test_module_complex2"), dryrun=True)


<<<<<<< HEAD
def test_module_use_local_git_repo():
    untar_folder(dpath("test_module_local_git/module.tar.gz"), dpath("test_module_local_git/module"))
    run(dpath("test_module_local_git"), dryrun=True)


def test_module_use_local_git_repo_missing_rule():
    untar_folder(dpath("test_module_local_git/module.tar.gz"), dpath("test_module_local_git/module"))
    run(dpath("test_module_local_git"), snakefile="Snakefile_missing_rule", dryrun=True, shouldfail=True)


def test_module_use_local_git_repo_missing_schema():
    untar_folder(dpath("test_module_local_git/module.tar.gz"), dpath("test_module_local_git/module"))
    run(dpath("test_module_local_git"), snakefile="Snakefile_missing_schema", dryrun=True, shouldfail=True)


def test_module_use_local_git_repo_missing_rule_and_schema():
    untar_folder(dpath("test_module_local_git/module.tar.gz"), dpath("test_module_local_git/module"))
    run(dpath("test_module_local_git"), snakefile="Snakefile_main_missing_rule_and_schema", dryrun=True, shouldfail=True)
=======
@skip_on_windows
def test_module_no_prefixing_modified_paths():
    run(
        dpath("test_module_no_prefixing_modified_paths"),
        targets=["module2/test_final.txt"],
    )
>>>>>>> 3ff25a9d


def test_module_with_script():
    run(dpath("test_module_with_script"))


def test_module_worfklow_namespacing():
    run(dpath("test_module_workflow_snakefile_usage"))


@skip_on_windows  # No conda-forge version of pygraphviz for windows
def test_module_report():
    run(
        dpath("test_module_report"),
        report="report.html",
        report_stylesheet="custom-stylesheet.css",
        check_md5=False,
    )


def test_handover():
    run(dpath("test_handover"), resources={"mem_mb": 20})


@skip_on_windows  # test shell command not properly working
def test_source_path():
    run(dpath("test_source_path"), snakefile="workflow/Snakefile")


@only_on_windows
def test_filesep_windows_targets():
    run(
        dpath("test_filesep_windows"),
        targets=["subfolder/test2.out2", "subfolder/test1.out2"],
    )


@only_on_windows
def test_filesep_on_windows():
    run(dpath("test_filesep_windows"))


def test_set_resources():
    run(dpath("test_set_resources"), overwrite_resources={"a": {"a": 1, "b": "foo"}})


def test_github_issue1069():
    run(
        dpath("test_github_issue1069"),
        shellcmd="snakemake -c1 --resources mem_mb=16423",
    )


def test_touch_pipeline_with_temp_dir():
    # Issue #1028
    run(dpath("test_touch_pipeline_with_temp_dir"), forceall=True, touch=True)


def test_all_temp():
    run(dpath("test_all_temp"), all_temp=True)


def test_strict_mode():
    run(dpath("test_strict_mode"), shouldfail=True)


@needs_strace
def test_github_issue1158():
    run(dpath("test_github_issue1158"), cluster="./qsub.py")


def test_converting_path_for_r_script():
    run(dpath("test_converting_path_for_r_script"), cores=1)


def test_ancient_dag():
    run(dpath("test_ancient_dag"))


@skip_on_windows
def test_checkpoint_allowed_rules():
    run(dpath("test_checkpoint_allowed_rules"), targets=["c"], cluster="./qsub")


@skip_on_windows
def test_modules_ruledeps_inheritance():
    run(dpath("test_modules_ruledeps_inheritance"))


@skip_on_windows
def test_issue1331():
    # not guaranteed to fail, so let's try multiple times
    for i in range(10):
        run(dpath("test_issue1331"), cores=4)


@skip_on_windows
def test_conda_named():
    run(dpath("test_conda_named"), use_conda=True)


@skip_on_windows
def test_default_target():
    run(dpath("test_default_target"))


def test_cache_multioutput():
    run(dpath("test_cache_multioutput"), shouldfail=True)


@skip_on_windows
def test_github_issue1384():
    try:
        tmpdir = run(dpath("test_github_issue1384"), cleanup=False)
        shell(
            """
            cd {tmpdir}
            python -m snakemake --generate-unit-tests
            pytest -v .tests/unit
            """
        )
    finally:
        shutil.rmtree(tmpdir)


@skip_on_windows
def test_peppy():
    run(dpath("test_peppy"))


def test_template_engine():
    run(dpath("test_template_engine"))


def test_groupid_expand_local():
    run(dpath("test_groupid_expand"))


@skip_on_windows
def test_groupid_expand_cluster():
    run(dpath("test_groupid_expand_cluster"), cluster="./qsub", nodes=3)


@skip_on_windows
def test_service_jobs():
    run(dpath("test_service_jobs"), check_md5=False)


def test_incomplete_params():
    run(dpath("test_incomplete_params"), dryrun=True, printshellcmds=True)<|MERGE_RESOLUTION|>--- conflicted
+++ resolved
@@ -1409,7 +1409,6 @@
     run(dpath("test_module_complex2"), dryrun=True)
 
 
-<<<<<<< HEAD
 def test_module_use_local_git_repo():
     untar_folder(dpath("test_module_local_git/module.tar.gz"), dpath("test_module_local_git/module"))
     run(dpath("test_module_local_git"), dryrun=True)
@@ -1428,14 +1427,14 @@
 def test_module_use_local_git_repo_missing_rule_and_schema():
     untar_folder(dpath("test_module_local_git/module.tar.gz"), dpath("test_module_local_git/module"))
     run(dpath("test_module_local_git"), snakefile="Snakefile_main_missing_rule_and_schema", dryrun=True, shouldfail=True)
-=======
+
+    
 @skip_on_windows
 def test_module_no_prefixing_modified_paths():
     run(
         dpath("test_module_no_prefixing_modified_paths"),
         targets=["module2/test_final.txt"],
     )
->>>>>>> 3ff25a9d
 
 
 def test_module_with_script():
