__authors__ = ["Tobias Marschall", "Marcel Martin", "Johannes Köster"]
__copyright__ = "Copyright 2022, Johannes Köster"
__email__ = "johannes.koester@uni-due.de"
__license__ = "MIT"

import os
import shutil
import sys
import subprocess as sp
from pathlib import Path
import tempfile
from unittest.mock import AsyncMock, patch

import pytest
from snakemake.persistence import Persistence
from snakemake.resources import DefaultResources, GroupResources
from snakemake.settings.enums import RerunTrigger
from snakemake.utils import min_version  # import so we can patch out if needed

from snakemake.settings.types import Batch
from snakemake.shell import shell

sys.path.insert(0, os.path.dirname(__file__))

from .common import run, dpath, apptainer, connected
from .conftest import skip_on_windows, only_on_windows, ON_WINDOWS, needs_strace

from snakemake_interface_executor_plugins.settings import (
    DeploymentMethod,
    SharedFSUsage,
)


def test_list_untracked():
    run(dpath("test_list_untracked"))


xfail_permissionerror_on_win = (
    pytest.mark.xfail(raises=PermissionError) if ON_WINDOWS else lambda x: x
)


def test_delete_all_output():
    run(dpath("test_delete_all_output"))


def test_github_issue_14():
    """Add cleanup_scripts argument to allow the user to keep scripts"""
    # Return temporary directory for inspection - we should keep scripts here
    tmpdir = run(dpath("test_github_issue_14"), cleanup=False, cleanup_scripts=False)
    assert os.listdir(os.path.join(tmpdir, ".snakemake", "scripts"))
    shutil.rmtree(tmpdir)

    # And not here
    tmpdir = run(dpath("test_github_issue_14"), cleanup=False, cleanup_scripts=True)
    assert not os.listdir(os.path.join(tmpdir, ".snakemake", "scripts"))
    shutil.rmtree(tmpdir)


def test_issue956():
    run(dpath("test_issue956"))


@skip_on_windows
def test01():
    run(dpath("test01"))


def test02():
    run(dpath("test02"))


def test03():
    run(dpath("test03"), targets=["test.out"])


def test04():
    run(dpath("test04"), targets=["test.out"])


@skip_on_windows  # error: "The filename, directory name, or volume label syntax is incorrect".
def test05():
    run(dpath("test05"))


def test06():
    run(dpath("test06"), targets=["test.bla.out"])


def test07():
    run(dpath("test07"), targets=["test.out", "test2.out"])


def test08():
    run(dpath("test08"), targets=["test.out", "test2.out"])


def test09():
    run(dpath("test09"), shouldfail=True)


def test10():
    run(dpath("test10"))


def test11():
    run(dpath("test11"))


def test12():
    run(dpath("test12"))


def test13():
    run(dpath("test13"))


# TODO re-enable once cluster-generic plugin is released
# @skip_on_windows
# def test_cluster_cancelscript():
#     outdir = run(
#         dpath("test_cluster_cancelscript"),
#         snakefile="Snakefile.nonstandard",
#         shellcmd=(
#             "snakemake -j 10 --cluster=./sbatch --cluster-cancel=./scancel.sh "
#             "--cluster-status=./status.sh -s Snakefile.nonstandard"
#         ),
#         shouldfail=True,
#         cleanup=False,
#         sigint_after=4,
#     )
#     scancel_txt = open("%s/scancel.txt" % outdir).read()
#     scancel_lines = scancel_txt.splitlines()
#     assert len(scancel_lines) == 1
#     assert scancel_lines[0].startswith("cancel")
#     assert len(scancel_lines[0].split(" ")) == 3


# @skip_on_windows
# def test_cluster_cancelscript_nargs1():
#     outdir = run(
#         dpath("test_cluster_cancelscript"),
#         snakefile="Snakefile.nonstandard",
#         shellcmd=(
#             "snakemake -j 10 --cluster=./sbatch --cluster-cancel=./scancel.sh "
#             "--cluster-status=./status.sh --cluster-cancel-nargs=1 "
#             "-s Snakefile.nonstandard"
#         ),
#         shouldfail=True,
#         cleanup=False,
#         sigint_after=4,
#     )
#     scancel_txt = open("%s/scancel.txt" % outdir).read()
#     scancel_lines = scancel_txt.splitlines()
#     assert len(scancel_lines) == 2
#     assert scancel_lines[0].startswith("cancel")
#     assert scancel_lines[1].startswith("cancel")
#     assert len(scancel_lines[0].split(" ")) == 2
#     assert len(scancel_lines[1].split(" ")) == 2


# @skip_on_windows
# def test_cluster_statusscript_multi():
#     os.environ["TESTVAR"] = "test"
#     run(
#         dpath("test_cluster_statusscript_multi"),
#         snakefile="Snakefile.nonstandard",
#         cluster="./sbatch",
#         cluster_status="./status.sh",
#     )


def test15():
    run(dpath("test15"))


@skip_on_windows  # OS agnostic
def test_set_threads():
    run(
        dpath("test_set_threads"),
        shellcmd='snakemake --executor local --set-threads "a=max(input.size, 5)" -c 5 --verbose',
    )


def test_glpk_solver():
    run(dpath("test_solver"), scheduler_ilp_solver="GLPK_CMD")


@skip_on_windows
def test_coin_solver():
    run(dpath("test_solver"), scheduler_ilp_solver="COIN_CMD")


def test_directory():
    run(
        dpath("test_directory"),
        targets=[
            "downstream",
            "symlinked_input",
            "child_to_input",
            "not_child_to_other",
        ],
    )
    run(dpath("test_directory"), targets=["file_expecting_dir"], shouldfail=True)
    run(dpath("test_directory"), targets=["dir_expecting_file"], shouldfail=True)
    run(dpath("test_directory"), targets=["child_to_other"], shouldfail=True)


@skip_on_windows
def test_directory2():
    run(
        dpath("test_directory"),
        targets=[
            "downstream",
            "symlinked_input",
            "child_to_input",
            "some/dir-child",
            "some/shadow",
        ],
    )


@skip_on_windows  # OS agnostic
def test_set_resources_complex_profile():
    run(
        dpath("test_set_resources_complex"),
        shellcmd="snakemake -c1 --verbose --profile test-profile",
    )


@skip_on_windows  # OS agnostic
def test_set_resources_complex_cli():
    run(
        dpath("test_set_resources_complex"),
        shellcmd="snakemake -c1 --verbose --set-resources \"a:slurm_extra='--nice=150 --gres=gpu:1'\"",
    )


def test_ancient():
    run(dpath("test_ancient"), targets=["D", "C", "old_file"])


def test_ancient_cli():
    run(
        dpath("test_ancient_cli"),
        shellcmd="snakemake --consider-ancient A=0 B=x",
    )


def test_subpath():
    run(dpath("test_subpath"))


def test_report():
    run(
        dpath("test_report"),
        report="report.html",
        report_stylesheet="custom-stylesheet.css",
        check_md5=False,
    )


def test_report_href():
    run(dpath("test_report_href"))


def test_report_zip():
    run(dpath("test_report_zip"), report="report.zip", check_md5=False)


def test_report_dir():
    run(dpath("test_report_dir"), report="report.zip", check_md5=False)


def test_report_display_code():
    run(dpath("test_report_display_code"), report="report.html", check_md5=False)


def test_params():
    run(dpath("test_params"))


def test_params_outdated_metadata(mocker):
    spy = mocker.spy(Persistence, "has_outdated_metadata")

    run(dpath("test_params_outdated_code"), targets=["somedir/test.out"])
    assert spy.spy_return == True


def test_same_wildcard():
    run(dpath("test_same_wildcard"))


def test_conditional():
    run(
        dpath("test_conditional"),
        targets="test.out test.0.out test.1.out test.2.out".split(),
    )


def test_unpack_dict():
    run(dpath("test_unpack_dict"))


def test_unpack_list():
    run(dpath("test_unpack_list"))


def test_shell():
    run(dpath("test_shell"))


@skip_on_windows
def test_temp():
    run(dpath("test_temp"), targets="test.realigned.bam".split())


def test_keyword_list():
    run(dpath("test_keyword_list"))


def test_globwildcards():
    run(dpath("test_globwildcards"))


# inpdependent of OS
@skip_on_windows
def test_ioutils():
    run(dpath("test_ioutils"))


def test_local_import():
    run(dpath("test_local_import"))


def test_ruledeps():
    run(dpath("test_ruledeps"))


@connected
def test_url_include():
    run(dpath("test_url_include"))


def test_touch():
    run(dpath("test_touch"))


def test_touch_flag_with_directories():
    run(dpath("test_touch_with_directories"), executor="touch")


def test_config():
    run(dpath("test_config"))


def test_update_config():
    run(dpath("test_update_config"))


def test_config_merging():
    run(
        dpath("test_config_merging"),
        shellcmd='snakemake -j 1 --configfile config_cmdline_01.yaml config_cmdline_02.yaml --config "block={bowser: cmdline_bowser}" "block={toad: cmdline_toad}"',
    )


def test_wildcard_keyword():
    run(dpath("test_wildcard_keyword"))


@skip_on_windows
def test_benchmark():
    run(dpath("test_benchmark"), benchmark_extended=True, check_md5=False)


@skip_on_windows
def test_benchmark_jsonl():
    run(dpath("test_benchmark_jsonl"), benchmark_extended=True, check_md5=False)


def test_temp_expand():
    run(dpath("test_temp_expand"))


def test_wildcard_count_ambiguity():
    run(dpath("test_wildcard_count_ambiguity"))


def test_multiple_includes():
    run(dpath("test_multiple_includes"))


def test_name_override():
    run(dpath("test_name_override"))


def test_yaml_config():
    run(dpath("test_yaml_config"))


@pytest.mark.skip(reason="This does not work reliably in CircleCI.")
def test_symlink_temp():
    run(dpath("test_symlink_temp"), shouldfail=True)


def test_empty_include():
    run(dpath("test_empty_include"))


def test_script_python():
    run(dpath("test_script_py"))


@skip_on_windows  # Test relies on perl
def test_shadow():
    run(dpath("test_shadow"))


@skip_on_windows
def test_shadow_copy():
    run(dpath("test_shadow_copy"))


@skip_on_windows  # Symbolic link privileges needed to work
def test_shadow_prefix():
    run(dpath("test_shadow_prefix"), shadow_prefix="shadowdir")


# TODO add again once generic cluster plugin is released
# @skip_on_windows
# def test_shadow_prefix_qsub():
#     run(dpath("test_shadow_prefix"), shadow_prefix="shadowdir", cluster="./qsub")


@skip_on_windows
def test_shadowed_log():
    run(dpath("test_shadowed_log"))


def test_until():
    run(
        dpath("test_until"),
        until=[
            "leveltwo_first",  # rule name
            "leveltwo_second.txt",  # file name
            "second_wildcard",
        ],
    )  # wildcard rule


def test_omitfrom():
    run(
        dpath("test_omitfrom"),
        omit_from=[
            "leveltwo_first",  # rule name
            "leveltwo_second.txt",  # file name
            "second_wildcard",
        ],
    )  # wildcard rule


@skip_on_windows  # paths are different on windows ('/' vs. '\')
def test_nonstr_params():
    run(dpath("test_nonstr_params"), benchmark_extended=True)


def test_delete_output():
    run(dpath("test_delete_output"), cores=1)


def test_params_pickling():
    run(dpath("test_params_pickling"))


def test_input_generator():
    run(dpath("test_input_generator"))


def test_symlink_time_handling():
    # See Snakefile for notes on why this fails on some systems
    if os.utime in os.supports_follow_symlinks:
        run(dpath("test_symlink_time_handling"))


@skip_on_windows
def test_protected_symlink_output():
    run(dpath("test_protected_symlink_output"))


def test_spaces_in_fnames():
    run(
        dpath("test_spaces_in_fnames"),
        # cluster="./qsub",
        targets=["test bam file realigned.bam"],
        printshellcmds=True,
    )


def test_deferred_func_eval():
    run(dpath("test_deferred_func_eval"))


def test_format_params():
    run(dpath("test_format_params"), check_md5=True)


def test_rule_defined_in_for_loop():
    # issue 257
    run(dpath("test_rule_defined_in_for_loop"))


def test_issue381():
    run(dpath("test_issue381"))


def test_format_wildcards():
    run(dpath("test_format_wildcards"))


def test_with_parentheses():
    run(dpath("test (with parenthese's)"))

    run(dpath("test_path with spaces"))


def test_dup_out_patterns():
    """Duplicate output patterns should emit an error

    Duplicate output patterns can be detected on the rule level
    """
    run(dpath("test_dup_out_patterns"), shouldfail=True)


def test_issue2826_failed_binary_logs():
    """Show how a binary log file crushes `show_logs`

    The log file in this test is a binary file.
    The `show_failed_logs` is activated by default using `run`,
    thus `show_logs` will be called at the end of the test.
    Thus this test will check if `show_logs` is able to handle
    the binary log file.
    """
    run(dpath("test_issue2826_failed_binary_logs"), shouldfail=True)


# TODO reactivate once generic cluster executor is properly released
# @skip_on_windows
# def test_restartable_job_cmd_exit_1_no_restart():
#     """Test the restartable job feature on ``exit 1``

#     The shell snippet in the Snakemake file will fail the first time
#     and succeed the second time.
#     """
#     run(
#         dpath("test_restartable_job_cmd_exit_1"),
#         cluster="./qsub",
#         retries=0,
#         shouldfail=True,
#     )


# TODO reactivate once generic cluster executor is properly released
# @skip_on_windows
# def test_restartable_job_cmd_exit_1_one_restart():
#     # Restarting once is enough
#     run(
#         dpath("test_restartable_job_cmd_exit_1"),
#         cluster="./qsub",
#         retries=1,
#         printshellcmds=True,
#     )


# TODO reactivate once generic cluster executor is properly released
# @skip_on_windows
# def test_restartable_job_qsub_exit_1():
#     """Test the restartable job feature when qsub fails

#     The qsub in the subdirectory will fail the first time and succeed the
#     second time.
#     """
#     # Even two consecutive times should fail as files are cleared
#     run(
#         dpath("test_restartable_job_qsub_exit_1"),
#         cluster="./qsub",
#         retries=0,
#         shouldfail=True,
#     )
#     run(
#         dpath("test_restartable_job_qsub_exit_1"),
#         cluster="./qsub",
#         retries=0,
#         shouldfail=True,
#     )
#     # Restarting once is enough
#     run(
#         dpath("test_restartable_job_qsub_exit_1"),
#         cluster="./qsub",
#         retries=1,
#         shouldfail=False,
#     )


def test_threads():
    run(dpath("test_threads"), cores=20)


def test_threads0():
    run(dpath("test_threads0"))


@skip_on_windows  # no minio deployment on windows implemented in our CI
def test_default_storage(s3_storage):
    prefix, settings = s3_storage

    run(
        dpath("test_default_remote"),
        cores=1,
        default_storage_provider="s3",
        default_storage_prefix=prefix,
        storage_provider_settings=settings,
    )


@skip_on_windows  # OS-independent
def test_default_storage_local_job(s3_storage):
    prefix, settings = s3_storage

    run(
        dpath("test_default_storage_local_job"),
        cores=1,
        default_storage_provider="s3",
        default_storage_prefix=prefix,
        storage_provider_settings=settings,
        cluster="./qsub",
        shared_fs_usage=set(SharedFSUsage.all()) - {SharedFSUsage.INPUT_OUTPUT},
    )


@skip_on_windows  # no minio deployment on windows implemented in our CI
def test_storage(s3_storage):
    prefix, settings = s3_storage

    run(
        dpath("test_storage"),
        config={"s3_prefix": prefix},
        storage_provider_settings=settings,
    )


# TODO enable once storage directive is implemented
# def test_storage_directive(s3_storage):
#     prefix, settings = s3_storage

#     run(
#         dpath("test_storage_directive"),
#         config={"s3_prefix": prefix},
#         storage_provider_settings=settings,
#     )


def test_run_namedlist():
    run(dpath("test_run_namedlist"))


def test_profile():
    run(dpath("test_profile"))

    from snakemake.profiles import ProfileConfigFileParser

    grouped_profile = Path(dpath("test_profile")) / "config.yaml"
    with grouped_profile.open("r") as f:
        parser = ProfileConfigFileParser()
        result = parser.parse(f)
        assert result["groups"] == list(["a=grp1", "b=grp1", "c=grp1"])
        assert result["group-components"] == list(["grp1=5"])


@skip_on_windows
@apptainer
@connected
def test_singularity():
    run(dpath("test_singularity"), deployment_method={DeploymentMethod.APPTAINER})


@skip_on_windows
@apptainer
@connected
def test_singularity_cluster():
    run(
        dpath("test_singularity"),
        deployment_method={DeploymentMethod.APPTAINER},
        cluster="./qsub",
        apptainer_args="--bind /tmp:/tmp",
    )


@skip_on_windows
@apptainer
def test_singularity_invalid():
    run(
        dpath("test_singularity"),
        targets=["invalid.txt"],
        deployment_method={DeploymentMethod.APPTAINER},
        shouldfail=True,
    )


@skip_on_windows
@apptainer
def test_singularity_module_invalid():
    run(
        dpath("test_singularity_module"),
        targets=["invalid.txt"],
        deployment_method={DeploymentMethod.APPTAINER},
        shouldfail=True,
    )


@skip_on_windows
@apptainer
@connected
def test_singularity_none():
    run(dpath("test_singularity_none"), deployment_method={DeploymentMethod.APPTAINER})


@skip_on_windows
@apptainer
@connected
def test_singularity_global():
    run(
        dpath("test_singularity_global"), deployment_method={DeploymentMethod.APPTAINER}
    )


def test_issue612():
    run(dpath("test_issue612"), executor="dryrun")


def test_bash():
    run(dpath("test_bash"))


def test_inoutput_is_path():
    run(dpath("test_inoutput_is_path"))


def test_log_input():
    run(dpath("test_log_input"))


@skip_on_windows
@apptainer
@connected
def test_cwl_singularity():
    run(dpath("test_cwl"), deployment_method={DeploymentMethod.APPTAINER})


def test_issue805():
    run(dpath("test_issue805"), shouldfail=True)


def test_issue823_1():
    run(dpath("test_issue823_1"))


@skip_on_windows
def test_issue823_2():
    run(dpath("test_issue823_2"))


@skip_on_windows
def test_issue823_3():
    run(dpath("test_issue823_3"))


@skip_on_windows
def test_pathlib():
    run(dpath("test_pathlib"))


def test_pathlib_missing_file():
    run(dpath("test_pathlib_missing_file"), shouldfail=True)


@skip_on_windows
def test_group_jobs():
    run(dpath("test_group_jobs"), cluster="./qsub")


@skip_on_windows
def test_group_jobs_attempts():
    run(dpath("test_group_jobs_attempts"), cluster="./qsub", retries=2)


def assert_resources(resources: dict, **expected_resources):
    assert {res: resources[res] for res in expected_resources} == expected_resources


@skip_on_windows
def test_groups_out_of_jobs():
    run(
        dpath("test_groups_out_of_jobs"),
        cluster="./qsub",
        shouldfail=True,
    )


@skip_on_windows
def test_group_jobs_resources(mocker):
    spy = mocker.spy(GroupResources, "basic_layered")
    run(
        dpath("test_group_jobs_resources"),
        cluster="./qsub",
        cores=6,
        resources={"typo": 23, "mem_mb": 60000},
        group_components={0: 5},
        default_resources=DefaultResources(["mem_mb=0"]),
    )
    assert_resources(
        dict(spy.spy_return),
        _nodes=1,
        _cores=6,
        mem_mb=60000,
        runtime=420,
        fake_res=600,
        global_res=2000,
        disk_mb=2000,
    )


@skip_on_windows
def test_group_jobs_resources_with_max_threads(mocker):
    spy = mocker.spy(GroupResources, "basic_layered")
    run(
        dpath("test_group_jobs_resources"),
        cluster="./qsub",
        cores=6,
        resources={"mem_mb": 60000},
        max_threads=1,
        group_components={0: 5},
        default_resources=DefaultResources(["mem_mb=0"]),
    )
    assert_resources(
        dict(spy.spy_return),
        _nodes=1,
        _cores=5,
        mem_mb=60000,
        runtime=380,
        fake_res=1200,
        global_res=3000,
        disk_mb=3000,
    )


@skip_on_windows
def test_group_jobs_resources_with_limited_resources(mocker):
    spy = mocker.spy(GroupResources, "basic_layered")
    run(
        dpath("test_group_jobs_resources"),
        cluster="./qsub",
        cores=5,
        resources={"mem_mb": 10000},
        max_threads=1,
        group_components={0: 5},
        default_resources=DefaultResources(["mem_mb=0"]),
    )
    assert_resources(
        dict(spy.spy_return),
        _nodes=1,
        _cores=1,
        mem_mb=10000,
        runtime=700,
        fake_res=400,
        global_res=1000,
        disk_mb=1000,
    )


@skip_on_windows
def test_global_resource_limits_limit_scheduling_of_groups():
    # Note that in the snakefile, mem_mb is set as global (breaking the default) and
    # fake_res is set as local
    tmp = run(
        dpath("test_group_jobs_resources"),
        cluster="./qsub",
        cluster_status="./status_failed",
        cores=6,
        nodes=5,
        cleanup=False,
        resources={"typo": 23, "mem_mb": 50000, "fake_res": 200},
        group_components={0: 5, 1: 5},
        overwrite_groups={"a": 0, "a_1": 1, "b": 2, "c": 2},
        default_resources=DefaultResources(["mem_mb=0"]),
        shouldfail=True,
    )
    with (Path(tmp) / "qsub.log").open("r") as f:
        lines = [line for line in f.readlines() if line != "\n"]
    assert len(lines) == 1
    shutil.rmtree(tmp)


@skip_on_windows
def test_new_resources_can_be_defined_as_local():
    # Test only works if both mem_mb and global_res are overwritten as local
    tmp = run(
        dpath("test_group_jobs_resources"),
        cluster="./qsub",
        cluster_status="./status_failed",
        cores=6,
        nodes=5,
        cleanup=False,
        resources={"typo": 23, "mem_mb": 50000, "fake_res": 200, "global_res": 1000},
        overwrite_resource_scopes={"mem_mb": "local", "global_res": "local"},
        group_components={0: 5, 1: 5},
        overwrite_groups={"a": 0, "a_1": 1, "b": 2, "c": 2},
        default_resources=DefaultResources(["mem_mb=0"]),
        shouldfail=True,
    )
    with (Path(tmp) / "qsub.log").open("r") as f:
        lines = [l for l in f.readlines() if not l == "\n"]
    assert len(lines) == 2
    shutil.rmtree(tmp)


@skip_on_windows
def test_resources_can_be_overwritten_as_global():
    # Test only works if fake_res overwritten as global
    tmp = run(
        dpath("test_group_jobs_resources"),
        cluster="./qsub",
        cluster_status="./status_failed",
        cores=6,
        nodes=5,
        cleanup=False,
        resources={"typo": 23, "fake_res": 200},
        overwrite_resource_scopes={"fake_res": "global"},
        group_components={0: 5, 1: 5},
        overwrite_groups={"a": 0, "a_1": 1, "b": 2, "c": 2},
        default_resources=DefaultResources(["mem_mb=0"]),
        shouldfail=True,
    )
    with (Path(tmp) / "qsub.log").open("r") as f:
        lines = [line for line in f.readlines() if line != "\n"]
    assert len(lines) == 1
    shutil.rmtree(tmp)


@skip_on_windows
def test_scopes_submitted_to_cluster(mocker):
    from snakemake.spawn_jobs import SpawnedJobArgsFactory

    spy = mocker.spy(SpawnedJobArgsFactory, "get_resource_scopes_arg")
    run(
        dpath("test_group_jobs_resources"),
        cluster="./qsub",
        # cluster_status="./status_failed",
        overwrite_resource_scopes={"fake_res": "local"},
        max_threads=1,
        default_resources=DefaultResources(["mem_mb=0"]),
    )

    assert spy.spy_return == "--set-resource-scopes 'fake_res=local'"


@skip_on_windows
def test_resources_submitted_to_cluster(mocker):
    from snakemake_interface_executor_plugins.executors.base import AbstractExecutor

    spy = mocker.spy(AbstractExecutor, "get_resource_declarations_dict")
    run(
        dpath("test_group_jobs_resources"),
        cluster="./qsub",
        cores=6,
        resources={"mem_mb": 60000},
        max_threads=1,
        group_components={0: 5},
        default_resources=DefaultResources(["mem_mb=0"]),
    )

    assert_resources(
        spy.spy_return, mem_mb=60000, fake_res=1200, global_res=3000, disk_mb=3000
    )


@skip_on_windows
def test_excluded_resources_not_submitted_to_cluster(mocker):
    from snakemake_interface_executor_plugins.executors.base import AbstractExecutor

    spy = mocker.spy(AbstractExecutor, "get_resource_declarations_dict")
    run(
        dpath("test_group_jobs_resources"),
        cluster="./qsub",
        cores=6,
        resources={"mem_mb": 60000},
        max_threads=1,
        overwrite_resource_scopes={"fake_res": "excluded"},
        group_components={0: 5},
        default_resources=DefaultResources(["mem_mb=0"]),
    )
    assert_resources(spy.spy_return, mem_mb=60000, global_res=3000, disk_mb=3000)


@skip_on_windows
def test_group_job_resources_with_pipe(mocker):
    import copy
    from snakemake_interface_executor_plugins.executors.real import RealExecutor

    spy = mocker.spy(GroupResources, "basic_layered")

    # Cluster jobs normally get submitted with cores=all, but for testing purposes,
    # the system may not actually have enough cores to run the snakemake subprocess
    # (e.g. gh actions has only 2 cores). So cheat by patching over get_job_args
    get_job_args = copy.copy(RealExecutor.get_job_args)
    RealExecutor.get_job_args = lambda *args, **kwargs: get_job_args(
        *args, **{**kwargs, "cores": 6}
    )
    run(
        dpath("test_group_with_pipe"),
        cluster="./qsub",
        cores=6,
        resources={"mem_mb": 60000},
        group_components={0: 5},
        default_resources=DefaultResources(["mem_mb=0"]),
    )

    # revert to original version
    RealExecutor.get_job_args = get_job_args

    assert_resources(
        dict(spy.spy_return),
        _nodes=1,
        _cores=6,
        runtime=240,
        mem_mb=50000,
        disk_mb=1000,
    )


@skip_on_windows
def test_group_job_resources_with_pipe_with_too_much_constraint():
    run(
        dpath("test_group_with_pipe"),
        cluster="./qsub",
        cores=6,
        resources={"mem_mb": 20000},
        group_components={0: 5},
        shouldfail=True,
        default_resources=DefaultResources(["mem_mb=0"]),
    )


@skip_on_windows
def test_multicomp_group_jobs():
    run(
        dpath("test_multicomp_group_jobs"),
        cluster="./qsub",
        overwrite_groups={"a": "group0", "b": "group0"},
        group_components={"group0": 2},
    )


@skip_on_windows
def test_group_job_fail():
    run(dpath("test_group_job_fail"), cluster="./qsub", shouldfail=True)


@skip_on_windows  # Not supported, but could maybe be implemented. https://stackoverflow.com/questions/48542644/python-and-windows-named-pipes
def test_pipes_simple():
    run(dpath("test_pipes"), printshellcmds=True)


@skip_on_windows
def test_pipes_multiple():
    # see github issue #975
    run(dpath("test_pipes_multiple"), cores=5)


def test_pipes_fail():
    run(dpath("test_pipes_fail"), shouldfail=True)


def test_validate():
    run(dpath("test_validate"))


def test_validate_fail():
    run(
        dpath("test_validate"),
        configfiles=[dpath("test_validate/config.fail.yaml")],
        shouldfail=True,
    )


def test_issue854():
    # output and benchmark have inconsistent wildcards
    # this should fail when parsing
    run(dpath("test_issue854"), shouldfail=True)


@skip_on_windows
def test_issue850():
    run(dpath("test_issue850"), cluster="./qsub")


@skip_on_windows
def test_issue860():
    run(dpath("test_issue860"), cluster="./qsub", targets=["done"])


def test_issue894():
    run(dpath("test_issue894"))


def test_issue584():
    run(dpath("test_issue584"))


def test_issue912():
    run(dpath("test_issue912"))


@skip_on_windows
def test_job_properties():
    run(dpath("test_job_properties"), cluster="./qsub.py")


def test_issue916():
    run(dpath("test_issue916"))


@skip_on_windows
def test_issue930():
    run(dpath("test_issue930"), cluster="./qsub")


# TODO remove skip
@pytest.mark.skip(
    reason="Temporarily disable until the stable container image becomes available again."
)
@skip_on_windows
def test_convert_to_cwl():
    workdir = dpath("test_convert_to_cwl")
    # run(workdir, export_cwl=os.path.join(workdir, "workflow.cwl"))
    shell(
        "cd {workdir}; PYTHONPATH={src} python -m snakemake --export-cwl workflow.cwl",
        src=os.getcwd(),
    )
    shell("cd {workdir}; cwltool --singularity workflow.cwl")
    assert os.path.exists(os.path.join(workdir, "test.out"))


def test_issue1037():
    run(
        dpath("test_issue1037"),
        executor="dryrun",
        targets=["Foo_A.done"],
    )


def test_checkpoints():
    run(dpath("test_checkpoints"))


def test_checkpoints_dir():
    run(dpath("test_checkpoints_dir"))


def test_checkpoints_many():
    run(dpath("test_checkpoints_many"))


def test_issue1092():
    run(dpath("test_issue1092"))


def test_issue958():
    run(dpath("test_issue958"), executor="dryrun")


def test_issue471():
    run(dpath("test_issue471"))


def test_issue1085():
    run(dpath("test_issue1085"), shouldfail=True)


@skip_on_windows
@apptainer
def test_issue1083():
    run(dpath("test_issue1083"), deployment_method={DeploymentMethod.APPTAINER})


@skip_on_windows  # Fails with "The flag 'pipe' used in rule two is only valid for outputs
def test_pipes2():
    run(dpath("test_pipes2"))


def test_expand_flag():
    run(dpath("test_expand_flag"), shouldfail=True)


@skip_on_windows
def test_default_resources():
    from snakemake.resources import DefaultResources

    run(
        dpath("test_default_resources"),
        # use fractional defaults here to test whether they are correctly rounded
        default_resources=DefaultResources(
            ["mem_mb=max(2*input.size, 1000.1)", "disk_mb=max(2*input.size, 1000.2)"]
        ),
    )


@skip_on_windows  # TODO fix the windows case: it somehow does not consistently modify all temp env vars as desired
def test_tmpdir():
    # artificially set the tmpdir to an expected value
    run(dpath("test_tmpdir"), overwrite_resources={"a": {"tmpdir": "/tmp"}})


def test_tmpdir_default():
    # Do not check the content (OS and setup dependent),
    # just check whether everything runs smoothly with the default.
    run(dpath("test_tmpdir"), check_md5=False)


def test_issue1284():
    run(dpath("test_issue1284"))


def test_issue1281():
    run(dpath("test_issue1281"))


@skip_on_windows  # TODO on windows, dot command is suddenly not found anymore although it is installed
def test_filegraph():
    workdir = dpath("test_filegraph")
    dot_path = os.path.join(workdir, "fg.dot")
    pdf_path = os.path.join(workdir, "fg.pdf")

    if ON_WINDOWS:
        shell.executable("bash")
        workdir = workdir.replace("\\", "/")
        dot_path = dot_path.replace("\\", "/")

    # make sure the calls work
    shell("cd {workdir}; python -m snakemake --filegraph > {dot_path}")

    # make sure the output can be interpreted by dot
    shell("cd {workdir}; dot -Tpdf > {pdf_path} < {dot_path}")

    # make sure the generated pdf file is not empty
    assert os.stat(pdf_path).st_size > 0


def test_batch():
    run(dpath("test_batch"), batch=Batch("aggregate", 1, 2))


def test_batch_final():
    run(dpath("test_batch_final"), batch=Batch("aggregate", 1, 1))


def test_batch_fail():
    run(dpath("test_batch"), batch=Batch("aggregate", 2, 2), shouldfail=True)


def test_github_issue52():
    run(dpath("test_github_issue52"))
    run(dpath("test_github_issue52"), snakefile="other.smk")


@skip_on_windows
@apptainer
def test_github_issue78():
    run(dpath("test_github_issue78"), deployment_method={DeploymentMethod.APPTAINER})


def test_envvars():
    for var in ["TEST_ENV_VAR", "TEST_ENV_VAR2"]:
        try:
            del os.environ[var]
        except KeyError:
            pass
    run(dpath("test_envvars"), shouldfail=True)
    os.environ["TEST_ENV_VAR"] = "test"
    os.environ["TEST_ENV_VAR2"] = "test"
    run(dpath("test_envvars"), envvars=["TEST_ENV_VAR2"])


def test_github_issue105():
    run(dpath("test_github_issue105"))


def test_github_issue413():
    run(dpath("test_github_issue413"), no_tmpdir=True)


@skip_on_windows
def test_github_issue627():
    run(dpath("test_github_issue627"))


def test_github_issue727():
    run(dpath("test_github_issue727"))


@skip_on_windows
def test_github_issue988():
    run(dpath("test_github_issue988"))


@pytest.mark.skip(
    reason="ftp connections currently fail in github actions (TODO try again in the future)"
)
def test_github_issue1062():
    # old code failed in dry run
    run(dpath("test_github_issue1062"), executor="dryrun")


def test_output_file_cache():
    test_path = dpath("test_output_file_cache")
    os.environ["SNAKEMAKE_OUTPUT_CACHE"] = "cache"
    run(test_path, cache=["a", "b"])
    run(test_path, cache=["invalid_multi"], targets="invalid1.txt", shouldfail=True)


@skip_on_windows
def test_output_file_cache_storage(s3_storage):
    prefix, settings = s3_storage
    test_path = dpath("test_output_file_cache_storage")
    os.environ["SNAKEMAKE_OUTPUT_CACHE"] = f"{prefix}-cache"
    run(
        test_path,
        cache=["a", "b", "c"],
        default_storage_provider="s3",
        default_storage_prefix=prefix,
        storage_provider_settings=settings,
    )


@patch("snakemake.io._IOFile.retrieve_from_storage", AsyncMock(side_effect=Exception))
def test_storage_noretrieve_dryrun():
    run(dpath("test_storage_noretrieve_dryrun"), executor="dryrun")


def test_multiext():
    run(dpath("test_multiext"))


def test_core_dependent_threads():
    run(dpath("test_core_dependent_threads"))


@skip_on_windows
def test_env_modules():
    run(dpath("test_env_modules"), deployment_method={DeploymentMethod.ENV_MODULES})


@skip_on_windows
@apptainer
@connected
def test_container():
    run(dpath("test_container"), deployment_method={DeploymentMethod.APPTAINER})


@skip_on_windows
def test_string_resources():
    from snakemake.resources import DefaultResources

    run(
        dpath("test_string_resources"),
        default_resources=DefaultResources(["gpu_model='nvidia-tesla-1000'"]),
        cluster="./qsub.py",
    )


def test_github_issue456():
    run(dpath("test_github_issue456"))


def test_scatter_gather():
    run(dpath("test_scatter_gather"), overwrite_scatter={"split": 2})


# SLURM tests go here, after successful tests


def test_parsing_terminal_comment_following_statement():
    run(dpath("test_parsing_terminal_comment_following_statement"))


@skip_on_windows
def test_github_issue640():
    run(
        dpath("test_github_issue640"),
        targets=["Output/FileWithRights"],
        executor="dryrun",
        cleanup=False,
    )


@skip_on_windows  # TODO check whether this might be enabled later
def test_generate_unit_tests():
    with tempfile.NamedTemporaryFile() as tmpfile:
        os.environ["UNIT_TEST_TMPFILE"] = tmpfile.name
        tmpdir = run(
            dpath("test_generate_unit_tests"),
            generate_unit_tests=".tests/unit",
            check_md5=False,
            cleanup=False,
        )
        sp.check_call(["pytest", ".tests", "-vs"], cwd=tmpdir)


def test_paramspace():
    run(dpath("test_paramspace"))


def test_paramspace_single_wildcard():
    run(dpath("test_paramspace_single_wildcard"))


def test_github_issue806():
    run(dpath("test_github_issue806"), config=dict(src_lang="es", trg_lang="en"))


def test_long_shell():
    run(dpath("test_long_shell"))


def test_modules_all():
    run(dpath("test_modules_all"), targets=["all"])


def test_module_nested():
    run(dpath("test_module_nested"))


def test_modules_all_exclude_1():
    # Fail due to conflicting rules
    run(dpath("test_modules_all_exclude"), shouldfail=True)


def test_modules_all_exclude_2():
    # Succeeded since the conflicting rules have been excluded
    run(
        dpath("test_modules_all_exclude"),
        snakefile="Snakefile_exclude",
        shouldfail=False,
    )


@skip_on_windows
def test_modules_prefix():
    run(dpath("test_modules_prefix"), targets=["a"])


@skip_on_windows
def test_modules_peppy():
    run(dpath("test_modules_peppy"), targets=["a"])


def test_modules_specific():
    run(dpath("test_modules_specific"), targets=["test_a"])


@skip_on_windows  # works in principle but the test framework modifies the target path separator
@connected
def test_modules_meta_wrapper():
    run(
        dpath("test_modules_meta_wrapper"),
        targets=["mapped/a.bam.bai"],
        executor="dryrun",
    )


def test_use_rule_same_module():
    run(dpath("test_use_rule_same_module"), targets=["test.out", "test2.out"])


@connected
def test_module_complex():

    # min_version() checks can fail in a test sandbox, so patch them out
    with patch("snakemake.utils.min_version", return_value=True):

        run(dpath("test_module_complex"), executor="dryrun")


@connected
def test_module_complex2():

    # min_version() checks can fail in a test sandbox, so patch them out
    with patch("snakemake.utils.min_version", return_value=True):

        run(dpath("test_module_complex2"), executor="dryrun")


@skip_on_windows
def test_module_no_prefixing_modified_paths():
    run(
        dpath("test_module_no_prefixing_modified_paths"),
        targets=["module2/test_final.txt"],
    )


@skip_on_windows
def test_modules_prefix_local():
    run(
        dpath("test_modules_prefix_local"),
        targets=["out_1/test_final.txt"],
    )


@connected
def test_module_with_script():

    # min_version() checks can fail in a test sandbox, so patch them out
    with patch("snakemake.utils.min_version", return_value=True):
        run(dpath("test_module_with_script"))


def test_module_worfklow_namespacing():
    run(dpath("test_module_workflow_snakefile_usage"))


@skip_on_windows  # No conda-forge version of pygraphviz for windows
@connected
def test_module_report():
    run(
        dpath("test_module_report"),
        report="report.html",
        report_stylesheet="custom-stylesheet.css",
        check_md5=False,
    )


def test_handover():
    run(dpath("test_handover"), resources={"mem_mb": 20})


@skip_on_windows  # test shell command not properly working
def test_source_path():
    run(dpath("test_source_path"), snakefile="workflow/Snakefile")


@only_on_windows
def test_filesep_windows_targets():
    run(
        dpath("test_filesep_windows"),
        targets=["subfolder/test2.out2", "subfolder/test1.out2"],
    )


@only_on_windows
def test_filesep_on_windows():
    run(dpath("test_filesep_windows"))


def test_set_resources():
    run(dpath("test_set_resources"), overwrite_resources={"a": {"a": 1, "b": "foo"}})


def test_github_issue1069():
    run(
        dpath("test_github_issue1069"),
        shellcmd="snakemake -c1 --resources mem_mb=16423",
    )


# os independent
@skip_on_windows
def test_max_jobs_per_timespan():
    run(dpath("test01"), shellcmd="snakemake --max-jobs-per-timespan 2/1s --cores 3")


def test_touch_pipeline_with_temp_dir():
    # Issue #1028
    run(dpath("test_touch_pipeline_with_temp_dir"), forceall=True, executor="touch")


def test_all_temp():
    run(dpath("test_all_temp"), all_temp=True)


def test_strict_mode():
    run(dpath("test_strict_mode"), shouldfail=True)


@needs_strace
def test_github_issue1158():
    run(dpath("test_github_issue1158"), cluster="./qsub.py")


def test_ancient_dag():
    run(dpath("test_ancient_dag"))


@skip_on_windows
def test_checkpoint_allowed_rules():
    run(dpath("test_checkpoint_allowed_rules"), targets=["c"], cluster="./qsub")


@skip_on_windows
def test_modules_ruledeps_inheritance():
    run(dpath("test_modules_ruledeps_inheritance"))


@skip_on_windows
def test_issue1331():
    # not guaranteed to fail, so let's try multiple times
    for _ in range(10):
        run(dpath("test_issue1331"), cores=4)


@skip_on_windows
def test_default_target():
    run(dpath("test_default_target"))


def test_cache_multioutput():
    run(dpath("test_cache_multioutput"), shouldfail=True)


@skip_on_windows
def test_github_issue1384():
    try:
        tmpdir = run(dpath("test_github_issue1384"), cleanup=False)
        shell(
            """
            cd {tmpdir}
            python -m snakemake --generate-unit-tests
            pytest -v .tests/unit
            """
        )
    finally:
        shutil.rmtree(tmpdir)


@skip_on_windows
def test_peppy():
    run(dpath("test_peppy"))


@skip_on_windows
def test_pep_pathlib():
    run(dpath("test_pep_pathlib"))


def test_template_engine():
    run(dpath("test_template_engine"))


def test_groupid_expand_local():
    run(dpath("test_groupid_expand"))


@skip_on_windows
def test_groupid_expand_cluster():
    run(dpath("test_groupid_expand_cluster"), cluster="./qsub", nodes=3)


@skip_on_windows
def test_service_jobs():
    run(dpath("test_service_jobs"), check_md5=False)


def test_incomplete_params():
    run(dpath("test_incomplete_params"), executor="dryrun", printshellcmds=True)


@skip_on_windows
def test_github_issue261():
    run(dpath("test_github_issue261"), targets=["test1/target1/config1.done"])


@skip_on_windows  # no pipe support on windows
def test_pipe_depend():
    run(dpath("test_pipe_depend"), shouldfail=True)


@skip_on_windows  # no pipe support on windows
def test_pipe_depend_target_file():
    run(dpath("test_pipe_depend"), targets=["test.txt"], shouldfail=True)


@skip_on_windows  # platform independent issue
def test_github_issue1500():
    run(dpath("test_github_issue1500"), executor="dryrun")


def test_github_issue1542():
    run(dpath("test_github_issue1542"), executor="dryrun")


def test_github_issue1550():
    from snakemake.resources import DefaultResources

    run(
        dpath("test_github_issue1550"),
        resources={"mem_mb": 4000},
        default_resources=DefaultResources(
            ["mem_mb=max(2*input.size, 1000)", "disk_mb=max(2*input.size, 1000)"]
        ),
    )


def test_github_issue1498():
    run(dpath("test_github_issue1498"))


def test_lazy_resources():
    run(dpath("test_lazy_resources"))


def test_cleanup_metadata_fail():
    run(dpath("test09"), cleanup_metadata=["xyz"], shouldfail=True)


@skip_on_windows  # same on win, no need to test
def test_github_issue1389():
    run(dpath("test_github_issue1389"), resources={"foo": 4}, shouldfail=True)


def test_github_issue2142():
    run(dpath("test_github_issue2142"))


def test_ensure_nonempty_fail():
    run(dpath("test_ensure"), targets=["a"], shouldfail=True)


def test_ensure_success():
    run(dpath("test_ensure"), targets=["b", "c"])


def test_ensure_checksum_fail():
    run(dpath("test_ensure"), targets=["d"], shouldfail=True)


def test_fstring():
    run(dpath("test_fstring"), targets=["SID23454678.txt"])


@skip_on_windows
def test_github_issue1261():
    run(dpath("test_github_issue1261"), shouldfail=True, check_results=True)


def test_rule_inheritance_globals():
    run(
        dpath("test_rule_inheritance_globals"),
        report="report.html",
        targets=["foo.txt"],
        check_md5=False,
    )


def test_retries():
    run(dpath("test_retries"))


def test_retries_not_overriden():
    run(dpath("test_retries_not_overriden"), retries=3, shouldfail=True)


@skip_on_windows  # OS agnostic
def test_module_input_func():
    run(dpath("test_module_input_func"))


@skip_on_windows  # sufficient to test this on linux
def test_github_issue1618():
    run(dpath("test_github_issue1618"), cores=5)


@skip_on_windows
def test_github_issue1818():
    run(dpath("test_github_issue1818"), rerun_triggers={RerunTrigger.INPUT})


@skip_on_windows  # not platform dependent
def test_match_by_wildcard_names():
    run(dpath("test_match_by_wildcard_names"))


@skip_on_windows  # not platform dependent
def test_github_issue929():
    # Huge thanks to Elmar Pruesse for providing this test case
    # and pointing to the problem in the code!
    # Huge thanks to Ronald Lehnigk for pointing me to the issue!
    run(dpath("test_github_issue929"), targets=["childrule_2"])


def test_github_issue1882():
    try:
        tmpdir = run(dpath("test_github_issue1882"), cleanup=False)
        run(tmpdir, forceall=True)
    finally:
        shutil.rmtree(tmpdir)


@skip_on_windows  # not platform dependent
def test_inferred_resources():
    run(dpath("test_inferred_resources"))


@skip_on_windows  # not platform dependent
def test_workflow_profile():
    test_path = dpath("test_workflow_profile")
    general_profile = os.path.join(test_path, "dummy-general-profile")
    # workflow profile is loaded by default
    run(
        test_path,
        snakefile="workflow/Snakefile",
        shellcmd=f"snakemake --profile {general_profile} -c1",
    )


@skip_on_windows  # not platform dependent
def test_no_workflow_profile():
    test_path = dpath("test_no_workflow_profile")
    general_profile = os.path.join(test_path, "dummy-general-profile")
    # workflow profile is loaded by default
    run(
        test_path,
        snakefile="workflow/Snakefile",
        shellcmd=f"snakemake --profile {general_profile} --workflow-profile none -c1",
    )


@skip_on_windows  # not platform dependent
def test_runtime_conversion_from_workflow_profile():
    test_path = dpath("test_runtime_conversion_from_workflow_profile")
    run(
        test_path,
        snakefile="workflow/Snakefile",
        shellcmd="snakemake -c1",
    )


@skip_on_windows
def test_localrule():
    run(dpath("test_localrule"), targets=["1.txt", "2.txt"])


@skip_on_windows
def test_module_wildcard_constraints():
    run(dpath("test_module_wildcard_constraints"))


@skip_on_windows
def test_config_yte():
    run(dpath("test_config_yte"))


@connected
def test_load_metawrapper():
    run(dpath("test_load_metawrapper"), executor="dryrun")


def test_missing_file_dryrun():
    run(dpath("test_missing_file_dryrun"), executor="dryrun", shouldfail=True)


def test_issue1256():
    snakefile = os.path.join(dpath("test_issue1256"), "Snakefile")
    p = sp.Popen(
        f"snakemake -s {snakefile}",
        shell=True,
        stdout=sp.PIPE,
        stderr=sp.PIPE,
    )
    _, stderr = p.communicate()
    stderr = stderr.decode()
    assert p.returncode == 1
    assert "SyntaxError" in stderr
    assert "line 9" in stderr


def test_issue2574():
    snakefile = os.path.join(dpath("test_issue2574"), "Snakefile")
    configfile = os.path.join(dpath("test_issue2574"), "config.yaml")
    p = sp.Popen(
        f"snakemake -s {snakefile} --configfile {configfile} --lint",
        shell=True,
        stdout=sp.PIPE,
        stderr=sp.PIPE,
    )
    stdout, stderr = p.communicate()
    stderr = stderr.decode()
    assert p.returncode == 1
    assert "KeyError" in stderr
    assert "line 4," in stderr


@skip_on_windows  # not platform dependent, only cli
def test_default_storage_provider_none():
    run(dpath("test01"), shellcmd="snakemake --default-storage-provider none -c3")


def test_resource_tbdstring():
    test_path = dpath("test_resource_tbdstring")
    results_dir = Path(test_path) / "expected-results"
    results_dir.mkdir(exist_ok=True)
    run(test_path, executor="dryrun", check_results=False)


def test_queue_input():
    run(dpath("test_queue_input"))


def test_queue_input_dryrun():
    run(dpath("test_queue_input"), executor="dryrun", check_results=False)


def test_queue_input_forceall():
    run(dpath("test_queue_input"), forceall=True)


@skip_on_windows  # OS independent
def test_issue2685():
    run(dpath("test_issue2685"))


@skip_on_windows  # OS agnostic
def test_set_resources_complex():
    run(
        dpath("test05"),
        shellcmd="snakemake --verbose -c1 --set-resources \"compute1:slurm_extra='--nice=10'\"",
    )


@skip_on_windows  # OS agnostic
def test_set_resources_human_readable():
    run(
        dpath("test05"),
        shellcmd="snakemake -c1 --set-resources \"compute1:runtime='50h'\"",
    )


@skip_on_windows  # OS agnostic
def test_call_inner():
    run(dpath("test_inner_call"))


@skip_on_windows  # OS agnostic
def test_storage_localrule():
    with tempfile.TemporaryDirectory() as tmpdir:
        run(
            dpath("test_storage_localrule"),
            cluster="./qsub",
            default_storage_provider="fs",
            default_storage_prefix="fs-storage",
            remote_job_local_storage_prefix=Path(tmpdir) / "remotejobs/$JOBID",
            local_storage_prefix=Path(tmpdir) / "localjobs",
            shared_fs_usage=[
                SharedFSUsage.PERSISTENCE,
                SharedFSUsage.SOURCE_CACHE,
                SharedFSUsage.SOURCES,
            ],
        )


@skip_on_windows  # OS agnostic
def test_update_flag():
    run(dpath("test_update_flag"))


@skip_on_windows  # OS agnostic
def test_list_input_changes():
    run(dpath("test01"), shellcmd="snakemake --list-input-changes", check_results=False)


@skip_on_windows  # OS agnostic
def test_storage_cleanup_local():
    with tempfile.TemporaryDirectory() as tmpdir:
        tmpdir_path = Path(tmpdir)
        run(
            dpath("test_storage_cleanup_local"),
            cluster="./qsub",
            default_storage_provider="fs",
            default_storage_prefix="fs-storage",
            local_storage_prefix=tmpdir_path,
        )
        assert not tmpdir_path.exists() or not any(tmpdir_path.iterdir())


@skip_on_windows  # OS agnostic
def test_summary():
    run(dpath("test01"), shellcmd="snakemake --summary", check_results=False)


@skip_on_windows  # OS agnostic
def test_exists():
    run(dpath("test_exists"), check_results=False, executor="dryrun")


@skip_on_windows  # OS agnostic
def test_handle_storage_multi_consumers():
    run(
        dpath("test_handle_storage_multi_consumers"),
        default_storage_provider="fs",
        default_storage_prefix="storage",
        cores=1,
    )


@skip_on_windows  # OS agnostic
def test_github_issue2732():
    run(dpath("test_github_issue2732"))


@skip_on_windows
@apptainer
def test_shell_exec_singularity():
    run(dpath("test_shell_exec"), deployment_method={DeploymentMethod.APPTAINER})


def test_expand_list_of_functions():
    run(dpath("test_expand_list_of_functions"))


@skip_on_windows  # OS agnostic
def test_scheduler_sequential_all_cores():
    run(dpath("test_scheduler_sequential_all_cores"), cores=90)


@skip_on_windows  # OS agnostic
def test_checkpoint_open():
    run(
        dpath("test_checkpoint_open"),
        default_storage_provider="fs",
        default_storage_prefix="storage",
    )


def test_toposort():
    run(dpath("test_toposort"), check_results=False, executor="dryrun")


@skip_on_windows  # OS agnostic
def test_failed_intermediate():
    # see https://github.com/snakemake/snakemake/pull/2966#issuecomment-2558133016
    # fix was to also write job metadata (persistence.finished(job)) in case of errors
    path = dpath("test_failed_intermediate")
    tmpdir = run(path, config={"fail": "init"}, cleanup=False, check_results=False)
    run(path, config={"fail": "true"}, shouldfail=True, cleanup=False, tmpdir=tmpdir)
    run(path, config={"fail": "false"}, cleanup=False, tmpdir=tmpdir)


<<<<<<< HEAD
@pytest.mark.parametrize(
    "testdir,kwargs",
    [
        # ("test01", {}),  # TODO: Figure out how to @skip_on_windows
        ("test02", {}),
        ("test03", {"targets": ["test.out"]}),
        ("test04", {"targets": ["test.out"]}),
        # ("test05", {}),  # TODO: Figure out how to @skip_on_windows
        ("test06", {"targets": ["test.bla.out"]}),
        ("test07", {"targets": ["test.out", "test2.out"]}),
        ("test08", {"targets": ["test.out", "test2.out"]}),
        # ("test09", {"shouldfail": True}),  # TODO: Figure out how to only fail in the second pass.
    ],
)
def test_inventory_cache_with_dryrun_first(testdir, kwargs):
    tmpdir = run(
        dpath(testdir), executor="dryrun", **kwargs, cleanup=False, check_results=False
    )
    run(dpath(testdir), **kwargs, tmpdir=tmpdir, trust_mtime_cache=True)
=======
@skip_on_windows  # OS agnostic
def test_issue3338():
    run(dpath("test_issue3338"), targets=["all"])
>>>>>>> 6baeda54
<|MERGE_RESOLUTION|>--- conflicted
+++ resolved
@@ -2053,7 +2053,6 @@
     run(path, config={"fail": "false"}, cleanup=False, tmpdir=tmpdir)
 
 
-<<<<<<< HEAD
 @pytest.mark.parametrize(
     "testdir,kwargs",
     [
@@ -2073,8 +2072,8 @@
         dpath(testdir), executor="dryrun", **kwargs, cleanup=False, check_results=False
     )
     run(dpath(testdir), **kwargs, tmpdir=tmpdir, trust_mtime_cache=True)
-=======
+
+
 @skip_on_windows  # OS agnostic
 def test_issue3338():
-    run(dpath("test_issue3338"), targets=["all"])
->>>>>>> 6baeda54
+    run(dpath("test_issue3338"), targets=["all"])