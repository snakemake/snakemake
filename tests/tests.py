--- conflicted
+++ resolved
@@ -1143,10 +1143,9 @@
     run(dpath("test_github_issue806"), config=dict(src_lang="es", trg_lang="en"))
 
 
-<<<<<<< HEAD
 def test_containerized():
     run(dpath("test_containerized"), use_conda=True, use_singularity=True)
-=======
+
+
 def test_long_shell():
-    run(dpath("test_long_shell"))
->>>>>>> ee0c207b
+    run(dpath("test_long_shell"))