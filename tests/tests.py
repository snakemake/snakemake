__authors__ = ["Tobias Marschall", "Marcel Martin", "Johannes Köster"]
__copyright__ = "Copyright 2015-2019, Johannes Köster"
__email__ = "koester@jimmy.harvard.edu"
__license__ = "MIT"

import sys
import os
import shutil
from os.path import join
from subprocess import call
import tempfile
import hashlib
import urllib
from shutil import rmtree, which
from shlex import quote
import pytest
import subprocess

from snakemake import snakemake
from snakemake.shell import shell

from .conftest import skip_on_windows, ON_WINDOWS


def dpath(path):
    """get path to a data file (relative to the directory this
	test lives in)"""
    return os.path.realpath(join(os.path.dirname(__file__), path))


def md5sum(filename, ignore_newlines=False):
    if ignore_newlines:
        with open(filename, "r", encoding="utf-8", errors="surrogateescape") as f:
            data = f.read().encode("utf8", errors="surrogateescape")
    else:
        data = open(filename, "rb").read()
    return hashlib.md5(data).hexdigest()


# test skipping
def is_connected():
    try:
        urllib.request.urlopen("http://www.google.com", timeout=1)
        return True
    except urllib.request.URLError:
        return False


def is_ci():
    return "CI" in os.environ


def has_gcloud_service_key():
    return "GCLOUD_SERVICE_KEY" in os.environ


def has_gcloud_cluster():
    return "GCLOUD_CLUSTER" in os.environ


gcloud = pytest.mark.skipif(
    not is_connected() or not has_gcloud_service_key() or not has_gcloud_cluster(),
    reason="Skipping GCLOUD tests because not on "
    "CI, no inet connection or not logged "
    "in to gcloud.",
)

connected = pytest.mark.skipif(not is_connected(), reason="no internet connection")

ci = pytest.mark.skipif(not is_ci(), reason="not in CI")
not_ci = pytest.mark.skipif(is_ci(), reason="skipped in CI")


def copy(src, dst):
    if os.path.isdir(src):
        shutil.copytree(src, os.path.join(dst, os.path.basename(src)))
    else:
        shutil.copy(src, dst)


def run(
    path,
    shouldfail=False,
    snakefile="Snakefile",
    subpath=None,
    no_tmpdir=False,
    check_md5=True,
    cores=3,
    set_pythonpath=True,
    cleanup=True,
    **params
):
    """
    Test the Snakefile in path.
    There must be a Snakefile in the path and a subdirectory named
    expected-results. If cleanup is False, we return the temporary
    directory to the calling test for inspection, and the test should
    clean it up.
    """
    if set_pythonpath:
        # Enforce current workdir (the snakemake source dir) to also be in PYTHONPATH
        # when subprocesses are invoked in the tempdir defined below.
        os.environ["PYTHONPATH"] = os.getcwd()
    elif "PYTHONPATH" in os.environ:
        del os.environ["PYTHONPATH"]

    results_dir = join(path, "expected-results")
    snakefile = join(path, snakefile)
    assert os.path.exists(snakefile)
    assert os.path.exists(results_dir) and os.path.isdir(
        results_dir
    ), "{} does not exist".format(results_dir)

    # If we need to further check results, we won't cleanup tmpdir
    tmpdir = next(tempfile._get_candidate_names())
    tmpdir = os.path.join(tempfile.gettempdir(), "snakemake-%s" % tmpdir)
    os.mkdir(tmpdir)

    config = {}

    # handle subworkflow
    if subpath is not None:
        # set up a working directory for the subworkflow and pass it in `config`
        # for now, only one subworkflow is supported
        assert os.path.exists(subpath) and os.path.isdir(
            subpath
        ), "{} does not exist".format(subpath)
        subworkdir = os.path.join(tmpdir, "subworkdir")
        os.mkdir(subworkdir)

        # copy files
        for f in os.listdir(subpath):
            copy(os.path.join(subpath, f), subworkdir)
        config["subworkdir"] = subworkdir

    # copy files
    for f in os.listdir(path):
        print(f)
        copy(os.path.join(path, f), tmpdir)

    # run snakemake
    success = snakemake(
        snakefile,
        cores=cores,
        workdir=path if no_tmpdir else tmpdir,
        stats="stats.txt",
        config=config,
        verbose=True,
        **params
    )
    if shouldfail:
        assert not success, "expected error on execution"
    else:
        assert success, "expected successful execution"
        for resultfile in os.listdir(results_dir):
            if resultfile in [".gitignore", ".gitkeep"] or not os.path.isfile(
                os.path.join(results_dir, resultfile)
            ):
                # this means tests cannot use directories as output files
                continue
            targetfile = join(tmpdir, resultfile)
            expectedfile = join(results_dir, resultfile)

            if ON_WINDOWS:
                if os.path.exists(join(results_dir, resultfile + "_WIN")):
                    continue  # Skip test if a Windows specific file exists
                if resultfile.endswith("_WIN"):
                    targetfile = join(tmpdir, resultfile[:-4])
            elif resultfile.endswith("_WIN"):
                # Skip win specific result files on Posix platforms
                continue

            assert os.path.exists(targetfile), 'expected file "{}" not produced'.format(
                resultfile
            )
            if check_md5:
                md5expected = md5sum(expectedfile, ignore_newlines=ON_WINDOWS)
                md5target = md5sum(targetfile, ignore_newlines=ON_WINDOWS)
                if md5target != md5expected:
                    # import pdb; pdb.set_trace()
                    with open(targetfile) as target:
                        content = target.read()
                    assert False, 'wrong result produced for file "{}":\n{}'.format(
                        resultfile, content
                    )
    if not cleanup:
        return tmpdir
    shutil.rmtree(tmpdir)


<<<<<<< HEAD
xfail_permissionerror_on_win = (
    pytest.mark.xfail(raises=PermissionError) if ON_WINDOWS else lambda x: x
)

# Must fail on Windows with PermissionError since the tempfile.TemporaryDirectory
# can't clean up the protected files generated in the test
@xfail_permissionerror_on_win
=======
def test_list_untracked():
    run(dpath("test_list_untracked"))


>>>>>>> 0632ac33
def test_delete_all_output():
    run(dpath("test_delete_all_output"))


def test_github_issue_14():
    """Add cleanup_scripts argument to allow the user to keep scripts"""
    # Return temporary directory for inspection - we should keep scripts here
    tmpdir = run(dpath("test_github_issue_14"), cleanup=False, cleanup_scripts=False)
    assert os.listdir(os.path.join(tmpdir, ".snakemake", "scripts"))
    shutil.rmtree(tmpdir)

    # And not here
    tmpdir = run(dpath("test_github_issue_14"), cleanup=False)
    assert not os.listdir(os.path.join(tmpdir, ".snakemake", "scripts"))
    shutil.rmtree(tmpdir)


def test_issue956():
    run(dpath("test_issue956"))


@skip_on_windows
def test01():
    run(dpath("test01"))


def test02():
    run(dpath("test02"))


def test03():
    run(dpath("test03"), targets=["test.out"])


def test04():
    run(dpath("test04"), targets=["test.out"])


def test05():
    run(dpath("test05"))


def test06():
    run(dpath("test06"), targets=["test.bla.out"])


def test07():
    run(dpath("test07"), targets=["test.out", "test2.out"])


def test08():
    run(dpath("test08"), targets=["test.out", "test2.out"])


def test09():
    run(dpath("test09"), shouldfail=True)


def test10():
    run(dpath("test10"))


def test11():
    run(dpath("test11"))


def test12():
    run(dpath("test12"))


def test13():
    run(dpath("test13"))


@skip_on_windows
def test14():
    run(dpath("test14"), snakefile="Snakefile.nonstandard", cluster="./qsub")


def test15():
    run(dpath("test15"))


def test_directory():
    run(
        dpath("test_directory"),
        targets=["downstream", "symlinked_input", "child_to_input"],
    )
    run(dpath("test_directory"), targets=["file_expecting_dir"], shouldfail=True)
    run(dpath("test_directory"), targets=["dir_expecting_file"], shouldfail=True)
    run(dpath("test_directory"), targets=["child_to_other"], shouldfail=True)


@skip_on_windows
def test_directory2():
    run(
        dpath("test_directory"),
        targets=[
            "downstream",
            "symlinked_input",
            "child_to_input",
            "some/dir-child",
            "some/shadow",
        ],
    )


def test_ancient():
    run(dpath("test_ancient"), targets=["D", "old_file"])


<<<<<<< HEAD
def test_list_untracked():
    run(dpath("test_list_untracked"))


@skip_on_windows  # No conda-forge version of pygraphviz for windows
=======
>>>>>>> 0632ac33
def test_report():
    run(dpath("test_report"), report="report.html", check_md5=False)


def test_dynamic():
    run(dpath("test_dynamic"))


def test_params():
    run(dpath("test_params"))


def test_same_wildcard():
    run(dpath("test_same_wildcard"))


def test_conditional():
    run(
        dpath("test_conditional"),
        targets="test.out test.0.out test.1.out test.2.out".split(),
    )


def test_unpack_dict():
    run(dpath("test_unpack_dict"))


def test_unpack_list():
    run(dpath("test_unpack_list"))


def test_shell():
    run(dpath("test_shell"))


@skip_on_windows
def test_temp():
    run(dpath("test_temp"), cluster="./qsub", targets="test.realigned.bam".split())


def test_keyword_list():
    run(dpath("test_keyword_list"))


# Fails on WIN because some snakemake doesn't release the logfile
# which cause a PermissionError when the test setup tries to
# remove the temporary files
@skip_on_windows
def test_subworkflows():
    run(dpath("test_subworkflows"), subpath=dpath("test02"))


def test_globwildcards():
    run(dpath("test_globwildcards"))


def test_local_import():
    run(dpath("test_local_import"))


def test_ruledeps():
    run(dpath("test_ruledeps"))


def test_persistent_dict():
    try:
        import pytools

        run(dpath("test_persistent_dict"))
    except ImportError:
        pass


@connected
def test_url_include():
    run(dpath("test_url_include"))


def test_touch():
    run(dpath("test_touch"))


def test_config():
    run(dpath("test_config"))


def test_update_config():
    run(dpath("test_update_config"))


def test_wildcard_keyword():
    run(dpath("test_wildcard_keyword"))


@skip_on_windows
def test_benchmark():
    run(dpath("test_benchmark"), check_md5=False)


def test_temp_expand():
    run(dpath("test_temp_expand"))


def test_wildcard_count_ambiguity():
    run(dpath("test_wildcard_count_ambiguity"))


@skip_on_windows
def test_srcdir():
    run(dpath("test_srcdir"))


def test_multiple_includes():
    run(dpath("test_multiple_includes"))


def test_yaml_config():
    run(dpath("test_yaml_config"))


@skip_on_windows
def test_remote():
    run(dpath("test_remote"), cores=1)


@skip_on_windows
def test_cluster_sync():
    run(dpath("test14"), snakefile="Snakefile.nonstandard", cluster_sync="./qsub")


@pytest.mark.skip(reason="This does not work reliably in CircleCI.")
def test_symlink_temp():
    run(dpath("test_symlink_temp"), shouldfail=True)


def test_empty_include():
    run(dpath("test_empty_include"))


@skip_on_windows
def test_script():
    run(dpath("test_script"), use_conda=True)


def test_script_python():
    run(dpath("test_script_py"))


@skip_on_windows  # Test relies on perl
def test_shadow():
    run(dpath("test_shadow"))


@skip_on_windows  # Symbolic link privileges needed to work
def test_shadow_prefix():
    run(dpath("test_shadow_prefix"), shadow_prefix="shadowdir")


@skip_on_windows
def test_shadow_prefix_qsub():
    run(dpath("test_shadow_prefix"), shadow_prefix="shadowdir", cluster="./qsub")


def test_until():
    run(
        dpath("test_until"),
        until=[
            "leveltwo_first",  # rule name
            "leveltwo_second.txt",  # file name
            "second_wildcard",
        ],
    )  # wildcard rule


def test_omitfrom():
    run(
        dpath("test_omitfrom"),
        omit_from=[
            "leveltwo_first",  # rule name
            "leveltwo_second.txt",  # file name
            "second_wildcard",
        ],
    )  # wildcard rule


def test_nonstr_params():
    run(dpath("test_nonstr_params"))


def test_delete_output():
    run(dpath("test_delete_output"), cores=1)


def test_input_generator():
    run(dpath("test_input_generator"))


def test_symlink_time_handling():
    # See Snakefile for notes on why this fails on some systems
    if os.utime in os.supports_follow_symlinks:
        run(dpath("test_symlink_time_handling"))


@skip_on_windows
def test_protected_symlink_output():
    run(dpath("test_protected_symlink_output"))


def test_issue328():
    try:
        import pytools

        run(dpath("test_issue328"), forcerun=["split"])
    except ImportError:
        # skip test if import fails
        pass


@skip_on_windows  # test uses bwa which is non windows
def test_conda():
    if conda_available():
        run(dpath("test_conda"), use_conda=True)


@skip_on_windows  # Conda support is partly broken on Win
def test_conda_custom_prefix():
    if conda_available():
        run(
            dpath("test_conda_custom_prefix"),
            use_conda=True,
            conda_prefix="custom",
            set_pythonpath=False,
        )


@skip_on_windows  # Conda support is partly broken on Win
def test_wrapper():
    if conda_available():
        run(dpath("test_wrapper"), use_conda=True)


def conda_available():
    return which("conda")


def test_get_log_none():
    run(dpath("test_get_log_none"))


def test_get_log_both():
    run(dpath("test_get_log_both"))


def test_get_log_stderr():
    run(dpath("test_get_log_stderr"))


def test_get_log_stdout():
    run(dpath("test_get_log_stdout"))


def test_get_log_complex():
    run(dpath("test_get_log_complex"))


def test_spaces_in_fnames():
    run(
        dpath("test_spaces_in_fnames"),
        # cluster="./qsub",
        targets=["test bam file realigned.bam"],
        printshellcmds=True,
    )


# TODO deactivate because of problems with moto and boto3.
# def test_static_remote():
#     import importlib
#     try:
#         importlib.reload(boto3)
#         importlib.reload(moto)
#         # only run the remote file test if the dependencies
#         # are installed, otherwise do nothing
#         run(dpath("test_static_remote"), cores=1)
#     except ImportError:
#         pass


@connected
def test_remote_ncbi_simple():
    try:
        import Bio

        # only run the remote file test if the dependencies
        # are installed, otherwise do nothing
        run(dpath("test_remote_ncbi_simple"))
    except ImportError:
        pass


@connected
def test_remote_ncbi():
    try:
        import Bio

        # only run the remote file test if the dependencies
        # are installed, otherwise do nothing
        run(dpath("test_remote_ncbi"))
    except ImportError:
        pass


@ci
@skip_on_windows
def test_remote_irods():
    run(dpath("test_remote_irods"))


def test_deferred_func_eval():
    run(dpath("test_deferred_func_eval"))


def test_format_params():
    run(dpath("test_format_params"), check_md5=True)


def test_rule_defined_in_for_loop():
    # issue 257
    run(dpath("test_rule_defined_in_for_loop"))


def test_issue381():
    run(dpath("test_issue381"))


def test_format_wildcards():
    run(dpath("test_format_wildcards"))


def test_with_parentheses():
    run(dpath("test (with parentheses)"))


def test_dup_out_patterns():
    """Duplicate output patterns should emit an error

    Duplicate output patterns can be detected on the rule level
    """
    run(dpath("test_dup_out_patterns"), shouldfail=True)


@skip_on_windows
def test_restartable_job_cmd_exit_1_no_restart():
    """Test the restartable job feature on ``exit 1``

    The shell snippet in the Snakemake file will fail the first time
    and succeed the second time.
    """
    run(
        dpath("test_restartable_job_cmd_exit_1"),
        cluster="./qsub",
        restart_times=0,
        shouldfail=True,
    )


@skip_on_windows
def test_restartable_job_cmd_exit_1_one_restart():
    # Restarting once is enough
    run(
        dpath("test_restartable_job_cmd_exit_1"),
        cluster="./qsub",
        restart_times=1,
        printshellcmds=True,
    )


@skip_on_windows
def test_restartable_job_qsub_exit_1():
    """Test the restartable job feature when qsub fails

    The qsub in the sub directory will fail the first time and succeed the
    second time.
    """
    # Even two consecutive times should fail as files are cleared
    run(
        dpath("test_restartable_job_qsub_exit_1"),
        cluster="./qsub",
        restart_times=0,
        shouldfail=True,
    )
    run(
        dpath("test_restartable_job_qsub_exit_1"),
        cluster="./qsub",
        restart_times=0,
        shouldfail=True,
    )
    # Restarting once is enough
    run(
        dpath("test_restartable_job_qsub_exit_1"),
        cluster="./qsub",
        restart_times=1,
        shouldfail=False,
    )


def test_threads():
    run(dpath("test_threads"), cores=20)


def test_dynamic_temp():
    run(dpath("test_dynamic_temp"))


# TODO this currently hangs. Has to be investigated (issue #660).
# def test_ftp_immediate_close():
#    try:
#        import ftputil
#
#        # only run the remote file test if the dependencies
#        # are installed, otherwise do nothing
#        run(dpath("test_ftp_immediate_close"))
#    except ImportError:
#        pass


def test_issue260():
    run(dpath("test_issue260"))


@skip_on_windows
@not_ci
def test_default_remote():
    run(
        dpath("test_default_remote"),
        cores=1,
        default_remote_provider="S3Mocked",
        default_remote_prefix="test-remote-bucket",
    )


def test_run_namedlist():
    run(dpath("test_run_namedlist"))


@connected
@not_ci
@skip_on_windows
def test_remote_gs():
    run(dpath("test_remote_gs"))


@pytest.mark.skip(reason="We need free azure access to test this in CircleCI.")
@connected
@ci
@skip_on_windows
def test_remote_azure():
    run(dpath("test_remote_azure"))


def test_remote_log():
    run(dpath("test_remote_log"), shouldfail=True)


@connected
@pytest.mark.xfail
def test_remote_http():
    run(dpath("test_remote_http"))


@skip_on_windows
@connected
@pytest.mark.xfail
def test_remote_http_cluster():
    run(dpath("test_remote_http"), cluster=os.path.abspath(dpath("test14/qsub")))


def test_profile():
    run(dpath("test_profile"))


@skip_on_windows
@connected
def test_singularity():
    run(dpath("test_singularity"), use_singularity=True)


@skip_on_windows
def test_singularity_invalid():
    run(
        dpath("test_singularity"),
        targets=["invalid.txt"],
        use_singularity=True,
        shouldfail=True,
    )


@skip_on_windows
@connected
def test_singularity_conda():
    run(dpath("test_singularity_conda"), use_singularity=True, use_conda=True)


def test_issue612():
    run(dpath("test_issue612"), dryrun=True)


def test_bash():
    run(dpath("test_bash"))


def test_inoutput_is_path():
    run(dpath("test_inoutput_is_path"))


def test_archive():
    run(dpath("test_archive"), archive="workflow-archive.tar.gz")


def test_log_input():
    run(dpath("test_log_input"))


@pytest.fixture(scope="module")
def gcloud_cluster():
    class Cluster:
        def __init__(self):
            self.cluster = os.environ["GCLOUD_CLUSTER"]
            self.bucket_name = "snakemake-testing-{}".format(self.cluster)

            shell(
                """
            $GCLOUD container clusters create {self.cluster} --num-nodes 3 --scopes storage-rw --zone us-central1-a --machine-type f1-micro
            $GCLOUD container clusters get-credentials {self.cluster} --zone us-central1-a
            $GSUTIL mb gs://{self.bucket_name}
            """
            )

        def delete(self):
            shell(
                """
            $GCLOUD container clusters delete {self.cluster} --zone us-central1-a --quiet || true
            $GSUTIL rm -r gs://{self.bucket_name} || true
            """
            )

        def run(self, test="test_kubernetes", **kwargs):
            try:
                run(
                    dpath(test),
                    kubernetes="default",
                    default_remote_provider="GS",
                    default_remote_prefix=self.bucket_name,
                    no_tmpdir=True,
                    **kwargs
                )
            except Exception as e:
                shell(
                    "for p in `kubectl get pods | grep ^snakejob- | cut -f 1 -d ' '`; do kubectl logs $p; done"
                )
                raise e

        def reset(self):
            shell("$GSUTIL rm -r gs://{self.bucket_name}/* || true")

    cluster = Cluster()
    yield cluster
    cluster.delete()


@gcloud
@pytest.mark.skip(
    reason="reenable once we have figured out how to fail if available core hours per month are exceeded"
)
@pytest.mark.xfail
def test_gcloud_plain(gcloud_cluster):
    gcloud_cluster.reset()
    gcloud_cluster.run()


@gcloud
@pytest.mark.skip(reason="need a faster cloud compute instance to run this")
def test_gcloud_conda(gcloud_cluster):
    gcloud_cluster.reset()
    gcloud_cluster.run(use_conda=True)


@gcloud
@pytest.mark.skip(reason="need a faster cloud compute instance to run this")
def test_gcloud_singularity(gcloud_cluster):
    gcloud_cluster.reset()
    gcloud_cluster.run(use_singularity=True)


@gcloud
@pytest.mark.skip(reason="need a faster cloud compute instance to run this")
def test_gcloud_conda_singularity(gcloud_cluster):
    gcloud_cluster.reset()
    gcloud_cluster.run(use_singularity=True, use_conda=True)


@gcloud()
@pytest.mark.skip(reason="need a faster cloud compute instance to run this")
def test_issue1041(gcloud_cluster):
    gcloud_cluster.reset()
    gcloud_cluster.run(test="test_issue1041")


@skip_on_windows
@connected
def test_cwl():
    run(dpath("test_cwl"))


@skip_on_windows
@connected
def test_cwl_singularity():
    run(dpath("test_cwl"), use_singularity=True)


def test_issue805():
    run(dpath("test_issue805"), shouldfail=True)


@skip_on_windows
def test_pathlib():
    run(dpath("test_pathlib"))


def test_pathlib_missing_file():
    run(dpath("test_pathlib_missing_file"), shouldfail=True)


@skip_on_windows
def test_group_jobs():
    run(dpath("test_group_jobs"), cluster="./qsub")


@skip_on_windows
def test_group_job_fail():
    run(dpath("test_group_job_fail"), cluster="./qsub", shouldfail=True)


@skip_on_windows  # Not supported, but could maybe be implemented. https://stackoverflow.com/questions/48542644/python-and-windows-named-pipes
def test_pipes():
    run(dpath("test_pipes"))


def test_pipes_fail():
    run(dpath("test_pipes_fail"), shouldfail=True)


def test_validate():
    run(dpath("test_validate"))


def test_validate_fail():
    run(
        dpath("test_validate"),
        configfiles=[dpath("test_validate/config.fail.yaml")],
        shouldfail=True,
    )


def test_issue854():
    # output and benchmark have inconsistent wildcards
    # this should fail when parsing
    run(dpath("test_issue854"), shouldfail=True)


@skip_on_windows
def test_issue850():
    run(dpath("test_issue850"), cluster="./qsub")


@skip_on_windows
def test_issue860():
    run(dpath("test_issue860"), cluster="./qsub", targets=["done"])


def test_issue894():
    run(dpath("test_issue894"))


def test_issue584():
    run(dpath("test_issue584"))


def test_issue912():
    run(dpath("test_issue912"))


@skip_on_windows
def test_job_properties():
    run(dpath("test_job_properties"), cluster="./qsub.py")


def test_issue916():
    run(dpath("test_issue916"))


@skip_on_windows
def test_issue930():
    run(dpath("test_issue930"), cluster="./qsub")


@skip_on_windows
def test_issue635():
    run(dpath("test_issue635"), use_conda=True, check_md5=False)


# TODO remove skip
@pytest.mark.skip(
    reason="Temporarily disable until the stable container image becomes available again."
)
@skip_on_windows
def test_convert_to_cwl():
    workdir = dpath("test_convert_to_cwl")
    # run(workdir, export_cwl=os.path.join(workdir, "workflow.cwl"))
    shell(
        "cd {workdir}; PYTHONPATH={src} python -m snakemake --export-cwl workflow.cwl",
        src=os.getcwd(),
    )
    shell("cd {workdir}; cwltool --singularity workflow.cwl")
    assert os.path.exists(os.path.join(workdir, "test.out"))


def test_issue1037():
    run(dpath("test_issue1037"), dryrun=True, cluster="qsub", targets=["Foo_A.done"])


def test_issue1046():
    run(dpath("test_issue1046"))


def test_checkpoints():
    run(dpath("test_checkpoints"))


def test_checkpoints_dir():
    run(dpath("test_checkpoints_dir"))


def test_issue1092():
    run(dpath("test_issue1092"))


@skip_on_windows
def test_issue1093():
    run(dpath("test_issue1093"), use_conda=True)


def test_issue958():
    run(dpath("test_issue958"), cluster="dummy", dryrun=True)


def test_issue471():
    run(dpath("test_issue471"))


def test_issue1085():
    run(dpath("test_issue1085"), shouldfail=True)


@skip_on_windows
def test_issue1083():
    run(dpath("test_issue1083"), use_singularity=True)


@skip_on_windows  # Fails with "The flag 'pipe' used in rule two is only valid for outputs
def test_pipes2():
    run(dpath("test_pipes2"))


@pytest.mark.skip(
    reason="The AWS Access Key Id you provided does not exist in our records."
)
def test_tibanna():
    workdir = dpath("test_tibanna")
    subprocess.check_call(["python", "cleanup.py"], cwd=workdir)
    run(
        workdir,
        use_conda=True,
        configfiles=[os.path.join(workdir, "config.json")],
        default_remote_prefix="snakemake-tibanna-test/1",
        tibanna_sfn="tibanna_unicorn_johannes",
    )


def test_expand_flag():
    run(dpath("test_expand_flag"), shouldfail=True)


@skip_on_windows
def test_default_resources():
    from snakemake.resources import DefaultResources

    run(
        dpath("test_default_resources"),
        default_resources=DefaultResources(
            ["mem_mb=max(2*input.size, 1000)", "disk_mb=max(2*input.size, 1000)"]
        ),
    )


def test_issue1284():
    run(dpath("test_issue1284"))


def test_issue1281():
    run(dpath("test_issue1281"))


@skip_on_windows  # Currently no workable pygraphviz package
def test_filegraph():
    workdir = dpath("test_filegraph")
    dot_path = os.path.abspath("fg.dot")
    pdf_path = "fg.pdf"

    # make sure the calls work
    shell("cd {workdir}; python -m snakemake --filegraph > {dot_path}")

    # make sure the output can be interpreted by dot
    with open(dot_path, "rb") as dot_file, open(pdf_path, "wb") as pdf_file:
        pdf_file.write(
            subprocess.check_output(["dot", "-Tpdf"], stdin=dot_file, cwd=workdir)
        )
    # make sure the generated pdf file is not empty
    assert os.stat(pdf_path).st_size > 0


def test_batch():
    from snakemake.dag import Batch

    run(dpath("test_batch"), batch=Batch("aggregate", 1, 2))


def test_batch_final():
    from snakemake.dag import Batch

    run(dpath("test_batch_final"), batch=Batch("aggregate", 1, 1))


def test_batch_fail():
    from snakemake.dag import Batch

    run(dpath("test_batch"), batch=Batch("aggregate", 2, 2), shouldfail=True)


def test_github_issue52():
    run(dpath("test_github_issue52"), shouldfail=True)
    run(dpath("test_github_issue52"), snakefile="other.smk", shouldfail=True)


@skip_on_windows
def test_github_issue78():
    run(dpath("test_github_issue78"), use_singularity=True)


def test_github_issue105():
    run(dpath("test_github_issue105"))


def test_output_file_cache():
    test_path = dpath("test_output_file_cache")
    os.environ["SNAKEMAKE_OUTPUT_CACHE"] = os.path.join(test_path, "cache")
    run(test_path, cache=["a", "b", "c"])
    run(test_path, cache=["invalid_multi"], targets="invalid1.txt", shouldfail=True)


def test_output_file_cache_remote():
    test_path = dpath("test_output_file_cache_remote")
    os.environ["SNAKEMAKE_OUTPUT_CACHE"] = "cache"
    run(
        test_path,
        cache=["a", "b", "c"],
        default_remote_provider="S3Mocked",
        default_remote_prefix="test-remote-bucket",
    )


def test_multiext():
    run(dpath("test_multiext"))<|MERGE_RESOLUTION|>--- conflicted
+++ resolved
@@ -188,7 +188,9 @@
     shutil.rmtree(tmpdir)
 
 
-<<<<<<< HEAD
+def test_list_untracked():
+    run(dpath("test_list_untracked"))
+
 xfail_permissionerror_on_win = (
     pytest.mark.xfail(raises=PermissionError) if ON_WINDOWS else lambda x: x
 )
@@ -196,12 +198,6 @@
 # Must fail on Windows with PermissionError since the tempfile.TemporaryDirectory
 # can't clean up the protected files generated in the test
 @xfail_permissionerror_on_win
-=======
-def test_list_untracked():
-    run(dpath("test_list_untracked"))
-
-
->>>>>>> 0632ac33
 def test_delete_all_output():
     run(dpath("test_delete_all_output"))
 
@@ -313,14 +309,7 @@
     run(dpath("test_ancient"), targets=["D", "old_file"])
 
 
-<<<<<<< HEAD
-def test_list_untracked():
-    run(dpath("test_list_untracked"))
-
-
 @skip_on_windows  # No conda-forge version of pygraphviz for windows
-=======
->>>>>>> 0632ac33
 def test_report():
     run(dpath("test_report"), report="report.html", check_md5=False)
 
