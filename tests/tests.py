--- conflicted
+++ resolved
@@ -945,18 +945,6 @@
         group_components={0: 5},
         default_resources=DefaultResources(["mem_mb=0"]),
     )
-<<<<<<< HEAD
-    assert dict(spy.spy_return) == {
-        "_nodes": 1,
-        "_cores": 6,
-        "runtime": 420,
-        "tmpdir": "/tmp",
-        "mem_mb": 60000,
-        "fake_res": 600,
-        "global_res": 2000,
-        "disk_mb": 2000,
-    }
-=======
     assert_resources(
         dict(spy.spy_return),
         _nodes=1,
@@ -967,9 +955,8 @@
         global_res=2000,
         disk_mb=2000,
     )
->>>>>>> 7f9d4b18
-
-
+
+    
 @skip_on_windows
 def test_group_jobs_resources_with_max_threads(mocker):
     spy = mocker.spy(GroupResources, "basic_layered")
@@ -982,18 +969,6 @@
         group_components={0: 5},
         default_resources=DefaultResources(["mem_mb=0"]),
     )
-<<<<<<< HEAD
-    assert dict(spy.spy_return) == {
-        "_nodes": 1,
-        "_cores": 5,
-        "runtime": 380,
-        "tmpdir": "/tmp",
-        "mem_mb": 60000,
-        "fake_res": 1200,
-        "global_res": 3000,
-        "disk_mb": 3000,
-    }
-=======
     assert_resources(
         dict(spy.spy_return),
         _nodes=1,
@@ -1004,7 +979,6 @@
         global_res=3000,
         disk_mb=3000,
     )
->>>>>>> 7f9d4b18
 
 
 @skip_on_windows
@@ -1019,18 +993,6 @@
         group_components={0: 5},
         default_resources=DefaultResources(["mem_mb=0"]),
     )
-<<<<<<< HEAD
-    assert dict(spy.spy_return) == {
-        "_nodes": 1,
-        "_cores": 1,
-        "runtime": 700,
-        "tmpdir": "/tmp",
-        "mem_mb": 10000,
-        "fake_res": 400,
-        "global_res": 1000,
-        "disk_mb": 1000,
-    }
-=======
     assert_resources(
         dict(spy.spy_return),
         _nodes=1,
@@ -1041,7 +1003,6 @@
         global_res=1000,
         disk_mb=1000,
     )
->>>>>>> 7f9d4b18
 
 
 @skip_on_windows
@@ -1192,16 +1153,6 @@
         group_components={0: 5},
         default_resources=DefaultResources(["mem_mb=0"]),
     )
-<<<<<<< HEAD
-    assert dict(spy.spy_return) == {
-        "_nodes": 1,
-        "_cores": 6,
-        "runtime": 240,
-        "tmpdir": "/tmp",
-        "mem_mb": 50000,
-        "disk_mb": 1000,
-    }
-=======
 
     # revert to original version
     RealExecutor.get_job_args = get_job_args
@@ -1214,7 +1165,6 @@
         mem_mb=50000,
         disk_mb=1000,
     )
->>>>>>> 7f9d4b18
 
 
 @skip_on_windows
@@ -2011,14 +1961,11 @@
     # and pointing to the problem in the code!
     # Huge thanks to Ronald Lehnigk for pointing me to the issue!
     run(dpath("test_github_issue929"), targets=["childrule_2"])
-<<<<<<< HEAD
-=======
-
-
+
+    
 def test_github_issue1882():
     try:
         tmpdir = run(dpath("test_github_issue1882"), cleanup=False)
         run(tmpdir, forceall=True)
     finally:
-        shutil.rmtree(tmpdir)
->>>>>>> 7f9d4b18
+        shutil.rmtree(tmpdir)