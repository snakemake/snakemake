__authors__ = ["Tobias Marschall", "Marcel Martin", "Johannes Köster"]
__copyright__ = "Copyright 2022, Johannes Köster"
__email__ = "johannes.koester@uni-due.de"
__license__ = "MIT"

import os
import sys
import subprocess as sp
from pathlib import Path
from snakemake.resources import DefaultResources, GroupResources
from snakemake.settings import RerunTrigger

from snakemake.shell import shell

sys.path.insert(0, os.path.dirname(__file__))

from .common import *
from .conftest import skip_on_windows, only_on_windows, ON_WINDOWS, needs_strace

from snakemake_interface_executor_plugins.settings import DeploymentMethod


def test_list_untracked():
    run(dpath("test_list_untracked"))


xfail_permissionerror_on_win = (
    pytest.mark.xfail(raises=PermissionError) if ON_WINDOWS else lambda x: x
)


def test_delete_all_output():
    run(dpath("test_delete_all_output"))


def test_github_issue_14():
    """Add cleanup_scripts argument to allow the user to keep scripts"""
    # Return temporary directory for inspection - we should keep scripts here
    tmpdir = run(dpath("test_github_issue_14"), cleanup=False, cleanup_scripts=False)
    assert os.listdir(os.path.join(tmpdir, ".snakemake", "scripts"))
    shutil.rmtree(tmpdir)

    # And not here
    tmpdir = run(dpath("test_github_issue_14"), cleanup=False, cleanup_scripts=True)
    assert not os.listdir(os.path.join(tmpdir, ".snakemake", "scripts"))
    shutil.rmtree(tmpdir)


def test_issue956():
    run(dpath("test_issue956"))


@skip_on_windows
def test01():
    run(dpath("test01"))


def test02():
    run(dpath("test02"))


def test03():
    run(dpath("test03"), targets=["test.out"])


def test04():
    run(dpath("test04"), targets=["test.out"])


@skip_on_windows  # error: "The filename, directory name, or volume label syntax is incorrect".
def test05():
    run(dpath("test05"))


def test06():
    run(dpath("test06"), targets=["test.bla.out"])


def test07():
    run(dpath("test07"), targets=["test.out", "test2.out"])


def test08():
    run(dpath("test08"), targets=["test.out", "test2.out"])


def test09():
    run(dpath("test09"), shouldfail=True)


def test10():
    run(dpath("test10"))


def test11():
    run(dpath("test11"))


def test12():
    run(dpath("test12"))


def test13():
    run(dpath("test13"))


# TODO re-enable once cluster-generic plugin is released
# @skip_on_windows
# def test_cluster_cancelscript():
#     outdir = run(
#         dpath("test_cluster_cancelscript"),
#         snakefile="Snakefile.nonstandard",
#         shellcmd=(
#             "snakemake -j 10 --cluster=./sbatch --cluster-cancel=./scancel.sh "
#             "--cluster-status=./status.sh -s Snakefile.nonstandard"
#         ),
#         shouldfail=True,
#         cleanup=False,
#         sigint_after=4,
#     )
#     scancel_txt = open("%s/scancel.txt" % outdir).read()
#     scancel_lines = scancel_txt.splitlines()
#     assert len(scancel_lines) == 1
#     assert scancel_lines[0].startswith("cancel")
#     assert len(scancel_lines[0].split(" ")) == 3


# @skip_on_windows
# def test_cluster_cancelscript_nargs1():
#     outdir = run(
#         dpath("test_cluster_cancelscript"),
#         snakefile="Snakefile.nonstandard",
#         shellcmd=(
#             "snakemake -j 10 --cluster=./sbatch --cluster-cancel=./scancel.sh "
#             "--cluster-status=./status.sh --cluster-cancel-nargs=1 "
#             "-s Snakefile.nonstandard"
#         ),
#         shouldfail=True,
#         cleanup=False,
#         sigint_after=4,
#     )
#     scancel_txt = open("%s/scancel.txt" % outdir).read()
#     scancel_lines = scancel_txt.splitlines()
#     assert len(scancel_lines) == 2
#     assert scancel_lines[0].startswith("cancel")
#     assert scancel_lines[1].startswith("cancel")
#     assert len(scancel_lines[0].split(" ")) == 2
#     assert len(scancel_lines[1].split(" ")) == 2


# @skip_on_windows
# def test_cluster_statusscript_multi():
#     os.environ["TESTVAR"] = "test"
#     run(
#         dpath("test_cluster_statusscript_multi"),
#         snakefile="Snakefile.nonstandard",
#         cluster="./sbatch",
#         cluster_status="./status.sh",
#     )


def test15():
    run(dpath("test15"))


def test_glpk_solver():
    run(dpath("test_solver"), scheduler_ilp_solver="GLPK_CMD")


@skip_on_windows
def test_coin_solver():
    run(dpath("test_solver"), scheduler_ilp_solver="COIN_CMD")


def test_directory():
    run(
        dpath("test_directory"),
        targets=[
            "downstream",
            "symlinked_input",
            "child_to_input",
            "not_child_to_other",
        ],
    )
    run(dpath("test_directory"), targets=["file_expecting_dir"], shouldfail=True)
    run(dpath("test_directory"), targets=["dir_expecting_file"], shouldfail=True)
    run(dpath("test_directory"), targets=["child_to_other"], shouldfail=True)


@skip_on_windows
def test_directory2():
    run(
        dpath("test_directory"),
        targets=[
            "downstream",
            "symlinked_input",
            "child_to_input",
            "some/dir-child",
            "some/shadow",
        ],
    )


def test_ancient():
    run(dpath("test_ancient"), targets=["D", "C", "old_file"])


def test_report():
    run(
        dpath("test_report"),
        report="report.html",
        report_stylesheet="custom-stylesheet.css",
        check_md5=False,
    )


def test_report_zip():
    run(dpath("test_report_zip"), report="report.zip", check_md5=False)


def test_report_dir():
    run(dpath("test_report_dir"), report="report.zip", check_md5=False)


def test_report_display_code():
    run(dpath("test_report_display_code"), report="report.html", check_md5=False)


def test_params():
    run(dpath("test_params"))


def test_same_wildcard():
    run(dpath("test_same_wildcard"))


def test_conditional():
    run(
        dpath("test_conditional"),
        targets="test.out test.0.out test.1.out test.2.out".split(),
    )


def test_unpack_dict():
    run(dpath("test_unpack_dict"))


def test_unpack_list():
    run(dpath("test_unpack_list"))


def test_shell():
    run(dpath("test_shell"))


@skip_on_windows
def test_temp():
    run(dpath("test_temp"), targets="test.realigned.bam".split())


def test_keyword_list():
    run(dpath("test_keyword_list"))


def test_globwildcards():
    run(dpath("test_globwildcards"))


# inpdependent of OS
@skip_on_windows
def test_ioutils():
    run(dpath("test_ioutils"))


def test_local_import():
    run(dpath("test_local_import"))


def test_ruledeps():
    run(dpath("test_ruledeps"))


def test_persistent_dict():
    try:
        import pytools

        run(dpath("test_persistent_dict"))
    except ImportError:
        pass


@connected
def test_url_include():
    run(dpath("test_url_include"))


def test_touch():
    run(dpath("test_touch"))


def test_touch_flag_with_directories():
    run(dpath("test_touch_with_directories"), executor="touch")


def test_config():
    run(dpath("test_config"))


def test_update_config():
    run(dpath("test_update_config"))


def test_config_merging():
    run(
        dpath("test_config_merging"),
        shellcmd='snakemake -j 1 --configfile config_cmdline_01.yaml config_cmdline_02.yaml --config "block={bowser: cmdline_bowser}" "block={toad: cmdline_toad}"',
    )


def test_wildcard_keyword():
    run(dpath("test_wildcard_keyword"))


@skip_on_windows
def test_benchmark():
    run(dpath("test_benchmark"), check_md5=False)


def test_temp_expand():
    run(dpath("test_temp_expand"))


def test_wildcard_count_ambiguity():
    run(dpath("test_wildcard_count_ambiguity"))


def test_multiple_includes():
    run(dpath("test_multiple_includes"))


def test_name_override():
    run(dpath("test_name_override"))


def test_yaml_config():
    run(dpath("test_yaml_config"))


@pytest.mark.skip(reason="This does not work reliably in CircleCI.")
def test_symlink_temp():
    run(dpath("test_symlink_temp"), shouldfail=True)


def test_empty_include():
    run(dpath("test_empty_include"))


@skip_on_windows
def test_script():
    run(
        dpath("test_script"),
        deployment_method={DeploymentMethod.CONDA},
        check_md5=False,
    )


def test_script_python():
    run(dpath("test_script_py"))


@skip_on_windows  # Test relies on perl
def test_shadow():
    run(dpath("test_shadow"))


@skip_on_windows
def test_shadow_copy():
    run(dpath("test_shadow_copy"))


@skip_on_windows  # Symbolic link privileges needed to work
def test_shadow_prefix():
    run(dpath("test_shadow_prefix"), shadow_prefix="shadowdir")


# TODO add again once generic cluster plugin is released
# @skip_on_windows
# def test_shadow_prefix_qsub():
#     run(dpath("test_shadow_prefix"), shadow_prefix="shadowdir", cluster="./qsub")


@skip_on_windows
def test_shadowed_log():
    run(dpath("test_shadowed_log"))


def test_until():
    run(
        dpath("test_until"),
        until=[
            "leveltwo_first",  # rule name
            "leveltwo_second.txt",  # file name
            "second_wildcard",
        ],
    )  # wildcard rule


def test_omitfrom():
    run(
        dpath("test_omitfrom"),
        omit_from=[
            "leveltwo_first",  # rule name
            "leveltwo_second.txt",  # file name
            "second_wildcard",
        ],
    )  # wildcard rule


def test_nonstr_params():
    run(dpath("test_nonstr_params"))


def test_delete_output():
    run(dpath("test_delete_output"), cores=1)


def test_input_generator():
    run(dpath("test_input_generator"))


def test_symlink_time_handling():
    # See Snakefile for notes on why this fails on some systems
    if os.utime in os.supports_follow_symlinks:
        run(dpath("test_symlink_time_handling"))


@skip_on_windows
def test_protected_symlink_output():
    run(dpath("test_protected_symlink_output"))


def test_conda():
    run(dpath("test_conda"), deployment_method={DeploymentMethod.CONDA})


def test_conda_list_envs():
    run(dpath("test_conda"), conda_list_envs=True, check_results=False)


def test_conda_create_envs_only():
    tmpdir = run(
        dpath("test_conda"),
        conda_create_envs=True,
        check_results=False,
        cleanup=False,
        cleanup_scripts=False,
    )
    env_dir = next(
        (p for p in Path(tmpdir, ".snakemake", "conda").iterdir() if p.is_dir()), None
    )
    assert env_dir is not None
    assert Path(env_dir, "env_setup_done").exists()
    shutil.rmtree(tmpdir)


def test_upstream_conda():
    run(
        dpath("test_conda"),
        deployment_method={DeploymentMethod.CONDA},
        conda_frontend="conda",
    )


@skip_on_windows
def test_deploy_script():
    run(dpath("test_deploy_script"), deployment_method={DeploymentMethod.CONDA})


@skip_on_windows
def test_deploy_hashing():
    tmpdir = run(
        dpath("test_deploy_hashing"),
        deployment_method={DeploymentMethod.CONDA},
        cleanup=False,
    )
    assert len(next(os.walk(os.path.join(tmpdir, ".snakemake/conda")))[1]) == 2


def test_conda_custom_prefix():
    run(
        dpath("test_conda_custom_prefix"),
        deployment_method={DeploymentMethod.CONDA},
        conda_prefix="custom",
        set_pythonpath=False,
    )


@only_on_windows
def test_conda_cmd_exe():
    # Tests the conda environment activation when cmd.exe
    # is used as the shell
    run(dpath("test_conda_cmd_exe"), deployment_method={DeploymentMethod.CONDA})


@skip_on_windows  # wrappers are for linux and macos only
def test_wrapper():
    run(dpath("test_wrapper"), deployment_method={DeploymentMethod.CONDA})


@skip_on_windows  # wrappers are for linux and macos only
def test_wrapper_local_git_prefix():
    import git

    with tempfile.TemporaryDirectory() as tmpdir:
        print("Cloning wrapper repo...")
        repo = git.Repo.clone_from(
            "https://github.com/snakemake/snakemake-wrappers", tmpdir
        )
        print("Cloning complete.")

        run(
            dpath("test_wrapper"),
            deployment_method={DeploymentMethod.CONDA},
            wrapper_prefix=f"git+file://{tmpdir}",
        )


def test_get_log_none():
    run(dpath("test_get_log_none"))


def test_get_log_both():
    run(dpath("test_get_log_both"))


def test_get_log_stderr():
    run(dpath("test_get_log_stderr"))


def test_get_log_stdout():
    run(dpath("test_get_log_stdout"))


def test_get_log_complex():
    run(dpath("test_get_log_complex"))


def test_spaces_in_fnames():
    run(
        dpath("test_spaces_in_fnames"),
        # cluster="./qsub",
        targets=["test bam file realigned.bam"],
        printshellcmds=True,
    )


def test_deferred_func_eval():
    run(dpath("test_deferred_func_eval"))


def test_format_params():
    run(dpath("test_format_params"), check_md5=True)


def test_rule_defined_in_for_loop():
    # issue 257
    run(dpath("test_rule_defined_in_for_loop"))


def test_issue381():
    run(dpath("test_issue381"))


def test_format_wildcards():
    run(dpath("test_format_wildcards"))


def test_with_parentheses():
    run(dpath("test (with parenthese's)"))


def test_dup_out_patterns():
    """Duplicate output patterns should emit an error

    Duplicate output patterns can be detected on the rule level
    """
    run(dpath("test_dup_out_patterns"), shouldfail=True)


# TODO reactivate once generic cluster executor is properly released
# @skip_on_windows
# def test_restartable_job_cmd_exit_1_no_restart():
#     """Test the restartable job feature on ``exit 1``

#     The shell snippet in the Snakemake file will fail the first time
#     and succeed the second time.
#     """
#     run(
#         dpath("test_restartable_job_cmd_exit_1"),
#         cluster="./qsub",
#         retries=0,
#         shouldfail=True,
#     )


# TODO reactivate once generic cluster executor is properly released
# @skip_on_windows
# def test_restartable_job_cmd_exit_1_one_restart():
#     # Restarting once is enough
#     run(
#         dpath("test_restartable_job_cmd_exit_1"),
#         cluster="./qsub",
#         retries=1,
#         printshellcmds=True,
#     )


# TODO reactivate once generic cluster executor is properly released
# @skip_on_windows
# def test_restartable_job_qsub_exit_1():
#     """Test the restartable job feature when qsub fails

#     The qsub in the subdirectory will fail the first time and succeed the
#     second time.
#     """
#     # Even two consecutive times should fail as files are cleared
#     run(
#         dpath("test_restartable_job_qsub_exit_1"),
#         cluster="./qsub",
#         retries=0,
#         shouldfail=True,
#     )
#     run(
#         dpath("test_restartable_job_qsub_exit_1"),
#         cluster="./qsub",
#         retries=0,
#         shouldfail=True,
#     )
#     # Restarting once is enough
#     run(
#         dpath("test_restartable_job_qsub_exit_1"),
#         cluster="./qsub",
#         retries=1,
#         shouldfail=False,
#     )


def test_threads():
    run(dpath("test_threads"), cores=20)


def test_threads0():
    run(dpath("test_threads0"))


def test_default_storage(s3_storage):
    prefix, settings = s3_storage

    run(
        dpath("test_default_remote"),
        cores=1,
        default_storage_provider="s3",
        default_storage_prefix=prefix,
        storage_provider_settings=settings,
    )


@skip_on_windows  # OS-independent
def test_default_storage_local_job(s3_storage):
    prefix, settings = s3_storage

    run(
        dpath("test_default_storage_local_job"),
        cores=1,
        default_storage_provider="s3",
        default_storage_prefix=prefix,
        storage_provider_settings=settings,
        cluster="./qsub",
        shared_fs_usage=set(SharedFSUsage.all()) - {SharedFSUsage.INPUT_OUTPUT},
    )


def test_storage(s3_storage):
    prefix, settings = s3_storage

    run(
        dpath("test_storage"),
        config={"s3_prefix": prefix},
        storage_provider_settings=settings,
    )


# TODO enable once storage directive is implemented
# def test_storage_directive(s3_storage):
#     prefix, settings = s3_storage

#     run(
#         dpath("test_storage_directive"),
#         config={"s3_prefix": prefix},
#         storage_provider_settings=settings,
#     )


def test_run_namedlist():
    run(dpath("test_run_namedlist"))


def test_profile():
    run(dpath("test_profile"))


@skip_on_windows
@connected
def test_singularity():
    run(dpath("test_singularity"), deployment_method={DeploymentMethod.APPTAINER})


@skip_on_windows
def test_singularity_invalid():
    run(
        dpath("test_singularity"),
        targets=["invalid.txt"],
        deployment_method={DeploymentMethod.APPTAINER},
        shouldfail=True,
    )


@skip_on_windows
def test_singularity_module_invalid():
    run(
        dpath("test_singularity_module"),
        targets=["invalid.txt"],
        deployment_method={DeploymentMethod.APPTAINER},
        shouldfail=True,
    )


@skip_on_windows
@connected
def test_singularity_conda():
    run(
        dpath("test_singularity_conda"),
        deployment_method={DeploymentMethod.CONDA, DeploymentMethod.APPTAINER},
        conda_frontend="conda",
    )


@skip_on_windows
@connected
def test_singularity_none():
    run(dpath("test_singularity_none"), deployment_method={DeploymentMethod.APPTAINER})


@skip_on_windows
@connected
def test_singularity_global():
    run(
        dpath("test_singularity_global"), deployment_method={DeploymentMethod.APPTAINER}
    )


def test_issue612():
    run(dpath("test_issue612"), executor="dryrun")


def test_bash():
    run(dpath("test_bash"))


def test_inoutput_is_path():
    run(dpath("test_inoutput_is_path"))


def test_archive():
    run(dpath("test_archive"), archive="workflow-archive.tar.gz")


def test_log_input():
    run(dpath("test_log_input"))


@skip_on_windows
@connected
def test_cwl_singularity():
    run(dpath("test_cwl"), deployment_method={DeploymentMethod.APPTAINER})


def test_issue805():
    run(dpath("test_issue805"), shouldfail=True)


def test_issue823_1():
    run(dpath("test_issue823_1"))


@skip_on_windows
def test_issue823_2():
    run(dpath("test_issue823_2"))


@skip_on_windows
def test_issue823_3():
    run(dpath("test_issue823_3"))


@skip_on_windows
def test_pathlib():
    run(dpath("test_pathlib"))


def test_pathlib_missing_file():
    run(dpath("test_pathlib_missing_file"), shouldfail=True)


@skip_on_windows
def test_group_jobs():
    run(dpath("test_group_jobs"), cluster="./qsub")


@skip_on_windows
def test_group_jobs_attempts():
    run(dpath("test_group_jobs_attempts"), cluster="./qsub", retries=2)


def assert_resources(resources: dict, **expected_resources):
    assert {res: resources[res] for res in expected_resources} == expected_resources


@skip_on_windows
def test_groups_out_of_jobs():
    run(
        dpath("test_groups_out_of_jobs"),
        cluster="./qsub",
        shouldfail=True,
    )


@skip_on_windows
def test_group_jobs_resources(mocker):
    spy = mocker.spy(GroupResources, "basic_layered")
    run(
        dpath("test_group_jobs_resources"),
        cluster="./qsub",
        cores=6,
        resources={"typo": 23, "mem_mb": 60000},
        group_components={0: 5},
        default_resources=DefaultResources(["mem_mb=0"]),
    )
    assert_resources(
        dict(spy.spy_return),
        _nodes=1,
        _cores=6,
        mem_mb=60000,
        runtime=420,
        fake_res=600,
        global_res=2000,
        disk_mb=2000,
    )


@skip_on_windows
def test_group_jobs_resources_with_max_threads(mocker):
    spy = mocker.spy(GroupResources, "basic_layered")
    run(
        dpath("test_group_jobs_resources"),
        cluster="./qsub",
        cores=6,
        resources={"mem_mb": 60000},
        max_threads=1,
        group_components={0: 5},
        default_resources=DefaultResources(["mem_mb=0"]),
    )
    assert_resources(
        dict(spy.spy_return),
        _nodes=1,
        _cores=5,
        mem_mb=60000,
        runtime=380,
        fake_res=1200,
        global_res=3000,
        disk_mb=3000,
    )


@skip_on_windows
def test_group_jobs_resources_with_limited_resources(mocker):
    spy = mocker.spy(GroupResources, "basic_layered")
    run(
        dpath("test_group_jobs_resources"),
        cluster="./qsub",
        cores=5,
        resources={"mem_mb": 10000},
        max_threads=1,
        group_components={0: 5},
        default_resources=DefaultResources(["mem_mb=0"]),
    )
    assert_resources(
        dict(spy.spy_return),
        _nodes=1,
        _cores=1,
        mem_mb=10000,
        runtime=700,
        fake_res=400,
        global_res=1000,
        disk_mb=1000,
    )


@skip_on_windows
def test_global_resource_limits_limit_scheduling_of_groups():
    # Note that in the snakefile, mem_mb is set as global (breaking the default) and
    # fake_res is set as local
    tmp = run(
        dpath("test_group_jobs_resources"),
        cluster="./qsub",
        cluster_status="./status_failed",
        cores=6,
        nodes=5,
        cleanup=False,
        resources={"typo": 23, "mem_mb": 50000, "fake_res": 200},
        group_components={0: 5, 1: 5},
        overwrite_groups={"a": 0, "a_1": 1, "b": 2, "c": 2},
        default_resources=DefaultResources(["mem_mb=0"]),
        shouldfail=True,
    )
    with (Path(tmp) / "qsub.log").open("r") as f:
        lines = [l for l in f.readlines() if not l == "\n"]
    assert len(lines) == 1
    shutil.rmtree(tmp)


@skip_on_windows
def test_new_resources_can_be_defined_as_local():
    # Test only works if both mem_mb and global_res are overwritten as local
    tmp = run(
        dpath("test_group_jobs_resources"),
        cluster="./qsub",
        cluster_status="./status_failed",
        cores=6,
        nodes=5,
        cleanup=False,
        resources={"typo": 23, "mem_mb": 50000, "fake_res": 200, "global_res": 1000},
        overwrite_resource_scopes={"mem_mb": "local", "global_res": "local"},
        group_components={0: 5, 1: 5},
        overwrite_groups={"a": 0, "a_1": 1, "b": 2, "c": 2},
        default_resources=DefaultResources(["mem_mb=0"]),
        shouldfail=True,
    )
    with (Path(tmp) / "qsub.log").open("r") as f:
        lines = [l for l in f.readlines() if not l == "\n"]
    assert len(lines) == 2
    shutil.rmtree(tmp)


@skip_on_windows
def test_resources_can_be_overwritten_as_global():
    # Test only works if fake_res overwritten as global
    tmp = run(
        dpath("test_group_jobs_resources"),
        cluster="./qsub",
        cluster_status="./status_failed",
        cores=6,
        nodes=5,
        cleanup=False,
        resources={"typo": 23, "fake_res": 200},
        overwrite_resource_scopes={"fake_res": "global"},
        group_components={0: 5, 1: 5},
        overwrite_groups={"a": 0, "a_1": 1, "b": 2, "c": 2},
        default_resources=DefaultResources(["mem_mb=0"]),
        shouldfail=True,
    )
    with (Path(tmp) / "qsub.log").open("r") as f:
        lines = [l for l in f.readlines() if not l == "\n"]
    assert len(lines) == 1
    shutil.rmtree(tmp)


@skip_on_windows
def test_scopes_submitted_to_cluster(mocker):
    from snakemake.spawn_jobs import SpawnedJobArgsFactory

    spy = mocker.spy(SpawnedJobArgsFactory, "get_resource_scopes_args")
    run(
        dpath("test_group_jobs_resources"),
        cluster="./qsub",
        # cluster_status="./status_failed",
        overwrite_resource_scopes={"fake_res": "local"},
        max_threads=1,
        default_resources=DefaultResources(["mem_mb=0"]),
    )

    assert spy.spy_return == "--set-resource-scopes \"fake_res='local'\""


@skip_on_windows
def test_resources_submitted_to_cluster(mocker):
    from snakemake_interface_executor_plugins.executors.base import AbstractExecutor

    spy = mocker.spy(AbstractExecutor, "get_resource_declarations_dict")
    run(
        dpath("test_group_jobs_resources"),
        cluster="./qsub",
        cores=6,
        resources={"mem_mb": 60000},
        max_threads=1,
        group_components={0: 5},
        default_resources=DefaultResources(["mem_mb=0"]),
    )

    assert_resources(
        spy.spy_return, mem_mb=60000, fake_res=1200, global_res=3000, disk_mb=3000
    )


@skip_on_windows
def test_excluded_resources_not_submitted_to_cluster(mocker):
    from snakemake_interface_executor_plugins.executors.base import AbstractExecutor

    spy = mocker.spy(AbstractExecutor, "get_resource_declarations_dict")
    run(
        dpath("test_group_jobs_resources"),
        cluster="./qsub",
        cores=6,
        resources={"mem_mb": 60000},
        max_threads=1,
        overwrite_resource_scopes={"fake_res": "excluded"},
        group_components={0: 5},
        default_resources=DefaultResources(["mem_mb=0"]),
    )
    assert_resources(spy.spy_return, mem_mb=60000, global_res=3000, disk_mb=3000)


@skip_on_windows
def test_group_job_resources_with_pipe(mocker):
    import copy
    from snakemake_interface_executor_plugins.executors.real import RealExecutor

    spy = mocker.spy(GroupResources, "basic_layered")

    # Cluster jobs normally get submitted with cores=all, but for testing purposes,
    # the system may not actually have enough cores to run the snakemake subprocess
    # (e.g. gh actions has only 2 cores). So cheat by patching over get_job_args
    get_job_args = copy.copy(RealExecutor.get_job_args)
    RealExecutor.get_job_args = lambda *args, **kwargs: get_job_args(
        *args, **{**kwargs, "cores": 6}
    )
    run(
        dpath("test_group_with_pipe"),
        cluster="./qsub",
        cores=6,
        resources={"mem_mb": 60000},
        group_components={0: 5},
        default_resources=DefaultResources(["mem_mb=0"]),
    )

    # revert to original version
    RealExecutor.get_job_args = get_job_args

    assert_resources(
        dict(spy.spy_return),
        _nodes=1,
        _cores=6,
        runtime=240,
        mem_mb=50000,
        disk_mb=1000,
    )


@skip_on_windows
def test_group_job_resources_with_pipe_with_too_much_constraint():
    run(
        dpath("test_group_with_pipe"),
        cluster="./qsub",
        cores=6,
        resources={"mem_mb": 20000},
        group_components={0: 5},
        shouldfail=True,
        default_resources=DefaultResources(["mem_mb=0"]),
    )


@skip_on_windows
def test_multicomp_group_jobs():
    run(
        dpath("test_multicomp_group_jobs"),
        cluster="./qsub",
        overwrite_groups={"a": "group0", "b": "group0"},
        group_components={"group0": 2},
    )


@skip_on_windows
def test_group_job_fail():
    run(dpath("test_group_job_fail"), cluster="./qsub", shouldfail=True)


@skip_on_windows  # Not supported, but could maybe be implemented. https://stackoverflow.com/questions/48542644/python-and-windows-named-pipes
def test_pipes_simple():
    run(dpath("test_pipes"), printshellcmds=True)


@skip_on_windows
def test_pipes_multiple():
    # see github issue #975
    run(dpath("test_pipes_multiple"), cores=5)


def test_pipes_fail():
    run(dpath("test_pipes_fail"), shouldfail=True)


def test_validate():
    run(dpath("test_validate"))


def test_validate_fail():
    run(
        dpath("test_validate"),
        configfiles=[dpath("test_validate/config.fail.yaml")],
        shouldfail=True,
    )


def test_issue854():
    # output and benchmark have inconsistent wildcards
    # this should fail when parsing
    run(dpath("test_issue854"), shouldfail=True)


@skip_on_windows
def test_issue850():
    run(dpath("test_issue850"), cluster="./qsub")


@skip_on_windows
def test_issue860():
    run(dpath("test_issue860"), cluster="./qsub", targets=["done"])


def test_issue894():
    run(dpath("test_issue894"))


def test_issue584():
    run(dpath("test_issue584"))


def test_issue912():
    run(dpath("test_issue912"))


@skip_on_windows
def test_job_properties():
    run(dpath("test_job_properties"), cluster="./qsub.py")


def test_issue916():
    run(dpath("test_issue916"))


@skip_on_windows
def test_issue930():
    run(dpath("test_issue930"), cluster="./qsub")


@skip_on_windows
def test_issue635():
    run(
        dpath("test_issue635"),
        deployment_method={DeploymentMethod.CONDA},
        check_md5=False,
    )


# TODO remove skip
@pytest.mark.skip(
    reason="Temporarily disable until the stable container image becomes available again."
)
@skip_on_windows
def test_convert_to_cwl():
    workdir = dpath("test_convert_to_cwl")
    # run(workdir, export_cwl=os.path.join(workdir, "workflow.cwl"))
    shell(
        "cd {workdir}; PYTHONPATH={src} python -m snakemake --export-cwl workflow.cwl",
        src=os.getcwd(),
    )
    shell("cd {workdir}; cwltool --singularity workflow.cwl")
    assert os.path.exists(os.path.join(workdir, "test.out"))


def test_issue1037():
    run(
        dpath("test_issue1037"),
        executor="dryrun",
        targets=["Foo_A.done"],
    )


def test_issue1046():
    run(dpath("test_issue1046"))


def test_checkpoints():
    run(dpath("test_checkpoints"))


def test_checkpoints_dir():
    run(dpath("test_checkpoints_dir"))


def test_issue1092():
    run(dpath("test_issue1092"))


@skip_on_windows
def test_issue1093():
    run(dpath("test_issue1093"), deployment_method={DeploymentMethod.CONDA})


def test_issue958():
    run(dpath("test_issue958"), executor="dryrun")


def test_issue471():
    run(dpath("test_issue471"))


def test_issue1085():
    run(dpath("test_issue1085"), shouldfail=True)


@skip_on_windows
def test_issue1083():
    run(dpath("test_issue1083"), deployment_method={DeploymentMethod.APPTAINER})


@skip_on_windows  # Fails with "The flag 'pipe' used in rule two is only valid for outputs
def test_pipes2():
    run(dpath("test_pipes2"))


def test_expand_flag():
    run(dpath("test_expand_flag"), shouldfail=True)


@skip_on_windows
def test_default_resources():
    from snakemake.resources import DefaultResources

    run(
        dpath("test_default_resources"),
        # use fractional defaults here to test whether they are correctly rounded
        default_resources=DefaultResources(
            ["mem_mb=max(2*input.size, 1000.1)", "disk_mb=max(2*input.size, 1000.2)"]
        ),
    )


@skip_on_windows  # TODO fix the windows case: it somehow does not consistently modify all temp env vars as desired
def test_tmpdir():
    # artificially set the tmpdir to an expected value
    run(dpath("test_tmpdir"), overwrite_resources={"a": {"tmpdir": "/tmp"}})


def test_tmpdir_default():
    # Do not check the content (OS and setup dependent),
    # just check whether everything runs smoothly with the default.
    run(dpath("test_tmpdir"), check_md5=False)


def test_issue1284():
    run(dpath("test_issue1284"))


def test_issue1281():
    run(dpath("test_issue1281"))


@skip_on_windows  # TODO on windows, dot command is suddenly not found anymore although it is installed
def test_filegraph():
    workdir = dpath("test_filegraph")
    dot_path = os.path.join(workdir, "fg.dot")
    pdf_path = os.path.join(workdir, "fg.pdf")

    if ON_WINDOWS:
        shell.executable("bash")
        workdir = workdir.replace("\\", "/")
        dot_path = dot_path.replace("\\", "/")

    # make sure the calls work
    shell("cd {workdir}; python -m snakemake --filegraph > {dot_path}")

    # make sure the output can be interpreted by dot
    shell("cd {workdir}; dot -Tpdf > {pdf_path} < {dot_path}")

    # make sure the generated pdf file is not empty
    assert os.stat(pdf_path).st_size > 0


def test_batch():
    from snakemake.dag import Batch

    run(dpath("test_batch"), batch=Batch("aggregate", 1, 2))


def test_batch_final():
    from snakemake.dag import Batch

    run(dpath("test_batch_final"), batch=Batch("aggregate", 1, 1))


def test_batch_fail():
    from snakemake.dag import Batch

    run(dpath("test_batch"), batch=Batch("aggregate", 2, 2), shouldfail=True)


def test_github_issue52():
    run(dpath("test_github_issue52"))
    run(dpath("test_github_issue52"), snakefile="other.smk")


@skip_on_windows
def test_github_issue78():
    run(dpath("test_github_issue78"), deployment_method={DeploymentMethod.APPTAINER})


def test_envvars():
    for var in ["TEST_ENV_VAR", "TEST_ENV_VAR2"]:
        try:
            del os.environ[var]
        except KeyError:
            pass
    run(dpath("test_envvars"), shouldfail=True)
    os.environ["TEST_ENV_VAR"] = "test"
    os.environ["TEST_ENV_VAR2"] = "test"
    run(dpath("test_envvars"), envvars=["TEST_ENV_VAR2"])


def test_github_issue105():
    run(dpath("test_github_issue105"))


def test_github_issue413():
    run(dpath("test_github_issue413"), no_tmpdir=True)


@skip_on_windows
def test_github_issue627():
    run(dpath("test_github_issue627"))


def test_github_issue727():
    run(dpath("test_github_issue727"))


@skip_on_windows
def test_github_issue988():
    run(dpath("test_github_issue988"))


@pytest.mark.skip(
    reason="ftp connections currently fail in github actions (TODO try again in the future)"
)
def test_github_issue1062():
    # old code failed in dry run
    run(dpath("test_github_issue1062"), executor="dryrun")


def test_output_file_cache():
    test_path = dpath("test_output_file_cache")
    os.environ["SNAKEMAKE_OUTPUT_CACHE"] = "cache"
    run(test_path, cache=["a", "b"])
    run(test_path, cache=["invalid_multi"], targets="invalid1.txt", shouldfail=True)


@skip_on_windows
def test_output_file_cache_storage(s3_storage):
    prefix, settings = s3_storage
    test_path = dpath("test_output_file_cache_storage")
    os.environ["SNAKEMAKE_OUTPUT_CACHE"] = f"{prefix}-cache"
    run(
        test_path,
        cache=["a", "b", "c"],
        default_storage_provider="s3",
        default_storage_prefix=prefix,
        storage_provider_settings=settings,
    )


def test_multiext():
    run(dpath("test_multiext"))


def test_core_dependent_threads():
    run(dpath("test_core_dependent_threads"))


@skip_on_windows
def test_env_modules():
    run(dpath("test_env_modules"), deployment_method={DeploymentMethod.ENV_MODULES})


@skip_on_windows
@connected
def test_container():
    run(dpath("test_container"), deployment_method={DeploymentMethod.APPTAINER})


@skip_on_windows
def test_string_resources():
    from snakemake.resources import DefaultResources

    run(
        dpath("test_string_resources"),
        default_resources=DefaultResources(["gpu_model='nvidia-tesla-1000'"]),
        cluster="./qsub.py",
    )


def test_jupyter_notebook():
    run(dpath("test_jupyter_notebook"), deployment_method={DeploymentMethod.CONDA})


def test_jupyter_notebook_draft():
    from snakemake.settings import NotebookEditMode

    run(
        dpath("test_jupyter_notebook_draft"),
        deployment_method={DeploymentMethod.CONDA},
        edit_notebook=NotebookEditMode(draft_only=True),
        targets=["results/result_intermediate.txt"],
        check_md5=False,
    )


def test_github_issue456():
    run(dpath("test_github_issue456"))


def test_scatter_gather():
    run(dpath("test_scatter_gather"), overwrite_scatter={"split": 2})


# SLURM tests go here, after successful tests


def test_parsing_terminal_comment_following_statement():
    run(dpath("test_parsing_terminal_comment_following_statement"))


@skip_on_windows
def test_github_issue640():
    run(
        dpath("test_github_issue640"),
        targets=["Output/FileWithRights"],
        executor="dryrun",
        cleanup=False,
    )


@skip_on_windows  # TODO check whether this might be enabled later
def test_generate_unit_tests():
    with tempfile.NamedTemporaryFile() as tmpfile:
        os.environ["UNIT_TEST_TMPFILE"] = tmpfile.name
        tmpdir = run(
            dpath("test_generate_unit_tests"),
            generate_unit_tests=".tests/unit",
            check_md5=False,
            cleanup=False,
        )
        sp.check_call(["pytest", ".tests", "-vs"], cwd=tmpdir)


def test_paramspace():
    run(dpath("test_paramspace"))


def test_paramspace_single_wildcard():
    run(dpath("test_paramspace_single_wildcard"))


def test_github_issue806():
    run(dpath("test_github_issue806"), config=dict(src_lang="es", trg_lang="en"))


@skip_on_windows
def test_containerized():
    run(
        dpath("test_containerized"),
        deployment_method={DeploymentMethod.CONDA, DeploymentMethod.APPTAINER},
    )


@skip_on_windows
def test_containerize():
    run(dpath("test_conda"), containerize=True, check_results=False)


def test_long_shell():
    run(dpath("test_long_shell"))


def test_modules_all():
    run(dpath("test_modules_all"), targets=["a"])


def test_module_nested():
    run(dpath("test_module_nested"))


def test_modules_all_exclude_1():
    # Fail due to conflicting rules
    run(dpath("test_modules_all_exclude"), shouldfail=True)


def test_modules_all_exclude_2():
    # Succeeded since the conflicting rules have been excluded
    run(
        dpath("test_modules_all_exclude"),
        snakefile="Snakefile_exclude",
        shouldfail=False,
    )


@skip_on_windows
def test_modules_prefix():
    run(dpath("test_modules_prefix"), targets=["a"])


@skip_on_windows
def test_modules_peppy():
    run(dpath("test_modules_peppy"), targets=["a"])


def test_modules_specific():
    run(dpath("test_modules_specific"), targets=["test_a"])


@skip_on_windows  # works in principle but the test framework modifies the target path separator
def test_modules_meta_wrapper():
    run(
        dpath("test_modules_meta_wrapper"),
        targets=["mapped/a.bam.bai"],
        executor="dryrun",
    )


def test_use_rule_same_module():
    run(dpath("test_use_rule_same_module"), targets=["test.out", "test2.out"])


def test_module_complex():
    run(dpath("test_module_complex"), executor="dryrun")


def test_module_complex2():
    run(dpath("test_module_complex2"), executor="dryrun")


@skip_on_windows
def test_module_no_prefixing_modified_paths():
    run(
        dpath("test_module_no_prefixing_modified_paths"),
        targets=["module2/test_final.txt"],
    )


def test_module_with_script():
    run(dpath("test_module_with_script"))


def test_module_worfklow_namespacing():
    run(dpath("test_module_workflow_snakefile_usage"))


@skip_on_windows  # No conda-forge version of pygraphviz for windows
def test_module_report():
    run(
        dpath("test_module_report"),
        report="report.html",
        report_stylesheet="custom-stylesheet.css",
        check_md5=False,
    )


def test_handover():
    run(dpath("test_handover"), resources={"mem_mb": 20})


@skip_on_windows  # test shell command not properly working
def test_source_path():
    run(dpath("test_source_path"), snakefile="workflow/Snakefile")


@only_on_windows
def test_filesep_windows_targets():
    run(
        dpath("test_filesep_windows"),
        targets=["subfolder/test2.out2", "subfolder/test1.out2"],
    )


@only_on_windows
def test_filesep_on_windows():
    run(dpath("test_filesep_windows"))


def test_set_resources():
    run(dpath("test_set_resources"), overwrite_resources={"a": {"a": 1, "b": "foo"}})


def test_github_issue1069():
    run(
        dpath("test_github_issue1069"),
        shellcmd="snakemake -c1 --resources mem_mb=16423",
    )


def test_touch_pipeline_with_temp_dir():
    # Issue #1028
    run(dpath("test_touch_pipeline_with_temp_dir"), forceall=True, executor="touch")


def test_all_temp():
    run(dpath("test_all_temp"), all_temp=True)


def test_strict_mode():
    run(dpath("test_strict_mode"), shouldfail=True)


@needs_strace
def test_github_issue1158():
    run(dpath("test_github_issue1158"), cluster="./qsub.py")


def test_converting_path_for_r_script():
    run(
        dpath("test_converting_path_for_r_script"),
        cores=1,
        deployment_method={DeploymentMethod.CONDA},
    )


def test_ancient_dag():
    run(dpath("test_ancient_dag"))


@skip_on_windows
def test_checkpoint_allowed_rules():
    run(dpath("test_checkpoint_allowed_rules"), targets=["c"], cluster="./qsub")


@skip_on_windows
def test_modules_ruledeps_inheritance():
    run(dpath("test_modules_ruledeps_inheritance"))


@skip_on_windows
def test_issue1331():
    # not guaranteed to fail, so let's try multiple times
    for i in range(10):
        run(dpath("test_issue1331"), cores=4)


@skip_on_windows
def test_conda_named():
    run(dpath("test_conda_named"), deployment_method={DeploymentMethod.CONDA})


@skip_on_windows
def test_conda_function():
    run(
        dpath("test_conda_function"),
        deployment_method={DeploymentMethod.CONDA},
        cores=1,
    )


@skip_on_windows
def test_default_target():
    run(dpath("test_default_target"))


def test_cache_multioutput():
    run(dpath("test_cache_multioutput"), shouldfail=True)


@skip_on_windows
def test_github_issue1384():
    try:
        tmpdir = run(dpath("test_github_issue1384"), cleanup=False)
        shell(
            """
            cd {tmpdir}
            python -m snakemake --generate-unit-tests
            pytest -v .tests/unit
            """
        )
    finally:
        shutil.rmtree(tmpdir)


@skip_on_windows
def test_peppy():
    run(dpath("test_peppy"))


@skip_on_windows
def test_pep_pathlib():
    run(dpath("test_pep_pathlib"))


def test_template_engine():
    run(dpath("test_template_engine"))


def test_groupid_expand_local():
    run(dpath("test_groupid_expand"))


@skip_on_windows
def test_groupid_expand_cluster():
    run(dpath("test_groupid_expand_cluster"), cluster="./qsub", nodes=3)


@skip_on_windows
def test_service_jobs():
    run(dpath("test_service_jobs"), check_md5=False)


def test_incomplete_params():
    run(dpath("test_incomplete_params"), executor="dryrun", printshellcmds=True)


@skip_on_windows
def test_github_issue261():
    run(dpath("test_github_issue261"), targets=["test1/target1/config1.done"])


@skip_on_windows  # no pipe support on windows
def test_pipe_depend():
    run(dpath("test_pipe_depend"), shouldfail=True)


@skip_on_windows  # no pipe support on windows
def test_pipe_depend_target_file():
    run(dpath("test_pipe_depend"), targets=["test.txt"], shouldfail=True)


@skip_on_windows  # platform independent issue
def test_github_issue1500():
    run(dpath("test_github_issue1500"), executor="dryrun")


def test_github_issue1542():
    run(dpath("test_github_issue1542"), executor="dryrun")


def test_github_issue1550():
    from snakemake.resources import DefaultResources

    run(
        dpath("test_github_issue1550"),
        resources={"mem_mb": 4000},
        default_resources=DefaultResources(
            ["mem_mb=max(2*input.size, 1000)", "disk_mb=max(2*input.size, 1000)"]
        ),
    )


def test_github_issue1498():
    run(dpath("test_github_issue1498"))


def test_lazy_resources():
    run(dpath("test_lazy_resources"))


def test_cleanup_metadata_fail():
    run(dpath("test09"), cleanup_metadata=["xyz"], shouldfail=True)


@skip_on_windows  # same on win, no need to test
def test_github_issue1389():
    run(dpath("test_github_issue1389"), resources={"foo": 4}, shouldfail=True)


def test_github_issue2142():
    run(dpath("test_github_issue2142"))


def test_ensure_nonempty_fail():
    run(dpath("test_ensure"), targets=["a"], shouldfail=True)


def test_ensure_success():
    run(dpath("test_ensure"), targets=["b", "c"])


def test_ensure_checksum_fail():
    run(dpath("test_ensure"), targets=["d"], shouldfail=True)


def test_fstring():
    run(dpath("test_fstring"), targets=["SID23454678.txt"])


@skip_on_windows
def test_github_issue1261():
    run(dpath("test_github_issue1261"), shouldfail=True, check_results=True)


def test_rule_inheritance_globals():
    run(
        dpath("test_rule_inheritance_globals"),
        report="report.html",
        targets=["foo.txt"],
        check_md5=False,
    )


def test_retries():
    run(dpath("test_retries"))


def test_retries_not_overriden():
    run(dpath("test_retries_not_overriden"), retries=3, shouldfail=True)


@skip_on_windows  # OS agnostic
def test_module_input_func():
    run(dpath("test_module_input_func"))


@skip_on_windows  # the testcase only has a linux-64 pin file
def test_conda_pin_file():
    run(dpath("test_conda_pin_file"), deployment_method={DeploymentMethod.CONDA})


@skip_on_windows  # sufficient to test this on linux
def test_github_issue1618():
    run(dpath("test_github_issue1618"), cores=5)


def test_conda_python_script():
    run(dpath("test_conda_python_script"), deployment_method={DeploymentMethod.CONDA})


def test_conda_python_3_7_script():
    run(
        dpath("test_conda_python_3_7_script"),
        deployment_method={DeploymentMethod.CONDA},
    )


def test_prebuilt_conda_script():
    sp.run(
        f"conda env create -f {dpath('test_prebuilt_conda_script/env.yaml')}",
        shell=True,
    )
    run(dpath("test_prebuilt_conda_script"), deployment_method={DeploymentMethod.CONDA})


@skip_on_windows
def test_github_issue1818():
    run(dpath("test_github_issue1818"), rerun_triggers={RerunTrigger.INPUT})


@skip_on_windows  # not platform dependent
def test_match_by_wildcard_names():
    run(dpath("test_match_by_wildcard_names"))


@skip_on_windows  # not platform dependent
def test_github_issue929():
    # Huge thanks to Elmar Pruesse for providing this test case
    # and pointing to the problem in the code!
    # Huge thanks to Ronald Lehnigk for pointing me to the issue!
    run(dpath("test_github_issue929"), targets=["childrule_2"])


def test_github_issue1882():
    try:
        tmpdir = run(dpath("test_github_issue1882"), cleanup=False)
        run(tmpdir, forceall=True)
    finally:
        shutil.rmtree(tmpdir)


@skip_on_windows  # not platform dependent
def test_inferred_resources():
    run(dpath("test_inferred_resources"))


@skip_on_windows  # not platform dependent
def test_workflow_profile():
    test_path = dpath("test_workflow_profile")
    general_profile = os.path.join(test_path, "dummy-general-profile")
    # workflow profile is loaded by default
    run(
        test_path,
        snakefile="workflow/Snakefile",
        shellcmd=f"snakemake --profile {general_profile} -c1",
    )


@skip_on_windows  # not platform dependent
def test_no_workflow_profile():
    test_path = dpath("test_no_workflow_profile")
    general_profile = os.path.join(test_path, "dummy-general-profile")
    # workflow profile is loaded by default
    run(
        test_path,
        snakefile="workflow/Snakefile",
        shellcmd=f"snakemake --profile {general_profile} --workflow-profile none -c1",
    )


@skip_on_windows  # not platform dependent
def test_runtime_conversion_from_workflow_profile():
    test_path = dpath("test_runtime_conversion_from_workflow_profile")
    run(
        test_path,
        snakefile="workflow/Snakefile",
        shellcmd=f"snakemake -c1",
    )


@skip_on_windows
def test_localrule():
    run(dpath("test_localrule"), targets=["1.txt", "2.txt"])


@skip_on_windows
def test_module_wildcard_constraints():
    run(dpath("test_module_wildcard_constraints"))


@skip_on_windows
def test_config_yte():
    run(dpath("test_config_yte"))


def test_load_metawrapper():
    run(dpath("test_load_metawrapper"), executor="dryrun")


@skip_on_windows
def test_conda_global():
    run(
        dpath("test_conda_global"),
        deployment_method={DeploymentMethod.CONDA},
        executor="dryrun",
    )


def test_missing_file_dryrun():
    run(dpath("test_missing_file_dryrun"), executor="dryrun", shouldfail=True)


def test_script_pre_py39():
    run(dpath("test_script_pre_py39"), deployment_method={DeploymentMethod.CONDA})


def test_issue1256():
    snakefile = os.path.join(dpath("test_issue1256"), "Snakefile")
    p = subprocess.Popen(
        f"snakemake -s {snakefile}",
        shell=True,
        stdout=subprocess.PIPE,
        stderr=subprocess.PIPE,
    )
    stdout, stderr = p.communicate()
    stderr = stderr.decode()
    assert p.returncode == 1
    assert "SyntaxError" in stderr
    assert "line 9" in stderr


def test_resource_string_in_cli_or_profile():
    test_path = dpath("test_resource_string_in_cli_or_profile")
    profile = os.path.join(test_path, "profiles")
    # workflow profile is loaded by default
    run(
        test_path,
        snakefile="Snakefile",
        shellcmd=f"snakemake --workflow-profile {profile} -c1 --default-resources slurm_account=foo other_resource='--test'",
    )


def test_resource_tbdstring():
    test_path = dpath("test_resource_tbdstring")
    results_dir = Path(test_path) / "expected-results"
    results_dir.mkdir(exist_ok=True)
    run(test_path, executor="dryrun", check_results=False)


def test_queue_input():
    run(dpath("test_queue_input"))


def test_queue_input_dryrun():
    run(dpath("test_queue_input"), executor="dryrun", check_results=False)


def test_queue_input_forceall():
    run(dpath("test_queue_input"), forceall=True)


@skip_on_windows  # OS independent
def test_issue2685():
    run(dpath("test_issue2685"))


@skip_on_windows  # OS agnostic
def test_set_resources_complex():
    run(
        dpath("test05"),
        shellcmd="snakemake -c1 --set-resources \"compute1:slurm_extra='--nice=10'\"",
    )


@skip_on_windows  # OS agnostic
def test_set_resources_human_readable():
    run(
        dpath("test05"),
        shellcmd="snakemake -c1 --set-resources \"compute1:runtime='50h'\"",
    )


@skip_on_windows  # OS agnostic
def test_call_inner():
    run(dpath("test_inner_call"))


@skip_on_windows  # OS agnostic
def test_list_input_changes():
    run(dpath("test01"), shellcmd="snakemake --list-input-changes", check_results=False)


@skip_on_windows  # OS agnostic
def test_summary():
    run(dpath("test01"), shellcmd="snakemake --summary", check_results=False)


@skip_on_windows  # OS agnostic
def test_github_issue2732():
    run(dpath("test_github_issue2732"))


<<<<<<< HEAD
def test_expand_list_of_functions():
    run(dpath("test_expand_list_of_functions"))
=======
@skip_on_windows  # OS agnostic
def test_scheduler_sequential_all_cores():
    run(dpath("test_scheduler_sequential_all_cores"), cores=90)
>>>>>>> eab569b4
<|MERGE_RESOLUTION|>--- conflicted
+++ resolved
@@ -2050,11 +2050,10 @@
     run(dpath("test_github_issue2732"))
 
 
-<<<<<<< HEAD
 def test_expand_list_of_functions():
     run(dpath("test_expand_list_of_functions"))
-=======
+
+
 @skip_on_windows  # OS agnostic
 def test_scheduler_sequential_all_cores():
-    run(dpath("test_scheduler_sequential_all_cores"), cores=90)
->>>>>>> eab569b4
+    run(dpath("test_scheduler_sequential_all_cores"), cores=90)