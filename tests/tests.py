--- conflicted
+++ resolved
@@ -2160,7 +2160,6 @@
     run(dpath("test_github_issue2732"))
 
 
-<<<<<<< HEAD
 @skip_on_windows  # OS agnostic
 def test_assume_checkpoint_safe_temp_files():
     run(
@@ -2168,10 +2167,9 @@
         assume_checkpoint_safe_temp_files=True,
         shouldfail=True,
     )
-=======
+
 def test_default_flags():
     run(dpath("test_default_flags"), executor="dryrun", check_results=False)
->>>>>>> dd2f6556
 
 
 @skip_on_windows
