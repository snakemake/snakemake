--- conflicted
+++ resolved
@@ -21,17 +21,6 @@
 from snakemake.shell import shell
 
 
-<<<<<<< HEAD
-=======
-if not which("snakemake"):
-    raise Exception(
-        "snakemake not in PATH. For testing, install snakemake with "
-        "'pip install -e .'. You should do this in a separate environment "
-        "(via conda or virtualenv)."
-    )
-
-
->>>>>>> 7504969f
 def dpath(path):
     """get path to a data file (relative to the directory this
 	test lives in)"""
