--- conflicted
+++ resolved
@@ -1915,10 +1915,6 @@
     run(dpath("test_load_metawrapper"), executor="dryrun")
 
 
-<<<<<<< HEAD
-def test_micromamba():
-    run(dpath("test_wrapper"), use_conda=True, conda_frontend="micromamba")
-=======
 @skip_on_windows
 def test_conda_global():
     run(
@@ -1949,4 +1945,6 @@
     assert p.returncode == 1
     assert "SyntaxError" in stderr
     assert "line 9" in stderr
->>>>>>> 4195a322
+
+def test_micromamba():
+    run(dpath("test_wrapper"), use_conda=True, conda_frontend="micromamba")