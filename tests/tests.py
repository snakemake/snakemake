__authors__ = ["Tobias Marschall", "Marcel Martin", "Johannes Köster"]
__copyright__ = "Copyright 2021, Johannes Köster"
__email__ = "johannes.koester@uni-due.de"
__license__ = "MIT"

import os
import sys
import uuid
import subprocess as sp
from pathlib import Path

sys.path.insert(0, os.path.dirname(__file__))

from .common import *
from .conftest import skip_on_windows, only_on_windows, ON_WINDOWS, needs_strace


def test_list_untracked():
    run(dpath("test_list_untracked"))


xfail_permissionerror_on_win = (
    pytest.mark.xfail(raises=PermissionError) if ON_WINDOWS else lambda x: x
)


def test_delete_all_output():
    run(dpath("test_delete_all_output"))


def test_github_issue_14():
    """Add cleanup_scripts argument to allow the user to keep scripts"""
    # Return temporary directory for inspection - we should keep scripts here
    tmpdir = run(dpath("test_github_issue_14"), cleanup=False, cleanup_scripts=False)
    assert os.listdir(os.path.join(tmpdir, ".snakemake", "scripts"))
    shutil.rmtree(tmpdir)

    # And not here
    tmpdir = run(dpath("test_github_issue_14"), cleanup=False)
    assert not os.listdir(os.path.join(tmpdir, ".snakemake", "scripts"))
    shutil.rmtree(tmpdir)


def test_issue956():
    run(dpath("test_issue956"))


@skip_on_windows
def test01():
    run(dpath("test01"))


def test02():
    run(dpath("test02"))


def test03():
    run(dpath("test03"), targets=["test.out"])


def test04():
    run(dpath("test04"), targets=["test.out"])


def test05():
    run(dpath("test05"))


def test06():
    run(dpath("test06"), targets=["test.bla.out"])


def test07():
    run(dpath("test07"), targets=["test.out", "test2.out"])


def test08():
    run(dpath("test08"), targets=["test.out", "test2.out"])


def test09():
    run(dpath("test09"), shouldfail=True)


def test10():
    run(dpath("test10"))


def test11():
    run(dpath("test11"))


def test12():
    run(dpath("test12"))


def test13():
    run(dpath("test13"))


@skip_on_windows
def test14():
    os.environ["TESTVAR"] = "test"
    run(dpath("test14"), snakefile="Snakefile.nonstandard", cluster="./qsub")


@skip_on_windows
def test_cluster_statusscript():
    os.environ["TESTVAR"] = "test"
    run(
        dpath("test_cluster_statusscript"),
        snakefile="Snakefile.nonstandard",
        cluster="./qsub",
        cluster_status="./status.sh",
    )


def test15():
    run(dpath("test15"))


def test_glpk_solver():
    run(dpath("test_solver"), scheduler_ilp_solver="GLPK_CMD")


@skip_on_windows
def test_coin_solver():
    run(dpath("test_solver"), scheduler_ilp_solver="COIN_CMD")


def test_directory():
    run(
        dpath("test_directory"),
        targets=[
            "downstream",
            "symlinked_input",
            "child_to_input",
            "not_child_to_other",
        ],
    )
    run(dpath("test_directory"), targets=["file_expecting_dir"], shouldfail=True)
    run(dpath("test_directory"), targets=["dir_expecting_file"], shouldfail=True)
    run(dpath("test_directory"), targets=["child_to_other"], shouldfail=True)


@skip_on_windows
def test_directory2():
    run(
        dpath("test_directory"),
        targets=[
            "downstream",
            "symlinked_input",
            "child_to_input",
            "some/dir-child",
            "some/shadow",
        ],
    )


def test_ancient():
    run(dpath("test_ancient"), targets=["D", "C", "old_file"])


def test_report():
    run(
        dpath("test_report"),
        report="report.html",
        report_stylesheet="custom-stylesheet.css",
        check_md5=False,
    )


def test_report_zip():
    run(dpath("test_report_zip"), report="report.zip", check_md5=False)


def test_report_dir():
    run(dpath("test_report_dir"), report="report.zip", check_md5=False)


def test_dynamic():
    run(dpath("test_dynamic"))


def test_params():
    run(dpath("test_params"))


def test_same_wildcard():
    run(dpath("test_same_wildcard"))


def test_conditional():
    run(
        dpath("test_conditional"),
        targets="test.out test.0.out test.1.out test.2.out".split(),
    )


def test_unpack_dict():
    run(dpath("test_unpack_dict"))


def test_unpack_list():
    run(dpath("test_unpack_list"))


def test_shell():
    run(dpath("test_shell"))


@skip_on_windows
def test_temp():
    run(dpath("test_temp"), cluster="./qsub", targets="test.realigned.bam".split())


def test_keyword_list():
    run(dpath("test_keyword_list"))


# Fails on WIN because some snakemake doesn't release the logfile
# which cause a PermissionError when the test setup tries to
# remove the temporary files
@skip_on_windows
def test_subworkflows():
    run(dpath("test_subworkflows"), subpath=dpath("test02"))


def test_globwildcards():
    run(dpath("test_globwildcards"))


def test_local_import():
    run(dpath("test_local_import"))


def test_ruledeps():
    run(dpath("test_ruledeps"))


def test_persistent_dict():
    try:
        import pytools

        run(dpath("test_persistent_dict"))
    except ImportError:
        pass


@connected
def test_url_include():
    run(dpath("test_url_include"))


def test_touch():
    run(dpath("test_touch"))


def test_config():
    run(dpath("test_config"))


def test_update_config():
    run(dpath("test_update_config"))


def test_wildcard_keyword():
    run(dpath("test_wildcard_keyword"))


@skip_on_windows
def test_benchmark():
    run(dpath("test_benchmark"), check_md5=False)


def test_temp_expand():
    run(dpath("test_temp_expand"))


def test_wildcard_count_ambiguity():
    run(dpath("test_wildcard_count_ambiguity"))


@skip_on_windows
def test_srcdir():
    run(dpath("test_srcdir"))


def test_multiple_includes():
    run(dpath("test_multiple_includes"))


def test_name_override():
    run(dpath("test_name_override"))


def test_yaml_config():
    run(dpath("test_yaml_config"))


@skip_on_windows
@pytest.mark.xfail(
    reason="moto currently fails with \"'_patch' object has no attribute 'is_local'\""
)
def test_remote():
    run(dpath("test_remote"), cores=1)


@skip_on_windows
def test_cluster_sync():
    os.environ["TESTVAR"] = "test"
    run(dpath("test14"), snakefile="Snakefile.nonstandard", cluster_sync="./qsub")


@pytest.mark.skip(reason="This does not work reliably in CircleCI.")
def test_symlink_temp():
    run(dpath("test_symlink_temp"), shouldfail=True)


def test_empty_include():
    run(dpath("test_empty_include"))


@skip_on_windows
def test_script():
    run(dpath("test_script"), use_conda=True, check_md5=False)


def test_script_python():
    run(dpath("test_script_py"))


@skip_on_windows  # Test relies on perl
def test_shadow():
    run(dpath("test_shadow"))


@skip_on_windows
def test_shadow_copy():
    run(dpath("test_shadow_copy"))


@skip_on_windows  # Symbolic link privileges needed to work
def test_shadow_prefix():
    run(dpath("test_shadow_prefix"), shadow_prefix="shadowdir")


@skip_on_windows
def test_shadow_prefix_qsub():
    run(dpath("test_shadow_prefix"), shadow_prefix="shadowdir", cluster="./qsub")


def test_until():
    run(
        dpath("test_until"),
        until=[
            "leveltwo_first",  # rule name
            "leveltwo_second.txt",  # file name
            "second_wildcard",
        ],
    )  # wildcard rule


def test_omitfrom():
    run(
        dpath("test_omitfrom"),
        omit_from=[
            "leveltwo_first",  # rule name
            "leveltwo_second.txt",  # file name
            "second_wildcard",
        ],
    )  # wildcard rule


def test_nonstr_params():
    run(dpath("test_nonstr_params"))


def test_delete_output():
    run(dpath("test_delete_output"), cores=1)


def test_input_generator():
    run(dpath("test_input_generator"))


def test_symlink_time_handling():
    # See Snakefile for notes on why this fails on some systems
    if os.utime in os.supports_follow_symlinks:
        run(dpath("test_symlink_time_handling"))


@skip_on_windows
def test_protected_symlink_output():
    run(dpath("test_protected_symlink_output"))


def test_issue328():
    try:
        import pytools

        run(dpath("test_issue328"), forcerun=["split"])
    except ImportError:
        # skip test if import fails
        pass


def test_conda():
    run(dpath("test_conda"), use_conda=True)


def test_upstream_conda():
    run(dpath("test_conda"), use_conda=True, conda_frontend="conda")


def test_conda_custom_prefix():
    run(
        dpath("test_conda_custom_prefix"),
        use_conda=True,
        conda_prefix="custom",
        set_pythonpath=False,
    )


@only_on_windows
def test_conda_cmd_exe():
    # Tests the conda environment activation when cmd.exe
    # is used as the shell
    run(dpath("test_conda_cmd_exe"), use_conda=True)


@skip_on_windows  # Conda support is partly broken on Win
def test_wrapper():
    run(dpath("test_wrapper"), use_conda=True)


def test_get_log_none():
    run(dpath("test_get_log_none"))


def test_get_log_both():
    run(dpath("test_get_log_both"))


def test_get_log_stderr():
    run(dpath("test_get_log_stderr"))


def test_get_log_stdout():
    run(dpath("test_get_log_stdout"))


def test_get_log_complex():
    run(dpath("test_get_log_complex"))


def test_spaces_in_fnames():
    run(
        dpath("test_spaces_in_fnames"),
        # cluster="./qsub",
        targets=["test bam file realigned.bam"],
        printshellcmds=True,
    )


# TODO deactivate because of problems with moto and boto3.
# def test_static_remote():
#     import importlib
#     try:
#         importlib.reload(boto3)
#         importlib.reload(moto)
#         # only run the remote file test if the dependencies
#         # are installed, otherwise do nothing
#         run(dpath("test_static_remote"), cores=1)
#     except ImportError:
#         pass


@connected
def test_remote_ncbi_simple():
    try:
        import Bio

        # only run the remote file test if the dependencies
        # are installed, otherwise do nothing
        run(dpath("test_remote_ncbi_simple"))
    except ImportError:
        pass


@connected
def test_remote_ncbi():
    try:
        import Bio

        # only run the remote file test if the dependencies
        # are installed, otherwise do nothing
        run(dpath("test_remote_ncbi"))
    except ImportError:
        pass


@ci
@skip_on_windows
def test_remote_irods():
    run(dpath("test_remote_irods"))


def test_deferred_func_eval():
    run(dpath("test_deferred_func_eval"))


def test_format_params():
    run(dpath("test_format_params"), check_md5=True)


def test_rule_defined_in_for_loop():
    # issue 257
    run(dpath("test_rule_defined_in_for_loop"))


def test_issue381():
    run(dpath("test_issue381"))


def test_format_wildcards():
    run(dpath("test_format_wildcards"))


def test_with_parentheses():
    run(dpath("test (with parenthese's)"))


def test_dup_out_patterns():
    """Duplicate output patterns should emit an error

    Duplicate output patterns can be detected on the rule level
    """
    run(dpath("test_dup_out_patterns"), shouldfail=True)


@skip_on_windows
def test_restartable_job_cmd_exit_1_no_restart():
    """Test the restartable job feature on ``exit 1``

    The shell snippet in the Snakemake file will fail the first time
    and succeed the second time.
    """
    run(
        dpath("test_restartable_job_cmd_exit_1"),
        cluster="./qsub",
        restart_times=0,
        shouldfail=True,
    )


@skip_on_windows
def test_restartable_job_cmd_exit_1_one_restart():
    # Restarting once is enough
    run(
        dpath("test_restartable_job_cmd_exit_1"),
        cluster="./qsub",
        restart_times=1,
        printshellcmds=True,
    )


@skip_on_windows
def test_restartable_job_qsub_exit_1():
    """Test the restartable job feature when qsub fails

    The qsub in the sub directory will fail the first time and succeed the
    second time.
    """
    # Even two consecutive times should fail as files are cleared
    run(
        dpath("test_restartable_job_qsub_exit_1"),
        cluster="./qsub",
        restart_times=0,
        shouldfail=True,
    )
    run(
        dpath("test_restartable_job_qsub_exit_1"),
        cluster="./qsub",
        restart_times=0,
        shouldfail=True,
    )
    # Restarting once is enough
    run(
        dpath("test_restartable_job_qsub_exit_1"),
        cluster="./qsub",
        restart_times=1,
        shouldfail=False,
    )


def test_threads():
    run(dpath("test_threads"), cores=20)


def test_threads0():
    run(dpath("test_threads0"))


def test_dynamic_temp():
    run(dpath("test_dynamic_temp"))


# TODO this currently hangs. Has to be investigated (issue #660).
# def test_ftp_immediate_close():
#    try:
#        import ftputil
#
#        # only run the remote file test if the dependencies
#        # are installed, otherwise do nothing
#        run(dpath("test_ftp_immediate_close"))
#    except ImportError:
#        pass


def test_issue260():
    run(dpath("test_issue260"))


@skip_on_windows
@not_ci
def test_default_remote():
    run(
        dpath("test_default_remote"),
        cores=1,
        default_remote_provider="S3Mocked",
        default_remote_prefix="test-remote-bucket",
    )


def test_run_namedlist():
    run(dpath("test_run_namedlist"))


@connected
@not_ci
@skip_on_windows
def test_remote_gs():
    run(dpath("test_remote_gs"))


@pytest.mark.skip(reason="Need to choose how to provide billable project")
@connected
@not_ci
def test_gs_requester_pays(
    requesting_project=None,
    requesting_url="gcp-public-data-landsat/LC08/01/001/003/LC08_L1GT_001003_20170430_20170501_01_RT/LC08_L1GT_001003_20170430_20170501_01_RT_MTL.txt",
):
    """Tests pull-request 79 / issue 96 for billable user projects on GS

    If requesting_project None, behaves as test_remote_gs().

    Parameters
    ----------
    requesting_project: Optional[str]
        User project to bill for download. None will not provide project for
        requester-pays as is the usual default
    requesting_url: str
        URL of bucket to download. Default will match expected output, but is a
        bucket that doesn't require requester pays.
    """
    # create temporary config file
    with tempfile.NamedTemporaryFile(suffix=".yaml") as handle:
        # specify project and url for download
        if requesting_project is None:
            handle.write(b"project: null\n")
        else:
            handle.write('project: "{}"\n'.format(requesting_project).encode())
        handle.write('url: "{}"\n'.format(requesting_url).encode())
        # make sure we can read them
        handle.flush()
        # run the pipeline
        run(dpath("test_gs_requester_pays"), configfiles=[handle.name], forceall=True)


@pytest.mark.skip(reason="We need free azure access to test this in CircleCI.")
@connected
@ci
@skip_on_windows
def test_remote_azure():
    run(dpath("test_remote_azure"))


def test_remote_log():
    run(dpath("test_remote_log"), shouldfail=True)


@connected
@pytest.mark.xfail
def test_remote_http():
    run(dpath("test_remote_http"))


@skip_on_windows
@connected
@pytest.mark.xfail
def test_remote_http_cluster():
    run(dpath("test_remote_http"), cluster=os.path.abspath(dpath("test14/qsub")))


def test_profile():
    run(dpath("test_profile"))


@skip_on_windows
@connected
def test_singularity():
    run(dpath("test_singularity"), use_singularity=True)


@skip_on_windows
def test_singularity_invalid():
    run(
        dpath("test_singularity"),
        targets=["invalid.txt"],
        use_singularity=True,
        shouldfail=True,
    )


@skip_on_windows
def test_singularity_module_invalid():
    run(
        dpath("test_singularity_module"),
        targets=["invalid.txt"],
        use_singularity=True,
        shouldfail=True,
    )


@skip_on_windows
@connected
def test_singularity_conda():
    run(
        dpath("test_singularity_conda"),
        use_singularity=True,
        use_conda=True,
        conda_frontend="conda",
    )


@skip_on_windows
@connected
def test_singularity_none():
    run(
        dpath("test_singularity_none"),
        use_singularity=True,
    )


@skip_on_windows
@connected
def test_singularity_global():
    run(
        dpath("test_singularity_global"),
        use_singularity=True,
    )


def test_issue612():
    run(dpath("test_issue612"), dryrun=True)


def test_bash():
    run(dpath("test_bash"))


def test_inoutput_is_path():
    run(dpath("test_inoutput_is_path"))


def test_archive():
    run(dpath("test_archive"), archive="workflow-archive.tar.gz")


def test_log_input():
    run(dpath("test_log_input"))


@skip_on_windows
@connected
def test_cwl():
    run(dpath("test_cwl"))


@skip_on_windows
@connected
def test_cwl_singularity():
    run(dpath("test_cwl"), use_singularity=True)


def test_issue805():
    run(dpath("test_issue805"), shouldfail=True)


@skip_on_windows
def test_pathlib():
    run(dpath("test_pathlib"))


def test_pathlib_missing_file():
    run(dpath("test_pathlib_missing_file"), shouldfail=True)


@skip_on_windows
def test_group_jobs():
    run(dpath("test_group_jobs"), cluster="./qsub")


@skip_on_windows
def test_multicomp_group_jobs():
    run(
        dpath("test_multicomp_group_jobs"),
        cluster="./qsub",
        overwrite_groups={"a": "group0", "b": "group0"},
        group_components={"group0": 2},
    )


@skip_on_windows
def test_group_job_fail():
    run(dpath("test_group_job_fail"), cluster="./qsub", shouldfail=True)


@skip_on_windows  # Not supported, but could maybe be implemented. https://stackoverflow.com/questions/48542644/python-and-windows-named-pipes
def test_pipes():
    run(dpath("test_pipes"))


@skip_on_windows
def test_pipes_multiple():
    # see github issue #975
    run(dpath("test_pipes_multiple"))


def test_pipes_fail():
    run(dpath("test_pipes_fail"), shouldfail=True)


def test_validate():
    run(dpath("test_validate"))


def test_validate_fail():
    run(
        dpath("test_validate"),
        configfiles=[dpath("test_validate/config.fail.yaml")],
        shouldfail=True,
    )


def test_issue854():
    # output and benchmark have inconsistent wildcards
    # this should fail when parsing
    run(dpath("test_issue854"), shouldfail=True)


@skip_on_windows
def test_issue850():
    run(dpath("test_issue850"), cluster="./qsub")


@skip_on_windows
def test_issue860():
    run(dpath("test_issue860"), cluster="./qsub", targets=["done"])


def test_issue894():
    run(dpath("test_issue894"))


def test_issue584():
    run(dpath("test_issue584"))


def test_issue912():
    run(dpath("test_issue912"))


@skip_on_windows
def test_job_properties():
    run(dpath("test_job_properties"), cluster="./qsub.py")


def test_issue916():
    run(dpath("test_issue916"))


@skip_on_windows
def test_issue930():
    run(dpath("test_issue930"), cluster="./qsub")


@skip_on_windows
def test_issue635():
    run(dpath("test_issue635"), use_conda=True, check_md5=False)


# TODO remove skip
@pytest.mark.skip(
    reason="Temporarily disable until the stable container image becomes available again."
)
@skip_on_windows
def test_convert_to_cwl():
    workdir = dpath("test_convert_to_cwl")
    # run(workdir, export_cwl=os.path.join(workdir, "workflow.cwl"))
    shell(
        "cd {workdir}; PYTHONPATH={src} python -m snakemake --export-cwl workflow.cwl",
        src=os.getcwd(),
    )
    shell("cd {workdir}; cwltool --singularity workflow.cwl")
    assert os.path.exists(os.path.join(workdir, "test.out"))


def test_issue1037():
    run(dpath("test_issue1037"), dryrun=True, cluster="qsub", targets=["Foo_A.done"])


def test_issue1046():
    run(dpath("test_issue1046"))


def test_checkpoints():
    run(dpath("test_checkpoints"))


def test_checkpoints_dir():
    run(dpath("test_checkpoints_dir"))


def test_issue1092():
    run(dpath("test_issue1092"))


@skip_on_windows
def test_issue1093():
    run(dpath("test_issue1093"), use_conda=True)


def test_issue958():
    run(dpath("test_issue958"), cluster="dummy", dryrun=True)


def test_issue471():
    run(dpath("test_issue471"))


def test_issue1085():
    run(dpath("test_issue1085"), shouldfail=True)


@skip_on_windows
def test_issue1083():
    run(dpath("test_issue1083"), use_singularity=True)


@skip_on_windows  # Fails with "The flag 'pipe' used in rule two is only valid for outputs
def test_pipes2():
    run(dpath("test_pipes2"))


def test_expand_flag():
    run(dpath("test_expand_flag"), shouldfail=True)


@skip_on_windows
def test_default_resources():
    from snakemake.resources import DefaultResources

    run(
        dpath("test_default_resources"),
        # use fractional defaults here to test whether they are correctly rounded
        default_resources=DefaultResources(
            ["mem_mb=max(2*input.size, 1000.1)", "disk_mb=max(2*input.size, 1000.2)"]
        ),
    )


@skip_on_windows  # TODO fix the windows case: it somehow does not consistently modify all temp env vars as desired
def test_tmpdir():
    # artificially set the tmpdir to an expected value
    run(dpath("test_tmpdir"), overwrite_resources={"a": {"tmpdir": "/tmp"}})


def test_tmpdir_default():
    # Do not check the content (OS and setup depdendent),
    # just check whether everything runs smoothly with the default.
    run(dpath("test_tmpdir"), check_md5=False)


def test_issue1284():
    run(dpath("test_issue1284"))


def test_issue1281():
    run(dpath("test_issue1281"))


def test_filegraph():
    workdir = dpath("test_filegraph")
    dot_path = os.path.join(workdir, "fg.dot")
    pdf_path = os.path.join(workdir, "fg.pdf")

    if ON_WINDOWS:
        shell.executable("bash")
        workdir = workdir.replace("\\", "/")
        dot_path = dot_path.replace("\\", "/")

    # make sure the calls work
    shell("cd {workdir};python -m snakemake --filegraph > {dot_path}")

    # make sure the output can be interpreted by dot
    with open(dot_path, "rb") as dot_file, open(pdf_path, "wb") as pdf_file:
        pdf_file.write(
            subprocess.check_output(["dot", "-Tpdf"], stdin=dot_file, cwd=workdir)
        )
    # make sure the generated pdf file is not empty
    assert os.stat(pdf_path).st_size > 0


def test_batch():
    from snakemake.dag import Batch

    run(dpath("test_batch"), batch=Batch("aggregate", 1, 2))


def test_batch_final():
    from snakemake.dag import Batch

    run(dpath("test_batch_final"), batch=Batch("aggregate", 1, 1))


def test_batch_fail():
    from snakemake.dag import Batch

    run(dpath("test_batch"), batch=Batch("aggregate", 2, 2), shouldfail=True)


def test_github_issue52():
    run(dpath("test_github_issue52"))
    run(dpath("test_github_issue52"), snakefile="other.smk")


@skip_on_windows
def test_github_issue78():
    run(dpath("test_github_issue78"), use_singularity=True)


def test_envvars():
    run(dpath("test_envvars"), shouldfail=True)
    os.environ["TEST_ENV_VAR"] = "test"
    os.environ["TEST_ENV_VAR2"] = "test"
    run(dpath("test_envvars"), envvars=["TEST_ENV_VAR2"])


def test_github_issue105():
    run(dpath("test_github_issue105"))


def test_github_issue413():
    run(dpath("test_github_issue413"), no_tmpdir=True)


@skip_on_windows
def test_github_issue627():
    run(dpath("test_github_issue627"))


def test_github_issue727():
    run(dpath("test_github_issue727"))


@skip_on_windows
def test_github_issue988():
    run(dpath("test_github_issue988"))


def test_github_issue1062():
    # old code failed in dry run
    run(dpath("test_github_issue1062"), dryrun=True)


def test_output_file_cache():
    test_path = dpath("test_output_file_cache")
    os.environ["SNAKEMAKE_OUTPUT_CACHE"] = "cache"
    run(test_path, cache=["a", "b"])
    run(test_path, cache=["invalid_multi"], targets="invalid1.txt", shouldfail=True)


@skip_on_windows
@pytest.mark.xfail(
    reason="moto currently fails with \"'_patch' object has no attribute 'is_local'\""
)
def test_output_file_cache_remote():
    test_path = dpath("test_output_file_cache_remote")
    os.environ["SNAKEMAKE_OUTPUT_CACHE"] = "cache"
    run(
        test_path,
        cache=["a", "b", "c"],
        default_remote_provider="S3Mocked",
        default_remote_prefix="test-remote-bucket",
    )


def test_multiext():
    run(dpath("test_multiext"))


def test_core_dependent_threads():
    run(dpath("test_core_dependent_threads"))


@skip_on_windows
def test_env_modules():
    run(dpath("test_env_modules"), use_env_modules=True)


@skip_on_windows
@connected
def test_container():
    run(dpath("test_container"), use_singularity=True)


def test_linting():
    snakemake(
        snakefile=os.path.join(dpath("test14"), "Snakefile.nonstandard"), lint=True
    )


@skip_on_windows
def test_string_resources():
    from snakemake.resources import DefaultResources

    run(
        dpath("test_string_resources"),
        default_resources=DefaultResources(["gpu_model='nvidia-tesla-1000'"]),
        cluster="./qsub.py",
    )


def test_jupyter_notebook():
    run(dpath("test_jupyter_notebook"), use_conda=True)


def test_github_issue456():
    run(dpath("test_github_issue456"))


def test_scatter_gather():
    run(dpath("test_scatter_gather"), overwrite_scatter={"split": 2})


@skip_on_windows
def test_github_issue640():
    run(
        dpath("test_github_issue640"),
        targets=["Output/FileWithRights"],
        dryrun=True,
        cleanup=False,
    )


@skip_on_windows  # TODO check whether this might be enabled later
def test_generate_unit_tests():
    tmpdir = run(
        dpath("test_generate_unit_tests"),
        generate_unit_tests=".tests/unit",
        check_md5=False,
        cleanup=False,
    )
    sp.check_call(["pytest", ".tests", "-vs"], cwd=tmpdir)


@skip_on_windows
def test_metadata_migration():
    outpath = Path(
        "tests/test_metadata_migration/some/veryveryveryveryveryveryvery/veryveryveryveryveryveryveryveryveryveryveryveryveryveryveryveryveryveryveryvery/veryveryveryveryveryveryveryveryveryveryveryveryveryveryveryveryveryveryveryveryveryveryveryvery/veryveryveryveryveryveryveryveryveryveryveryveryveryveryveryveryveryveryveryveryvery/veryveryveryveryveryveryveryveryveryveryveryveryveryveryveryveryvery/veryveryveryveryveryveryveryveryveryveryveryveryverylong"
    )
    os.makedirs(outpath, exist_ok=True)
    metapath = Path(
        "tests/test_metadata_migration/.snakemake/metadata/@c29tZS92ZXJ5dmVyeXZlcnl2ZXJ5dmVyeXZlcnl2ZXJ5L3Zlcnl2ZXJ5dmVyeXZlcnl2ZXJ5dmVyeXZlcnl2ZXJ5dmVyeXZlcnl2ZXJ5dmVyeXZlcnl2ZXJ5dmVyeXZlcnl2ZXJ5dmVyeXZlcnl2ZXJ5L3Zlcnl2ZXJ5dmVyeXZlcnl2ZXJ5dmVyeXZlcnl2ZXJ5dmVyeXZlcnl2ZXJ5dmVyeXZlcnl2ZXJ5dmVyeXZlcnl2ZXJ5dmVyeXZlcn/@l2ZXJ5dmVyeXZlcnl2ZXJ5dmVyeS92ZXJ5dmVyeXZlcnl2ZXJ5dmVyeXZlcnl2ZXJ5dmVyeXZlcnl2ZXJ5dmVyeXZlcnl2ZXJ5dmVyeXZlcnl2ZXJ5dmVyeXZlcnl2ZXJ5dmVyeXZlcnkvdmVyeXZlcnl2ZXJ5dmVyeXZlcnl2ZXJ5dmVyeXZlcnl2ZXJ5dmVyeXZlcnl2ZXJ5dmVyeXZlcnl2ZXJ5dmVyeXZlcnkvdmVyeXZlcnl2ZXJ5dmVy"
    )
    os.makedirs(metapath, exist_ok=True)
    exppath = Path(
        "tests/test_metadata_migration/expected-results/some/veryveryveryveryveryveryvery/veryveryveryveryveryveryveryveryveryveryveryveryveryveryveryveryveryveryveryvery/veryveryveryveryveryveryveryveryveryveryveryveryveryveryveryveryveryveryveryveryveryveryveryvery/veryveryveryveryveryveryveryveryveryveryveryveryveryveryveryveryveryveryveryveryvery/veryveryveryveryveryveryveryveryveryveryveryveryveryveryveryveryvery/veryveryveryveryveryveryveryveryveryveryveryveryverylong"
    )
    os.makedirs(exppath, exist_ok=True)
    with open(outpath / "path.txt", "w"):
        # generate empty file
        pass
    # generate artificial incomplete metadata in v1 format for migration
    with open(
        metapath
        / "eXZlcnl2ZXJ5dmVyeXZlcnl2ZXJ5dmVyeXZlcnl2ZXJ5dmVyeWxvbmcvcGF0aC50eHQ=",
        "w",
    ) as meta:
        print('{"incomplete": true, "external_jobid": null}', file=meta)
    with open(exppath / "path.txt", "w") as out:
        print("updated", file=out)

    # run workflow, incomplete v1 metadata should be migrated and trigger rerun of the rule,
    # which will save different data than the output contained in the git repo.
    run(dpath("test_metadata_migration"), force_incomplete=True)


def test_paramspace():
    run(dpath("test_paramspace"))


def test_github_issue806():
    run(dpath("test_github_issue806"), config=dict(src_lang="es", trg_lang="en"))


@skip_on_windows
def test_containerized():
    run(dpath("test_containerized"), use_conda=True, use_singularity=True)


def test_long_shell():
    run(dpath("test_long_shell"))


def test_modules_all():
    run(dpath("test_modules_all"), targets=["a"])


def test_modules_specific():
    run(dpath("test_modules_specific"), targets=["test_a"])


@skip_on_windows  # works in principle but the test framework modifies the target path separator
def test_modules_meta_wrapper():
    run(dpath("test_modules_meta_wrapper"), targets=["mapped/a.bam.bai"], dryrun=True)


def test_use_rule_same_module():
    run(dpath("test_use_rule_same_module"), targets=["test.out", "test2.out"])


def test_module_complex():
    run(dpath("test_module_complex"), dryrun=True)


def test_module_complex2():
    run(dpath("test_module_complex2"), dryrun=True)


def test_module_with_script():
    run(dpath("test_module_with_script"))


def test_module_worfklow_namespacing():
    run(dpath("test_module_workflow_snakefile_usage"))


@skip_on_windows  # No conda-forge version of pygraphviz for windows
def test_module_report():
    run(
        dpath("test_module_report"),
        report="report.html",
        report_stylesheet="custom-stylesheet.css",
        check_md5=False,
    )


def test_handover():
    run(dpath("test_handover"), resources={"mem_mb": 20})


@skip_on_windows  # test shell command not properly working
def test_source_path():
    run(dpath("test_source_path"), snakefile="workflow/Snakefile")


@only_on_windows
def test_filesep_windows_targets():
    run(
        dpath("test_filesep_windows"),
        targets=["subfolder/test2.out2", "subfolder/test1.out2"],
    )


@only_on_windows
def test_filesep_on_windows():
    run(dpath("test_filesep_windows"))


def test_set_resources():
    run(dpath("test_set_resources"), overwrite_resources={"a": {"a": 1, "b": "foo"}})


def test_github_issue1069():
    run(
        dpath("test_github_issue1069"),
        shellcmd="snakemake -c1 --resources mem_mb=16423",
    )


def test_touch_pipeline_with_temp_dir():
    # Issue #1028
    run(dpath("test_touch_pipeline_with_temp_dir"), forceall=True, touch=True)


def test_all_temp():
    run(dpath("test_all_temp"), all_temp=True)


def test_strict_mode():
    run(dpath("test_strict_mode"), shouldfail=True)


@needs_strace
def test_github_issue1158():
    run(
        dpath("test_github_issue1158"),
        cluster="./qsub.py",
    )

<<<<<<< HEAD
def test_github_issue1210():
    run(dpath("test_github_issue1210"), containerize=True )
=======

def test_ancient_dag():
    run(dpath("test_ancient_dag"))
>>>>>>> ed0e4a27
<|MERGE_RESOLUTION|>--- conflicted
+++ resolved
@@ -1321,11 +1321,10 @@
         cluster="./qsub.py",
     )
 
-<<<<<<< HEAD
+
 def test_github_issue1210():
     run(dpath("test_github_issue1210"), containerize=True )
-=======
+
 
 def test_ancient_dag():
-    run(dpath("test_ancient_dag"))
->>>>>>> ed0e4a27
+    run(dpath("test_ancient_dag"))