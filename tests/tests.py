--- conflicted
+++ resolved
@@ -2193,7 +2193,6 @@
     run(path, config={"fail": "false"}, cleanup=False, tmpdir=tmpdir)
 
 
-<<<<<<< HEAD
 @pytest.mark.parametrize(
     "testdir,kwargs",
     [
@@ -2231,11 +2230,9 @@
     testdir = "test09"
     tmpdir = run(dpath(testdir), executor="dryrun", cleanup=False, check_results=False)
     run(dpath(testdir), tmpdir=tmpdir, trust_io_cache=True, shouldfail=True)
-=======
 # Currently this is expected to fail, requires a fix
 def test_python_import_from_github_module():
     run(dpath("test_python_import_from_github_module"))
->>>>>>> 44456e0b
 
 
 @skip_on_windows  # OS agnostic
