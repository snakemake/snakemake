--- conflicted
+++ resolved
@@ -1,11 +1,6 @@
 __authors__ = ["Tobias Marschall", "Marcel Martin", "Johannes Köster"]
-<<<<<<< HEAD
-__contributors__ = ["Soohyun Lee", "Vanessa Sochat"]
-__copyright__ = "Copyright 2015, Johannes Köster"
-=======
 __contributors__ = ["Soohyun Lee"]
 __copyright__ = "Copyright 2015-2019, Johannes Köster"
->>>>>>> 0d3da723
 __email__ = "koester@jimmy.harvard.edu"
 __license__ = "MIT"
 
@@ -166,11 +161,6 @@
 def test_delete_all_output():
     run(dpath("test_delete_all_output"))
 
-<<<<<<< HEAD
-def test_github_issue_14():
-    run(dpath("test_github_issue_14"), cleanup_wrappers=False)
-=======
->>>>>>> 0d3da723
 
 def test_issue956():
     run(dpath("test_issue956"))
