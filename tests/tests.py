__authors__ = ["Tobias Marschall", "Marcel Martin", "Johannes Köster"]
__copyright__ = "Copyright 2022, Johannes Köster"
__email__ = "johannes.koester@uni-due.de"
__license__ = "MIT"

import os
import sys
import uuid
import subprocess as sp
from pathlib import Path

sys.path.insert(0, os.path.dirname(__file__))

from .common import *
from .conftest import skip_on_windows, only_on_windows, ON_WINDOWS, needs_strace


def test_list_untracked():
    run(dpath("test_list_untracked"))


xfail_permissionerror_on_win = (
    pytest.mark.xfail(raises=PermissionError) if ON_WINDOWS else lambda x: x
)


def test_delete_all_output():
    run(dpath("test_delete_all_output"))


def test_github_issue_14():
    """Add cleanup_scripts argument to allow the user to keep scripts"""
    # Return temporary directory for inspection - we should keep scripts here
    tmpdir = run(dpath("test_github_issue_14"), cleanup=False, cleanup_scripts=False)
    assert os.listdir(os.path.join(tmpdir, ".snakemake", "scripts"))
    shutil.rmtree(tmpdir)

    # And not here
    tmpdir = run(dpath("test_github_issue_14"), cleanup=False)
    assert not os.listdir(os.path.join(tmpdir, ".snakemake", "scripts"))
    shutil.rmtree(tmpdir)


def test_issue956():
    run(dpath("test_issue956"))


@skip_on_windows
def test01():
    run(dpath("test01"))


def test02():
    run(dpath("test02"))


def test03():
    run(dpath("test03"), targets=["test.out"])


def test04():
    run(dpath("test04"), targets=["test.out"])


def test05():
    run(dpath("test05"))


def test06():
    run(dpath("test06"), targets=["test.bla.out"])


def test07():
    run(dpath("test07"), targets=["test.out", "test2.out"])


def test08():
    run(dpath("test08"), targets=["test.out", "test2.out"])


def test09():
    run(dpath("test09"), shouldfail=True)


def test10():
    run(dpath("test10"))


def test11():
    run(dpath("test11"))


def test12():
    run(dpath("test12"))


def test13():
    run(dpath("test13"))


@skip_on_windows
def test14():
    os.environ["TESTVAR"] = "test"
    os.environ["TESTVAR2"] = "test"
    run(dpath("test14"), snakefile="Snakefile.nonstandard", cluster="./qsub")


@skip_on_windows
def test_cluster_statusscript():
    os.environ["TESTVAR"] = "test"
    run(
        dpath("test_cluster_statusscript"),
        snakefile="Snakefile.nonstandard",
        cluster="./qsub",
        cluster_status="./status.sh",
    )


@skip_on_windows
def test_cluster_cancelscript():
    outdir = run(
        dpath("test_cluster_cancelscript"),
        snakefile="Snakefile.nonstandard",
        shellcmd=(
            "snakemake -j 10 --cluster=./sbatch --cluster-cancel=./scancel.sh "
            "--cluster-status=./status.sh -s Snakefile.nonstandard"
        ),
        shouldfail=True,
        cleanup=False,
        sigint_after=4,
    )
    scancel_txt = open("%s/scancel.txt" % outdir).read()
    scancel_lines = scancel_txt.splitlines()
    assert len(scancel_lines) == 1
    assert scancel_lines[0].startswith("cancel")
    assert len(scancel_lines[0].split(" ")) == 3


@skip_on_windows
def test_cluster_sidecar():
    run(
        dpath("test_cluster_sidecar"),
        shellcmd=("snakemake -j 10 --cluster=./sbatch --cluster-sidecar=./sidecar.sh"),
    )


@skip_on_windows
def test_cluster_cancelscript_nargs1():
    outdir = run(
        dpath("test_cluster_cancelscript"),
        snakefile="Snakefile.nonstandard",
        shellcmd=(
            "snakemake -j 10 --cluster=./sbatch --cluster-cancel=./scancel.sh "
            "--cluster-status=./status.sh --cluster-cancel-nargs=1 "
            "-s Snakefile.nonstandard"
        ),
        shouldfail=True,
        cleanup=False,
        sigint_after=4,
    )
    scancel_txt = open("%s/scancel.txt" % outdir).read()
    scancel_lines = scancel_txt.splitlines()
    assert len(scancel_lines) == 2
    assert scancel_lines[0].startswith("cancel")
    assert scancel_lines[1].startswith("cancel")
    assert len(scancel_lines[0].split(" ")) == 2
    assert len(scancel_lines[1].split(" ")) == 2


@skip_on_windows
def test_cluster_statusscript_multi():
    os.environ["TESTVAR"] = "test"
    run(
        dpath("test_cluster_statusscript_multi"),
        snakefile="Snakefile.nonstandard",
        cluster="./sbatch",
        cluster_status="./status.sh",
    )


def test15():
    run(dpath("test15"))


def test_glpk_solver():
    run(dpath("test_solver"), scheduler_ilp_solver="GLPK_CMD")


@skip_on_windows
def test_coin_solver():
    run(dpath("test_solver"), scheduler_ilp_solver="COIN_CMD")


def test_directory():
    run(
        dpath("test_directory"),
        targets=[
            "downstream",
            "symlinked_input",
            "child_to_input",
            "not_child_to_other",
        ],
    )
    run(dpath("test_directory"), targets=["file_expecting_dir"], shouldfail=True)
    run(dpath("test_directory"), targets=["dir_expecting_file"], shouldfail=True)
    run(dpath("test_directory"), targets=["child_to_other"], shouldfail=True)


@skip_on_windows
def test_directory2():
    run(
        dpath("test_directory"),
        targets=[
            "downstream",
            "symlinked_input",
            "child_to_input",
            "some/dir-child",
            "some/shadow",
        ],
    )


def test_ancient():
    run(dpath("test_ancient"), targets=["D", "C", "old_file"])


def test_report():
    run(
        dpath("test_report"),
        report="report.html",
        report_stylesheet="custom-stylesheet.css",
        check_md5=False,
    )


def test_report_zip():
    run(dpath("test_report_zip"), report="report.zip", check_md5=False)


def test_report_dir():
    run(dpath("test_report_dir"), report="report.zip", check_md5=False)


def test_report_display_code():
    run(
        dpath("test_report_display_code"),
        report="report.html",
        check_md5=False,
    )


def test_dynamic():
    run(dpath("test_dynamic"))


def test_params():
    run(dpath("test_params"))


def test_same_wildcard():
    run(dpath("test_same_wildcard"))


def test_conditional():
    run(
        dpath("test_conditional"),
        targets="test.out test.0.out test.1.out test.2.out".split(),
    )


def test_unpack_dict():
    run(dpath("test_unpack_dict"))


def test_unpack_list():
    run(dpath("test_unpack_list"))


def test_shell():
    run(dpath("test_shell"))


@skip_on_windows
def test_temp():
    run(dpath("test_temp"), cluster="./qsub", targets="test.realigned.bam".split())


def test_keyword_list():
    run(dpath("test_keyword_list"))


# Fails on WIN because some snakemake doesn't release the logfile
# which cause a PermissionError when the test setup tries to
# remove the temporary files
@skip_on_windows
def test_subworkflows():
    run(dpath("test_subworkflows"), subpath=dpath("test02"))


def test_globwildcards():
    run(dpath("test_globwildcards"))


def test_local_import():
    run(dpath("test_local_import"))


def test_ruledeps():
    run(dpath("test_ruledeps"))


def test_persistent_dict():
    try:
        import pytools

        run(dpath("test_persistent_dict"))
    except ImportError:
        pass


@connected
def test_url_include():
    run(dpath("test_url_include"))


def test_touch():
    run(dpath("test_touch"))


def test_config():
    run(dpath("test_config"))


def test_update_config():
    run(dpath("test_update_config"))


def test_config_merging():
    run(
        dpath("test_config_merging"),
        shellcmd='snakemake -j 1 --configfile config_cmdline_01.yaml config_cmdline_02.yaml --config "block={bowser: cmdline_bowser}" "block={toad: cmdline_toad}"',
    )


def test_wildcard_keyword():
    run(dpath("test_wildcard_keyword"))


@skip_on_windows
def test_benchmark():
    run(dpath("test_benchmark"), check_md5=False)


def test_temp_expand():
    run(dpath("test_temp_expand"))


def test_wildcard_count_ambiguity():
    run(dpath("test_wildcard_count_ambiguity"))


@skip_on_windows
def test_srcdir():
    run(dpath("test_srcdir"))


def test_multiple_includes():
    run(dpath("test_multiple_includes"))


def test_name_override():
    run(dpath("test_name_override"))


def test_yaml_config():
    run(dpath("test_yaml_config"))


@skip_on_windows
@pytest.mark.xfail(
    reason="moto currently fails with \"'_patch' object has no attribute 'is_local'\""
)
def test_remote():
    run(dpath("test_remote"), cores=1)


@skip_on_windows
def test_cluster_sync():
    os.environ["TESTVAR"] = "test"
    run(dpath("test14"), snakefile="Snakefile.nonstandard", cluster_sync="./qsub")


@pytest.mark.skip(reason="This does not work reliably in CircleCI.")
def test_symlink_temp():
    run(dpath("test_symlink_temp"), shouldfail=True)


def test_empty_include():
    run(dpath("test_empty_include"))


@skip_on_windows
def test_script():
    run(dpath("test_script"), use_conda=True, check_md5=False)


def test_script_python():
    run(dpath("test_script_py"))


@skip_on_windows  # Test relies on perl
def test_shadow():
    run(dpath("test_shadow"))


@skip_on_windows
def test_shadow_copy():
    run(dpath("test_shadow_copy"))


@skip_on_windows  # Symbolic link privileges needed to work
def test_shadow_prefix():
    run(dpath("test_shadow_prefix"), shadow_prefix="shadowdir")


@skip_on_windows
def test_shadow_prefix_qsub():
    run(dpath("test_shadow_prefix"), shadow_prefix="shadowdir", cluster="./qsub")


@skip_on_windows
def test_shadowed_log():
    run(dpath("test_shadowed_log"))


def test_until():
    run(
        dpath("test_until"),
        until=[
            "leveltwo_first",  # rule name
            "leveltwo_second.txt",  # file name
            "second_wildcard",
        ],
    )  # wildcard rule


def test_omitfrom():
    run(
        dpath("test_omitfrom"),
        omit_from=[
            "leveltwo_first",  # rule name
            "leveltwo_second.txt",  # file name
            "second_wildcard",
        ],
    )  # wildcard rule


def test_nonstr_params():
    run(dpath("test_nonstr_params"))


def test_delete_output():
    run(dpath("test_delete_output"), cores=1)


def test_input_generator():
    run(dpath("test_input_generator"))


def test_symlink_time_handling():
    # See Snakefile for notes on why this fails on some systems
    if os.utime in os.supports_follow_symlinks:
        run(dpath("test_symlink_time_handling"))


@skip_on_windows
def test_protected_symlink_output():
    run(dpath("test_protected_symlink_output"))


def test_issue328():
    try:
        import pytools

        run(dpath("test_issue328"), forcerun=["split"])
    except ImportError:
        # skip test if import fails
        pass


def test_conda():
    run(dpath("test_conda"), use_conda=True)


def test_conda_list_envs():
    run(dpath("test_conda"), list_conda_envs=True, check_results=False)


def test_upstream_conda():
    run(dpath("test_conda"), use_conda=True, conda_frontend="conda")


@skip_on_windows
def test_deploy_script():
    run(dpath("test_deploy_script"), use_conda=True)


@skip_on_windows
def test_deploy_hashing():
    tmpdir = run(dpath("test_deploy_hashing"), use_conda=True, cleanup=False)
    assert len(next(os.walk(os.path.join(tmpdir, ".snakemake/conda")))[1]) == 2


def test_conda_custom_prefix():
    run(
        dpath("test_conda_custom_prefix"),
        use_conda=True,
        conda_prefix="custom",
        set_pythonpath=False,
    )


@only_on_windows
def test_conda_cmd_exe():
    # Tests the conda environment activation when cmd.exe
    # is used as the shell
    run(dpath("test_conda_cmd_exe"), use_conda=True)


@skip_on_windows  # wrappers are for linux and macos only
def test_wrapper():
    run(dpath("test_wrapper"), use_conda=True)


@skip_on_windows  # wrappers are for linux and macos only
def test_wrapper_local_git_prefix():
    import git

    with tempfile.TemporaryDirectory() as tmpdir:
        print("Cloning wrapper repo...")
        repo = git.Repo.clone_from(
            "https://github.com/snakemake/snakemake-wrappers", tmpdir
        )
        print("Cloning complete.")

        run(
            dpath("test_wrapper"),
            use_conda=True,
            wrapper_prefix=f"git+file://{tmpdir}",
        )


def test_get_log_none():
    run(dpath("test_get_log_none"))


def test_get_log_both():
    run(dpath("test_get_log_both"))


def test_get_log_stderr():
    run(dpath("test_get_log_stderr"))


def test_get_log_stdout():
    run(dpath("test_get_log_stdout"))


def test_get_log_complex():
    run(dpath("test_get_log_complex"))


def test_spaces_in_fnames():
    run(
        dpath("test_spaces_in_fnames"),
        # cluster="./qsub",
        targets=["test bam file realigned.bam"],
        printshellcmds=True,
    )


# TODO deactivate because of problems with moto and boto3.
# def test_static_remote():
#     import importlib
#     try:
#         importlib.reload(boto3)
#         importlib.reload(moto)
#         # only run the remote file test if the dependencies
#         # are installed, otherwise do nothing
#         run(dpath("test_static_remote"), cores=1)
#     except ImportError:
#         pass


@connected
def test_remote_ncbi_simple():
    try:
        import Bio

        # only run the remote file test if the dependencies
        # are installed, otherwise do nothing
        run(dpath("test_remote_ncbi_simple"))
    except ImportError:
        pass


@connected
def test_remote_ncbi():
    try:
        import Bio

        # only run the remote file test if the dependencies
        # are installed, otherwise do nothing
        run(dpath("test_remote_ncbi"))
    except ImportError:
        pass


@ci
@skip_on_windows
def test_remote_irods():
    run(dpath("test_remote_irods"))


def test_deferred_func_eval():
    run(dpath("test_deferred_func_eval"))


def test_format_params():
    run(dpath("test_format_params"), check_md5=True)


def test_rule_defined_in_for_loop():
    # issue 257
    run(dpath("test_rule_defined_in_for_loop"))


def test_issue381():
    run(dpath("test_issue381"))


def test_format_wildcards():
    run(dpath("test_format_wildcards"))


def test_with_parentheses():
    run(dpath("test (with parenthese's)"))


def test_dup_out_patterns():
    """Duplicate output patterns should emit an error

    Duplicate output patterns can be detected on the rule level
    """
    run(dpath("test_dup_out_patterns"), shouldfail=True)


@skip_on_windows
def test_restartable_job_cmd_exit_1_no_restart():
    """Test the restartable job feature on ``exit 1``

    The shell snippet in the Snakemake file will fail the first time
    and succeed the second time.
    """
    run(
        dpath("test_restartable_job_cmd_exit_1"),
        cluster="./qsub",
        restart_times=0,
        shouldfail=True,
    )


@skip_on_windows
def test_restartable_job_cmd_exit_1_one_restart():
    # Restarting once is enough
    run(
        dpath("test_restartable_job_cmd_exit_1"),
        cluster="./qsub",
        restart_times=1,
        printshellcmds=True,
    )


@skip_on_windows
def test_restartable_job_qsub_exit_1():
    """Test the restartable job feature when qsub fails

    The qsub in the subdirectory will fail the first time and succeed the
    second time.
    """
    # Even two consecutive times should fail as files are cleared
    run(
        dpath("test_restartable_job_qsub_exit_1"),
        cluster="./qsub",
        restart_times=0,
        shouldfail=True,
    )
    run(
        dpath("test_restartable_job_qsub_exit_1"),
        cluster="./qsub",
        restart_times=0,
        shouldfail=True,
    )
    # Restarting once is enough
    run(
        dpath("test_restartable_job_qsub_exit_1"),
        cluster="./qsub",
        restart_times=1,
        shouldfail=False,
    )


def test_threads():
    run(dpath("test_threads"), cores=20)


def test_threads0():
    run(dpath("test_threads0"))


def test_dynamic_temp():
    run(dpath("test_dynamic_temp"))


# TODO this currently hangs. Has to be investigated (issue #660).
# def test_ftp_immediate_close():
#    try:
#        import ftputil
#
#        # only run the remote file test if the dependencies
#        # are installed, otherwise do nothing
#        run(dpath("test_ftp_immediate_close"))
#    except ImportError:
#        pass


def test_issue260():
    run(dpath("test_issue260"))


@skip_on_windows
@not_ci
def test_default_remote():
    run(
        dpath("test_default_remote"),
        cores=1,
        default_remote_provider="S3Mocked",
        default_remote_prefix="test-remote-bucket",
    )


def test_run_namedlist():
    run(dpath("test_run_namedlist"))


@connected
@not_ci
@skip_on_windows
def test_remote_gs():
    run(dpath("test_remote_gs"))


@pytest.mark.skip(reason="Need to choose how to provide billable project")
@connected
@not_ci
def test_gs_requester_pays(
    requesting_project=None,
    requesting_url="gcp-public-data-landsat/LC08/01/001/003/LC08_L1GT_001003_20170430_20170501_01_RT/LC08_L1GT_001003_20170430_20170501_01_RT_MTL.txt",
):
    """Tests pull-request 79 / issue 96 for billable user projects on GS

    If requesting_project None, behaves as test_remote_gs().

    Parameters
    ----------
    requesting_project: Optional[str]
        User project to bill for download. None will not provide the project for
        requester-pays as is the usual default
    requesting_url: str
        URL of the bucket to download. The default will match the expected output but is a
        bucket that doesn't require requester pays.
    """
    # create temporary config file
    with tempfile.NamedTemporaryFile(suffix=".yaml") as handle:
        # specify project and url for download
        if requesting_project is None:
            handle.write(b"project: null\n")
        else:
            handle.write('project: "{}"\n'.format(requesting_project).encode())
        handle.write('url: "{}"\n'.format(requesting_url).encode())
        # make sure we can read them
        handle.flush()
        # run the pipeline
        run(dpath("test_gs_requester_pays"), configfiles=[handle.name], forceall=True)


@pytest.mark.skip(reason="We need free azure access to test this in CircleCI.")
@connected
@ci
@skip_on_windows
def test_remote_azure():
    run(dpath("test_remote_azure"))


def test_remote_log():
    run(dpath("test_remote_log"), shouldfail=True)


@connected
@pytest.mark.xfail
def test_remote_http():
    run(dpath("test_remote_http"))


@skip_on_windows
@connected
@pytest.mark.xfail
def test_remote_http_cluster():
    run(dpath("test_remote_http"), cluster=os.path.abspath(dpath("test14/qsub")))


def test_profile():
    run(dpath("test_profile"))


@skip_on_windows
@connected
def test_singularity():
    run(dpath("test_singularity"), use_singularity=True)


@skip_on_windows
def test_singularity_invalid():
    run(
        dpath("test_singularity"),
        targets=["invalid.txt"],
        use_singularity=True,
        shouldfail=True,
    )


@skip_on_windows
def test_singularity_module_invalid():
    run(
        dpath("test_singularity_module"),
        targets=["invalid.txt"],
        use_singularity=True,
        shouldfail=True,
    )


@skip_on_windows
@connected
def test_singularity_conda():
    run(
        dpath("test_singularity_conda"),
        use_singularity=True,
        use_conda=True,
        conda_frontend="conda",
    )


@skip_on_windows
@connected
def test_singularity_none():
    run(dpath("test_singularity_none"), use_singularity=True)


@skip_on_windows
@connected
def test_singularity_global():
    run(dpath("test_singularity_global"), use_singularity=True)


def test_issue612():
    run(dpath("test_issue612"), dryrun=True)


def test_bash():
    run(dpath("test_bash"))


def test_inoutput_is_path():
    run(dpath("test_inoutput_is_path"))


def test_archive():
    run(dpath("test_archive"), archive="workflow-archive.tar.gz")


def test_log_input():
    run(dpath("test_log_input"))


@skip_on_windows
@connected
def test_cwl():
    run(dpath("test_cwl"))


@skip_on_windows
@connected
def test_cwl_singularity():
    run(dpath("test_cwl"), use_singularity=True)


def test_issue805():
    run(dpath("test_issue805"), shouldfail=True)


def test_issue823_1():
    run(dpath("test_issue823_1"))


@skip_on_windows
def test_issue823_2():
    run(dpath("test_issue823_2"))


@skip_on_windows
def test_issue823_3():
    run(dpath("test_issue823_3"))


@skip_on_windows
def test_pathlib():
    run(dpath("test_pathlib"))


def test_pathlib_missing_file():
    run(dpath("test_pathlib_missing_file"), shouldfail=True)


@skip_on_windows
def test_group_jobs():
    run(dpath("test_group_jobs"), cluster="./qsub")


@skip_on_windows
def test_multicomp_group_jobs():
    run(
        dpath("test_multicomp_group_jobs"),
        cluster="./qsub",
        overwrite_groups={"a": "group0", "b": "group0"},
        group_components={"group0": 2},
    )


@skip_on_windows
def test_group_job_fail():
    run(dpath("test_group_job_fail"), cluster="./qsub", shouldfail=True)


@skip_on_windows  # Not supported, but could maybe be implemented. https://stackoverflow.com/questions/48542644/python-and-windows-named-pipes
def test_pipes():
    run(dpath("test_pipes"))


@skip_on_windows
def test_pipes_multiple():
    # see github issue #975
    run(dpath("test_pipes_multiple"), cores=5)


def test_pipes_fail():
    run(dpath("test_pipes_fail"), shouldfail=True)


def test_validate():
    run(dpath("test_validate"))


def test_validate_fail():
    run(
        dpath("test_validate"),
        configfiles=[dpath("test_validate/config.fail.yaml")],
        shouldfail=True,
    )


def test_issue854():
    # output and benchmark have inconsistent wildcards
    # this should fail when parsing
    run(dpath("test_issue854"), shouldfail=True)


@skip_on_windows
def test_issue850():
    run(dpath("test_issue850"), cluster="./qsub")


@skip_on_windows
def test_issue860():
    run(dpath("test_issue860"), cluster="./qsub", targets=["done"])


def test_issue894():
    run(dpath("test_issue894"))


def test_issue584():
    run(dpath("test_issue584"))


def test_issue912():
    run(dpath("test_issue912"))


@skip_on_windows
def test_job_properties():
    run(dpath("test_job_properties"), cluster="./qsub.py")


def test_issue916():
    run(dpath("test_issue916"))


@skip_on_windows
def test_issue930():
    run(dpath("test_issue930"), cluster="./qsub")


@skip_on_windows
def test_issue635():
    run(dpath("test_issue635"), use_conda=True, check_md5=False)


# TODO remove skip
@pytest.mark.skip(
    reason="Temporarily disable until the stable container image becomes available again."
)
@skip_on_windows
def test_convert_to_cwl():
    workdir = dpath("test_convert_to_cwl")
    # run(workdir, export_cwl=os.path.join(workdir, "workflow.cwl"))
    shell(
        "cd {workdir}; PYTHONPATH={src} python -m snakemake --export-cwl workflow.cwl",
        src=os.getcwd(),
    )
    shell("cd {workdir}; cwltool --singularity workflow.cwl")
    assert os.path.exists(os.path.join(workdir, "test.out"))


def test_issue1037():
    run(dpath("test_issue1037"), dryrun=True, cluster="qsub", targets=["Foo_A.done"])


def test_issue1046():
    run(dpath("test_issue1046"))


def test_checkpoints():
    run(dpath("test_checkpoints"))


def test_checkpoints_dir():
    run(dpath("test_checkpoints_dir"))


def test_issue1092():
    run(dpath("test_issue1092"))


@skip_on_windows
def test_issue1093():
    run(dpath("test_issue1093"), use_conda=True)


def test_issue958():
    run(dpath("test_issue958"), cluster="dummy", dryrun=True)


def test_issue471():
    run(dpath("test_issue471"))


def test_issue1085():
    run(dpath("test_issue1085"), shouldfail=True)


@skip_on_windows
def test_issue1083():
    run(dpath("test_issue1083"), use_singularity=True)


@skip_on_windows  # Fails with "The flag 'pipe' used in rule two is only valid for outputs
def test_pipes2():
    run(dpath("test_pipes2"))


def test_expand_flag():
    run(dpath("test_expand_flag"), shouldfail=True)


@skip_on_windows
def test_default_resources():
    from snakemake.resources import DefaultResources

    run(
        dpath("test_default_resources"),
        # use fractional defaults here to test whether they are correctly rounded
        default_resources=DefaultResources(
            ["mem_mb=max(2*input.size, 1000.1)", "disk_mb=max(2*input.size, 1000.2)"]
        ),
    )


@skip_on_windows  # TODO fix the windows case: it somehow does not consistently modify all temp env vars as desired
def test_tmpdir():
    # artificially set the tmpdir to an expected value
    run(dpath("test_tmpdir"), overwrite_resources={"a": {"tmpdir": "/tmp"}})


def test_tmpdir_default():
    # Do not check the content (OS and setup depdendent),
    # just check whether everything runs smoothly with the default.
    run(dpath("test_tmpdir"), check_md5=False)


def test_issue1284():
    run(dpath("test_issue1284"))


def test_issue1281():
    run(dpath("test_issue1281"))


def test_filegraph():
    workdir = dpath("test_filegraph")
    dot_path = os.path.join(workdir, "fg.dot")
    pdf_path = os.path.join(workdir, "fg.pdf")

    if ON_WINDOWS:
        shell.executable("bash")
        workdir = workdir.replace("\\", "/")
        dot_path = dot_path.replace("\\", "/")

    # make sure the calls work
    shell("cd {workdir};python -m snakemake --filegraph > {dot_path}")

    # make sure the output can be interpreted by dot
    with open(dot_path, "rb") as dot_file, open(pdf_path, "wb") as pdf_file:
        pdf_file.write(
            subprocess.check_output(["dot", "-Tpdf"], stdin=dot_file, cwd=workdir)
        )
    # make sure the generated pdf file is not empty
    assert os.stat(pdf_path).st_size > 0


def test_batch():
    from snakemake.dag import Batch

    run(dpath("test_batch"), batch=Batch("aggregate", 1, 2))


def test_batch_final():
    from snakemake.dag import Batch

    run(dpath("test_batch_final"), batch=Batch("aggregate", 1, 1))


def test_batch_fail():
    from snakemake.dag import Batch

    run(dpath("test_batch"), batch=Batch("aggregate", 2, 2), shouldfail=True)


def test_github_issue52():
    run(dpath("test_github_issue52"))
    run(dpath("test_github_issue52"), snakefile="other.smk")


@skip_on_windows
def test_github_issue78():
    run(dpath("test_github_issue78"), use_singularity=True)


def test_envvars():
    run(dpath("test_envvars"), shouldfail=True)
    os.environ["TEST_ENV_VAR"] = "test"
    os.environ["TEST_ENV_VAR2"] = "test"
    run(dpath("test_envvars"), envvars=["TEST_ENV_VAR2"])


def test_github_issue105():
    run(dpath("test_github_issue105"))


def test_github_issue413():
    run(dpath("test_github_issue413"), no_tmpdir=True)


@skip_on_windows
def test_github_issue627():
    run(dpath("test_github_issue627"))


def test_github_issue727():
    run(dpath("test_github_issue727"))


@skip_on_windows
def test_github_issue988():
    run(dpath("test_github_issue988"))


def test_github_issue1062():
    # old code failed in dry run
    run(dpath("test_github_issue1062"), dryrun=True)


def test_output_file_cache():
    test_path = dpath("test_output_file_cache")
    os.environ["SNAKEMAKE_OUTPUT_CACHE"] = "cache"
    run(test_path, cache=["a", "b"])
    run(test_path, cache=["invalid_multi"], targets="invalid1.txt", shouldfail=True)


@skip_on_windows
@pytest.mark.xfail(
    reason="moto currently fails with \"'_patch' object has no attribute 'is_local'\""
)
def test_output_file_cache_remote():
    test_path = dpath("test_output_file_cache_remote")
    os.environ["SNAKEMAKE_OUTPUT_CACHE"] = "cache"
    run(
        test_path,
        cache=["a", "b", "c"],
        default_remote_provider="S3Mocked",
        default_remote_prefix="test-remote-bucket",
    )


@connected
@zenodo
def test_remote_zenodo():
    run(dpath("test_remote_zenodo"))


def test_multiext():
    run(dpath("test_multiext"))


def test_core_dependent_threads():
    run(dpath("test_core_dependent_threads"))


@skip_on_windows
def test_env_modules():
    run(dpath("test_env_modules"), use_env_modules=True)


@skip_on_windows
@connected
def test_container():
    run(dpath("test_container"), use_singularity=True)


def test_linting():
    snakemake(
        snakefile=os.path.join(dpath("test14"), "Snakefile.nonstandard"), lint=True
    )


@skip_on_windows
def test_string_resources():
    from snakemake.resources import DefaultResources

    run(
        dpath("test_string_resources"),
        default_resources=DefaultResources(["gpu_model='nvidia-tesla-1000'"]),
        cluster="./qsub.py",
    )


def test_jupyter_notebook():
    run(dpath("test_jupyter_notebook"), use_conda=True)


def test_jupyter_notebook_draft():
    from snakemake.notebook import EditMode

    run(
        dpath("test_jupyter_notebook_draft"),
        use_conda=True,
        edit_notebook=EditMode(draft_only=True),
        targets=["results/result_intermediate.txt"],
        check_md5=False,
    )


def test_github_issue456():
    run(dpath("test_github_issue456"))


def test_scatter_gather():
    run(dpath("test_scatter_gather"), overwrite_scatter={"split": 2})


@skip_on_windows
def test_github_issue640():
    run(
        dpath("test_github_issue640"),
        targets=["Output/FileWithRights"],
        dryrun=True,
        cleanup=False,
    )


@skip_on_windows  # TODO check whether this might be enabled later
def test_generate_unit_tests():
    with tempfile.NamedTemporaryFile() as tmpfile:
        os.environ["UNIT_TEST_TMPFILE"] = tmpfile.name
        tmpdir = run(
            dpath("test_generate_unit_tests"),
            generate_unit_tests=".tests/unit",
            check_md5=False,
            cleanup=False,
        )
        sp.check_call(["pytest", ".tests", "-vs"], cwd=tmpdir)


@skip_on_windows
def test_metadata_migration():
    outpath = Path(
        "tests/test_metadata_migration/some/veryveryveryveryveryveryvery/veryveryveryveryveryveryveryveryveryveryveryveryveryveryveryveryveryveryveryvery/veryveryveryveryveryveryveryveryveryveryveryveryveryveryveryveryveryveryveryveryveryveryveryvery/veryveryveryveryveryveryveryveryveryveryveryveryveryveryveryveryveryveryveryveryvery/veryveryveryveryveryveryveryveryveryveryveryveryveryveryveryveryvery/veryveryveryveryveryveryveryveryveryveryveryveryverylong"
    )
    os.makedirs(outpath, exist_ok=True)
    metapath = Path(
        "tests/test_metadata_migration/.snakemake/metadata/@c29tZS92ZXJ5dmVyeXZlcnl2ZXJ5dmVyeXZlcnl2ZXJ5L3Zlcnl2ZXJ5dmVyeXZlcnl2ZXJ5dmVyeXZlcnl2ZXJ5dmVyeXZlcnl2ZXJ5dmVyeXZlcnl2ZXJ5dmVyeXZlcnl2ZXJ5dmVyeXZlcnl2ZXJ5L3Zlcnl2ZXJ5dmVyeXZlcnl2ZXJ5dmVyeXZlcnl2ZXJ5dmVyeXZlcnl2ZXJ5dmVyeXZlcnl2ZXJ5dmVyeXZlcnl2ZXJ5dmVyeXZlcn/@l2ZXJ5dmVyeXZlcnl2ZXJ5dmVyeS92ZXJ5dmVyeXZlcnl2ZXJ5dmVyeXZlcnl2ZXJ5dmVyeXZlcnl2ZXJ5dmVyeXZlcnl2ZXJ5dmVyeXZlcnl2ZXJ5dmVyeXZlcnl2ZXJ5dmVyeXZlcnkvdmVyeXZlcnl2ZXJ5dmVyeXZlcnl2ZXJ5dmVyeXZlcnl2ZXJ5dmVyeXZlcnl2ZXJ5dmVyeXZlcnl2ZXJ5dmVyeXZlcnkvdmVyeXZlcnl2ZXJ5dmVy"
    )
    os.makedirs(metapath, exist_ok=True)
    exppath = Path(
        "tests/test_metadata_migration/expected-results/some/veryveryveryveryveryveryvery/veryveryveryveryveryveryveryveryveryveryveryveryveryveryveryveryveryveryveryvery/veryveryveryveryveryveryveryveryveryveryveryveryveryveryveryveryveryveryveryveryveryveryveryvery/veryveryveryveryveryveryveryveryveryveryveryveryveryveryveryveryveryveryveryveryvery/veryveryveryveryveryveryveryveryveryveryveryveryveryveryveryveryvery/veryveryveryveryveryveryveryveryveryveryveryveryverylong"
    )
    os.makedirs(exppath, exist_ok=True)
    with open(outpath / "path.txt", "w"):
        # generate empty file
        pass
    # generate artificial incomplete metadata in v1 format for migration
    with open(
        metapath
        / "eXZlcnl2ZXJ5dmVyeXZlcnl2ZXJ5dmVyeXZlcnl2ZXJ5dmVyeWxvbmcvcGF0aC50eHQ=",
        "w",
    ) as meta:
        print('{"incomplete": true, "external_jobid": null}', file=meta)
    with open(exppath / "path.txt", "w") as out:
        print("updated", file=out)

    # run workflow, incomplete v1 metadata should be migrated and trigger rerun of the rule,
    # which will save different data than the output contained in the git repo.
    run(dpath("test_metadata_migration"), force_incomplete=True)


def test_paramspace():
    run(dpath("test_paramspace"))


def test_github_issue806():
    run(dpath("test_github_issue806"), config=dict(src_lang="es", trg_lang="en"))


@skip_on_windows
def test_containerized():
    run(dpath("test_containerized"), use_conda=True, use_singularity=True)


@skip_on_windows
def test_containerize():
    run(dpath("test_conda"), containerize=True, check_results=False)


def test_long_shell():
    run(dpath("test_long_shell"))


def test_modules_all():
    run(dpath("test_modules_all"), targets=["a"])


@skip_on_windows
def test_modules_prefix():
    run(dpath("test_modules_prefix"), targets=["a"])


@skip_on_windows
def test_modules_peppy():
    run(dpath("test_modules_peppy"), targets=["a"])


def test_modules_specific():
    run(dpath("test_modules_specific"), targets=["test_a"])


@skip_on_windows  # works in principle but the test framework modifies the target path separator
def test_modules_meta_wrapper():
    run(dpath("test_modules_meta_wrapper"), targets=["mapped/a.bam.bai"], dryrun=True)


def test_use_rule_same_module():
    run(dpath("test_use_rule_same_module"), targets=["test.out", "test2.out"])


def test_module_complex():
    run(dpath("test_module_complex"), dryrun=True)


def test_module_complex2():
    run(dpath("test_module_complex2"), dryrun=True)


@skip_on_windows
def test_module_no_prefixing_modified_paths():
    run(
        dpath("test_module_no_prefixing_modified_paths"),
        targets=["module2/test_final.txt"],
    )


def test_module_with_script():
    run(dpath("test_module_with_script"))


def test_module_worfklow_namespacing():
    run(dpath("test_module_workflow_snakefile_usage"))


@skip_on_windows  # No conda-forge version of pygraphviz for windows
def test_module_report():
    run(
        dpath("test_module_report"),
        report="report.html",
        report_stylesheet="custom-stylesheet.css",
        check_md5=False,
    )


def test_handover():
    run(dpath("test_handover"), resources={"mem_mb": 20})


@skip_on_windows  # test shell command not properly working
def test_source_path():
    run(dpath("test_source_path"), snakefile="workflow/Snakefile")


@only_on_windows
def test_filesep_windows_targets():
    run(
        dpath("test_filesep_windows"),
        targets=["subfolder/test2.out2", "subfolder/test1.out2"],
    )


@only_on_windows
def test_filesep_on_windows():
    run(dpath("test_filesep_windows"))


def test_set_resources():
    run(dpath("test_set_resources"), overwrite_resources={"a": {"a": 1, "b": "foo"}})


def test_github_issue1069():
    run(
        dpath("test_github_issue1069"),
        shellcmd="snakemake -c1 --resources mem_mb=16423",
    )


def test_touch_pipeline_with_temp_dir():
    # Issue #1028
    run(dpath("test_touch_pipeline_with_temp_dir"), forceall=True, touch=True)


def test_all_temp():
    run(dpath("test_all_temp"), all_temp=True)


def test_strict_mode():
    run(dpath("test_strict_mode"), shouldfail=True)


@needs_strace
def test_github_issue1158():
    run(dpath("test_github_issue1158"), cluster="./qsub.py")


def test_converting_path_for_r_script():
    run(dpath("test_converting_path_for_r_script"), cores=1)


def test_ancient_dag():
    run(dpath("test_ancient_dag"))


@skip_on_windows
def test_checkpoint_allowed_rules():
    run(dpath("test_checkpoint_allowed_rules"), targets=["c"], cluster="./qsub")


@skip_on_windows
def test_modules_ruledeps_inheritance():
    run(dpath("test_modules_ruledeps_inheritance"))


@skip_on_windows
def test_issue1331():
    # not guaranteed to fail, so let's try multiple times
    for i in range(10):
        run(dpath("test_issue1331"), cores=4)


@skip_on_windows
def test_conda_named():
    run(dpath("test_conda_named"), use_conda=True)


@skip_on_windows
def test_default_target():
    run(dpath("test_default_target"))


def test_cache_multioutput():
    run(dpath("test_cache_multioutput"), shouldfail=True)


@skip_on_windows
def test_github_issue1384():
    try:
        tmpdir = run(dpath("test_github_issue1384"), cleanup=False)
        shell(
            """
            cd {tmpdir}
            python -m snakemake --generate-unit-tests
            pytest -v .tests/unit
            """
        )
    finally:
        shutil.rmtree(tmpdir)


@skip_on_windows
def test_peppy():
    run(dpath("test_peppy"))


def test_template_engine():
    run(dpath("test_template_engine"))


def test_groupid_expand_local():
    run(dpath("test_groupid_expand"))


@skip_on_windows
def test_groupid_expand_cluster():
    run(dpath("test_groupid_expand_cluster"), cluster="./qsub", nodes=3)


@skip_on_windows
def test_service_jobs():
    run(dpath("test_service_jobs"), check_md5=False)


def test_incomplete_params():
    run(dpath("test_incomplete_params"), dryrun=True, printshellcmds=True)


@skip_on_windows
def test_github_issue261():
    run(dpath("test_github_issue261"), targets=["test1/target1/config1.done"])


@skip_on_windows  # no pipe support on windows
def test_pipe_depend():
    run(dpath("test_pipe_depend"), shouldfail=True)


@skip_on_windows  # no pipe support on windows
def test_pipe_depend_target_file():
    run(dpath("test_pipe_depend"), targets=["test.txt"], shouldfail=True)


@skip_on_windows  # platform independent issue
def test_github_issue1500():
    run(dpath("test_github_issue1500"), dryrun=True)


def test_github_issue1542():
    run(dpath("test_github_issue1542"), dryrun=True)


def test_github_issue1550():
    from snakemake.resources import DefaultResources

    run(
        dpath("test_github_issue1550"),
        resources={"mem_mb": 4000},
        default_resources=DefaultResources(
            ["mem_mb=max(2*input.size, 1000)", "disk_mb=max(2*input.size, 1000)"]
        ),
    )


def test_github_issue1498():
    run(dpath("test_github_issue1498"))


def test_cleanup_metadata_fail():
    run(dpath("test09"), cleanup_metadata=["xyz"])


@skip_on_windows  # same on win, no need to test
def test_github_issue1389():
    run(dpath("test_github_issue1389"), resources={"foo": 4}, shouldfail=True)


def test_ensure_nonempty_fail():
    run(dpath("test_ensure"), targets=["a"], shouldfail=True)


def test_ensure_success():
    run(dpath("test_ensure"), targets=["b", "c"])


def test_ensure_checksum_fail():
    run(dpath("test_ensure"), targets=["d"], shouldfail=True)


@skip_on_windows
def test_github_issue1261():
    run(dpath("test_github_issue1261"), shouldfail=True, check_results=True)


def test_rule_inheritance_globals():
    run(
        dpath("test_rule_inheritance_globals"),
        report="report.html",
        targets=["foo.txt"],
        check_md5=False,
    )


def test_retries():
    run(dpath("test_retries"))


<<<<<<< HEAD
def test_conda_pin_file():
    run(dpath("test_conda_pin_file"), use_conda=True)
=======
@skip_on_windows  # sufficient to test this on linux
def test_github_issue1618():
    run(dpath("test_github_issue1618"), cores=5)
>>>>>>> 26e57d69
<|MERGE_RESOLUTION|>--- conflicted
+++ resolved
@@ -1646,11 +1646,10 @@
     run(dpath("test_retries"))
 
 
-<<<<<<< HEAD
 def test_conda_pin_file():
     run(dpath("test_conda_pin_file"), use_conda=True)
-=======
+
+
 @skip_on_windows  # sufficient to test this on linux
 def test_github_issue1618():
-    run(dpath("test_github_issue1618"), cores=5)
->>>>>>> 26e57d69
+    run(dpath("test_github_issue1618"), cores=5)