--- conflicted
+++ resolved
@@ -1104,11 +1104,10 @@
     )
 
 
-<<<<<<< HEAD
 @connected
 def test_remote_zenodo():
     run(dpath("test_remote_zenodo"))
-=======
+
+
 def test_multiext():
-    run(dpath("test_multiext"))
->>>>>>> 85a09c4a
+    run(dpath("test_multiext"))