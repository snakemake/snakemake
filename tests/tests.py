--- conflicted
+++ resolved
@@ -1646,10 +1646,10 @@
     run(dpath("test_retries"))
 
 
-<<<<<<< HEAD
 def test_module_input_func():
     run(dpath("test_module_input_func"))
-=======
+
+
 @skip_on_windows  # the testcase only has a linux-64 pin file
 def test_conda_pin_file():
     run(dpath("test_conda_pin_file"), use_conda=True)
@@ -1657,5 +1657,4 @@
 
 @skip_on_windows  # sufficient to test this on linux
 def test_github_issue1618():
-    run(dpath("test_github_issue1618"), cores=5)
->>>>>>> 53972bfd
+    run(dpath("test_github_issue1618"), cores=5)