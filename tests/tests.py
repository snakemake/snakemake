__authors__ = ["Tobias Marschall", "Marcel Martin", "Johannes Köster"]
__copyright__ = "Copyright 2021, Johannes Köster"
__email__ = "johannes.koester@uni-due.de"
__license__ = "MIT"

import os
import sys
import uuid
import subprocess as sp
from pathlib import Path

sys.path.insert(0, os.path.dirname(__file__))

from .common import *
from .conftest import skip_on_windows, only_on_windows, ON_WINDOWS, needs_strace


def test_list_untracked():
    run(dpath("test_list_untracked"))


xfail_permissionerror_on_win = (
    pytest.mark.xfail(raises=PermissionError) if ON_WINDOWS else lambda x: x
)


def test_delete_all_output():
    run(dpath("test_delete_all_output"))


def test_github_issue_14():
    """Add cleanup_scripts argument to allow the user to keep scripts"""
    # Return temporary directory for inspection - we should keep scripts here
    tmpdir = run(dpath("test_github_issue_14"), cleanup=False, cleanup_scripts=False)
    assert os.listdir(os.path.join(tmpdir, ".snakemake", "scripts"))
    shutil.rmtree(tmpdir)

    # And not here
    tmpdir = run(dpath("test_github_issue_14"), cleanup=False)
    assert not os.listdir(os.path.join(tmpdir, ".snakemake", "scripts"))
    shutil.rmtree(tmpdir)


def test_issue956():
    run(dpath("test_issue956"))


@skip_on_windows
def test01():
    run(dpath("test01"))


def test02():
    run(dpath("test02"))


def test03():
    run(dpath("test03"), targets=["test.out"])


def test04():
    run(dpath("test04"), targets=["test.out"])


def test05():
    run(dpath("test05"))


def test06():
    run(dpath("test06"), targets=["test.bla.out"])


def test07():
    run(dpath("test07"), targets=["test.out", "test2.out"])


def test08():
    run(dpath("test08"), targets=["test.out", "test2.out"])


def test09():
    run(dpath("test09"), shouldfail=True)


def test10():
    run(dpath("test10"))


def test11():
    run(dpath("test11"))


def test12():
    run(dpath("test12"))


def test13():
    run(dpath("test13"))


@skip_on_windows
def test14():
    os.environ["TESTVAR"] = "test"
    run(dpath("test14"), snakefile="Snakefile.nonstandard", cluster="./qsub")


@skip_on_windows
def test_cluster_statusscript():
    os.environ["TESTVAR"] = "test"
    run(
        dpath("test_cluster_statusscript"),
        snakefile="Snakefile.nonstandard",
        cluster="./qsub",
        cluster_status="./status.sh",
    )


def test15():
    run(dpath("test15"))


def test_glpk_solver():
    run(dpath("test_solver"), scheduler_ilp_solver="GLPK_CMD")


@skip_on_windows
def test_coin_solver():
    run(dpath("test_solver"), scheduler_ilp_solver="COIN_CMD")


def test_directory():
    run(
        dpath("test_directory"),
        targets=[
            "downstream",
            "symlinked_input",
            "child_to_input",
            "not_child_to_other",
        ],
    )
    run(dpath("test_directory"), targets=["file_expecting_dir"], shouldfail=True)
    run(dpath("test_directory"), targets=["dir_expecting_file"], shouldfail=True)
    run(dpath("test_directory"), targets=["child_to_other"], shouldfail=True)


@skip_on_windows
def test_directory2():
    run(
        dpath("test_directory"),
        targets=[
            "downstream",
            "symlinked_input",
            "child_to_input",
            "some/dir-child",
            "some/shadow",
        ],
    )


def test_ancient():
    run(dpath("test_ancient"), targets=["D", "C", "old_file"])


def test_report():
    run(
        dpath("test_report"),
        report="report.html",
        report_stylesheet="custom-stylesheet.css",
        check_md5=False,
    )


def test_report_zip():
    run(dpath("test_report_zip"), report="report.zip", check_md5=False)


def test_report_dir():
    run(dpath("test_report_dir"), report="report.zip", check_md5=False)


def test_dynamic():
    run(dpath("test_dynamic"))


def test_params():
    run(dpath("test_params"))


def test_same_wildcard():
    run(dpath("test_same_wildcard"))


def test_conditional():
    run(
        dpath("test_conditional"),
        targets="test.out test.0.out test.1.out test.2.out".split(),
    )


def test_unpack_dict():
    run(dpath("test_unpack_dict"))


def test_unpack_list():
    run(dpath("test_unpack_list"))


def test_shell():
    run(dpath("test_shell"))


@skip_on_windows
def test_temp():
    run(dpath("test_temp"), cluster="./qsub", targets="test.realigned.bam".split())


def test_keyword_list():
    run(dpath("test_keyword_list"))


# Fails on WIN because some snakemake doesn't release the logfile
# which cause a PermissionError when the test setup tries to
# remove the temporary files
@skip_on_windows
def test_subworkflows():
    run(dpath("test_subworkflows"), subpath=dpath("test02"))


def test_globwildcards():
    run(dpath("test_globwildcards"))


def test_local_import():
    run(dpath("test_local_import"))


def test_ruledeps():
    run(dpath("test_ruledeps"))


def test_persistent_dict():
    try:
        import pytools

        run(dpath("test_persistent_dict"))
    except ImportError:
        pass


@connected
def test_url_include():
    run(dpath("test_url_include"))


def test_touch():
    run(dpath("test_touch"))


def test_config():
    run(dpath("test_config"))


def test_update_config():
    run(dpath("test_update_config"))


def test_wildcard_keyword():
    run(dpath("test_wildcard_keyword"))


@skip_on_windows
def test_benchmark():
    run(dpath("test_benchmark"), check_md5=False)


def test_temp_expand():
    run(dpath("test_temp_expand"))


def test_wildcard_count_ambiguity():
    run(dpath("test_wildcard_count_ambiguity"))


@skip_on_windows
def test_srcdir():
    run(dpath("test_srcdir"))


def test_multiple_includes():
    run(dpath("test_multiple_includes"))


def test_name_override():
    run(dpath("test_name_override"))


def test_yaml_config():
    run(dpath("test_yaml_config"))


@skip_on_windows
@pytest.mark.xfail(
    reason="moto currently fails with \"'_patch' object has no attribute 'is_local'\""
)
def test_remote():
    run(dpath("test_remote"), cores=1)


@skip_on_windows
def test_cluster_sync():
    os.environ["TESTVAR"] = "test"
    run(dpath("test14"), snakefile="Snakefile.nonstandard", cluster_sync="./qsub")


@pytest.mark.skip(reason="This does not work reliably in CircleCI.")
def test_symlink_temp():
    run(dpath("test_symlink_temp"), shouldfail=True)


def test_empty_include():
    run(dpath("test_empty_include"))


@skip_on_windows
def test_script():
    run(dpath("test_script"), use_conda=True, check_md5=False)


def test_script_python():
    run(dpath("test_script_py"))


@skip_on_windows  # Test relies on perl
def test_shadow():
    run(dpath("test_shadow"))


@skip_on_windows
def test_shadow_copy():
    run(dpath("test_shadow_copy"))


@skip_on_windows  # Symbolic link privileges needed to work
def test_shadow_prefix():
    run(dpath("test_shadow_prefix"), shadow_prefix="shadowdir")


@skip_on_windows
def test_shadow_prefix_qsub():
    run(dpath("test_shadow_prefix"), shadow_prefix="shadowdir", cluster="./qsub")


def test_until():
    run(
        dpath("test_until"),
        until=[
            "leveltwo_first",  # rule name
            "leveltwo_second.txt",  # file name
            "second_wildcard",
        ],
    )  # wildcard rule


def test_omitfrom():
    run(
        dpath("test_omitfrom"),
        omit_from=[
            "leveltwo_first",  # rule name
            "leveltwo_second.txt",  # file name
            "second_wildcard",
        ],
    )  # wildcard rule


def test_nonstr_params():
    run(dpath("test_nonstr_params"))


def test_delete_output():
    run(dpath("test_delete_output"), cores=1)


def test_input_generator():
    run(dpath("test_input_generator"))


def test_symlink_time_handling():
    # See Snakefile for notes on why this fails on some systems
    if os.utime in os.supports_follow_symlinks:
        run(dpath("test_symlink_time_handling"))


@skip_on_windows
def test_protected_symlink_output():
    run(dpath("test_protected_symlink_output"))


def test_issue328():
    try:
        import pytools

        run(dpath("test_issue328"), forcerun=["split"])
    except ImportError:
        # skip test if import fails
        pass


def test_conda():
    run(dpath("test_conda"), use_conda=True)


def test_upstream_conda():
    run(dpath("test_conda"), use_conda=True, conda_frontend="conda")


def test_conda_custom_prefix():
    run(
        dpath("test_conda_custom_prefix"),
        use_conda=True,
        conda_prefix="custom",
        set_pythonpath=False,
    )


@only_on_windows
def test_conda_cmd_exe():
    # Tests the conda environment activation when cmd.exe
    # is used as the shell
    run(dpath("test_conda_cmd_exe"), use_conda=True)


@skip_on_windows  # Conda support is partly broken on Win
def test_wrapper():
    run(dpath("test_wrapper"), use_conda=True)


def test_get_log_none():
    run(dpath("test_get_log_none"))


def test_get_log_both():
    run(dpath("test_get_log_both"))


def test_get_log_stderr():
    run(dpath("test_get_log_stderr"))


def test_get_log_stdout():
    run(dpath("test_get_log_stdout"))


def test_get_log_complex():
    run(dpath("test_get_log_complex"))


def test_spaces_in_fnames():
    run(
        dpath("test_spaces_in_fnames"),
        # cluster="./qsub",
        targets=["test bam file realigned.bam"],
        printshellcmds=True,
    )


# TODO deactivate because of problems with moto and boto3.
# def test_static_remote():
#     import importlib
#     try:
#         importlib.reload(boto3)
#         importlib.reload(moto)
#         # only run the remote file test if the dependencies
#         # are installed, otherwise do nothing
#         run(dpath("test_static_remote"), cores=1)
#     except ImportError:
#         pass


@connected
def test_remote_ncbi_simple():
    try:
        import Bio

        # only run the remote file test if the dependencies
        # are installed, otherwise do nothing
        run(dpath("test_remote_ncbi_simple"))
    except ImportError:
        pass


@connected
def test_remote_ncbi():
    try:
        import Bio

        # only run the remote file test if the dependencies
        # are installed, otherwise do nothing
        run(dpath("test_remote_ncbi"))
    except ImportError:
        pass


@ci
@skip_on_windows
def test_remote_irods():
    run(dpath("test_remote_irods"))


def test_deferred_func_eval():
    run(dpath("test_deferred_func_eval"))


def test_format_params():
    run(dpath("test_format_params"), check_md5=True)


def test_rule_defined_in_for_loop():
    # issue 257
    run(dpath("test_rule_defined_in_for_loop"))


def test_issue381():
    run(dpath("test_issue381"))


def test_format_wildcards():
    run(dpath("test_format_wildcards"))


def test_with_parentheses():
    run(dpath("test (with parenthese's)"))


def test_dup_out_patterns():
    """Duplicate output patterns should emit an error

    Duplicate output patterns can be detected on the rule level
    """
    run(dpath("test_dup_out_patterns"), shouldfail=True)


@skip_on_windows
def test_restartable_job_cmd_exit_1_no_restart():
    """Test the restartable job feature on ``exit 1``

    The shell snippet in the Snakemake file will fail the first time
    and succeed the second time.
    """
    run(
        dpath("test_restartable_job_cmd_exit_1"),
        cluster="./qsub",
        restart_times=0,
        shouldfail=True,
    )


@skip_on_windows
def test_restartable_job_cmd_exit_1_one_restart():
    # Restarting once is enough
    run(
        dpath("test_restartable_job_cmd_exit_1"),
        cluster="./qsub",
        restart_times=1,
        printshellcmds=True,
    )


@skip_on_windows
def test_restartable_job_qsub_exit_1():
    """Test the restartable job feature when qsub fails

    The qsub in the sub directory will fail the first time and succeed the
    second time.
    """
    # Even two consecutive times should fail as files are cleared
    run(
        dpath("test_restartable_job_qsub_exit_1"),
        cluster="./qsub",
        restart_times=0,
        shouldfail=True,
    )
    run(
        dpath("test_restartable_job_qsub_exit_1"),
        cluster="./qsub",
        restart_times=0,
        shouldfail=True,
    )
    # Restarting once is enough
    run(
        dpath("test_restartable_job_qsub_exit_1"),
        cluster="./qsub",
        restart_times=1,
        shouldfail=False,
    )


def test_threads():
    run(dpath("test_threads"), cores=20)


def test_threads0():
    run(dpath("test_threads0"))


def test_dynamic_temp():
    run(dpath("test_dynamic_temp"))


# TODO this currently hangs. Has to be investigated (issue #660).
# def test_ftp_immediate_close():
#    try:
#        import ftputil
#
#        # only run the remote file test if the dependencies
#        # are installed, otherwise do nothing
#        run(dpath("test_ftp_immediate_close"))
#    except ImportError:
#        pass


def test_issue260():
    run(dpath("test_issue260"))


@skip_on_windows
@not_ci
def test_default_remote():
    run(
        dpath("test_default_remote"),
        cores=1,
        default_remote_provider="S3Mocked",
        default_remote_prefix="test-remote-bucket",
    )


def test_run_namedlist():
    run(dpath("test_run_namedlist"))


@connected
@not_ci
@skip_on_windows
def test_remote_gs():
    run(dpath("test_remote_gs"))


@pytest.mark.skip(reason="Need to choose how to provide billable project")
@connected
@not_ci
def test_gs_requester_pays(
    requesting_project=None,
    requesting_url="gcp-public-data-landsat/LC08/01/001/003/LC08_L1GT_001003_20170430_20170501_01_RT/LC08_L1GT_001003_20170430_20170501_01_RT_MTL.txt",
):
    """Tests pull-request 79 / issue 96 for billable user projects on GS

    If requesting_project None, behaves as test_remote_gs().

    Parameters
    ----------
    requesting_project: Optional[str]
        User project to bill for download. None will not provide project for
        requester-pays as is the usual default
    requesting_url: str
        URL of bucket to download. Default will match expected output, but is a
        bucket that doesn't require requester pays.
    """
    # create temporary config file
    with tempfile.NamedTemporaryFile(suffix=".yaml") as handle:
        # specify project and url for download
        if requesting_project is None:
            handle.write(b"project: null\n")
        else:
            handle.write('project: "{}"\n'.format(requesting_project).encode())
        handle.write('url: "{}"\n'.format(requesting_url).encode())
        # make sure we can read them
        handle.flush()
        # run the pipeline
        run(dpath("test_gs_requester_pays"), configfiles=[handle.name], forceall=True)


@pytest.mark.skip(reason="We need free azure access to test this in CircleCI.")
@connected
@ci
@skip_on_windows
def test_remote_azure():
    run(dpath("test_remote_azure"))


def test_remote_log():
    run(dpath("test_remote_log"), shouldfail=True)


@connected
@pytest.mark.xfail
def test_remote_http():
    run(dpath("test_remote_http"))


@skip_on_windows
@connected
@pytest.mark.xfail
def test_remote_http_cluster():
    run(dpath("test_remote_http"), cluster=os.path.abspath(dpath("test14/qsub")))


def test_profile():
    run(dpath("test_profile"))


@skip_on_windows
@connected
def test_singularity():
    run(dpath("test_singularity"), use_singularity=True)


@skip_on_windows
def test_singularity_invalid():
    run(
        dpath("test_singularity"),
        targets=["invalid.txt"],
        use_singularity=True,
        shouldfail=True,
    )


@skip_on_windows
def test_singularity_module_invalid():
    run(
        dpath("test_singularity_module"),
        targets=["invalid.txt"],
        use_singularity=True,
        shouldfail=True,
    )


@skip_on_windows
@connected
def test_singularity_conda():
    run(
        dpath("test_singularity_conda"),
        use_singularity=True,
        use_conda=True,
        conda_frontend="conda",
    )


@skip_on_windows
@connected
def test_singularity_none():
    run(
        dpath("test_singularity_none"),
        use_singularity=True,
    )


@skip_on_windows
@connected
def test_singularity_global():
    run(
        dpath("test_singularity_global"),
        use_singularity=True,
    )


def test_issue612():
    run(dpath("test_issue612"), dryrun=True)


def test_bash():
    run(dpath("test_bash"))


def test_inoutput_is_path():
    run(dpath("test_inoutput_is_path"))


def test_archive():
    run(dpath("test_archive"), archive="workflow-archive.tar.gz")


def test_log_input():
    run(dpath("test_log_input"))


@skip_on_windows
@connected
def test_cwl():
    run(dpath("test_cwl"))


@skip_on_windows
@connected
def test_cwl_singularity():
    run(dpath("test_cwl"), use_singularity=True)


def test_issue805():
    run(dpath("test_issue805"), shouldfail=True)


@skip_on_windows
def test_pathlib():
    run(dpath("test_pathlib"))


def test_pathlib_missing_file():
    run(dpath("test_pathlib_missing_file"), shouldfail=True)


@skip_on_windows
def test_group_jobs():
    run(dpath("test_group_jobs"), cluster="./qsub")


@skip_on_windows
def test_multicomp_group_jobs():
    run(
        dpath("test_multicomp_group_jobs"),
        cluster="./qsub",
        overwrite_groups={"a": "group0", "b": "group0"},
        group_components={"group0": 2},
    )


@skip_on_windows
def test_group_job_fail():
    run(dpath("test_group_job_fail"), cluster="./qsub", shouldfail=True)


@skip_on_windows  # Not supported, but could maybe be implemented. https://stackoverflow.com/questions/48542644/python-and-windows-named-pipes
def test_pipes():
    run(dpath("test_pipes"))


@skip_on_windows
def test_pipes_multiple():
    # see github issue #975
    run(dpath("test_pipes_multiple"))


def test_pipes_fail():
    run(dpath("test_pipes_fail"), shouldfail=True)


def test_validate():
    run(dpath("test_validate"))


def test_validate_fail():
    run(
        dpath("test_validate"),
        configfiles=[dpath("test_validate/config.fail.yaml")],
        shouldfail=True,
    )


def test_issue854():
    # output and benchmark have inconsistent wildcards
    # this should fail when parsing
    run(dpath("test_issue854"), shouldfail=True)


@skip_on_windows
def test_issue850():
    run(dpath("test_issue850"), cluster="./qsub")


@skip_on_windows
def test_issue860():
    run(dpath("test_issue860"), cluster="./qsub", targets=["done"])


def test_issue894():
    run(dpath("test_issue894"))


def test_issue584():
    run(dpath("test_issue584"))


def test_issue912():
    run(dpath("test_issue912"))


@skip_on_windows
def test_job_properties():
    run(dpath("test_job_properties"), cluster="./qsub.py")


def test_issue916():
    run(dpath("test_issue916"))


@skip_on_windows
def test_issue930():
    run(dpath("test_issue930"), cluster="./qsub")


@skip_on_windows
def test_issue635():
    run(dpath("test_issue635"), use_conda=True, check_md5=False)


# TODO remove skip
@pytest.mark.skip(
    reason="Temporarily disable until the stable container image becomes available again."
)
@skip_on_windows
def test_convert_to_cwl():
    workdir = dpath("test_convert_to_cwl")
    # run(workdir, export_cwl=os.path.join(workdir, "workflow.cwl"))
    shell(
        "cd {workdir}; PYTHONPATH={src} python -m snakemake --export-cwl workflow.cwl",
        src=os.getcwd(),
    )
    shell("cd {workdir}; cwltool --singularity workflow.cwl")
    assert os.path.exists(os.path.join(workdir, "test.out"))


def test_issue1037():
    run(dpath("test_issue1037"), dryrun=True, cluster="qsub", targets=["Foo_A.done"])


def test_issue1046():
    run(dpath("test_issue1046"))


def test_checkpoints():
    run(dpath("test_checkpoints"))


def test_checkpoints_dir():
    run(dpath("test_checkpoints_dir"))


def test_issue1092():
    run(dpath("test_issue1092"))


@skip_on_windows
def test_issue1093():
    run(dpath("test_issue1093"), use_conda=True)


def test_issue958():
    run(dpath("test_issue958"), cluster="dummy", dryrun=True)


def test_issue471():
    run(dpath("test_issue471"))


def test_issue1085():
    run(dpath("test_issue1085"), shouldfail=True)


@skip_on_windows
def test_issue1083():
    run(dpath("test_issue1083"), use_singularity=True)


@skip_on_windows  # Fails with "The flag 'pipe' used in rule two is only valid for outputs
def test_pipes2():
    run(dpath("test_pipes2"))


def test_expand_flag():
    run(dpath("test_expand_flag"), shouldfail=True)


@skip_on_windows
def test_default_resources():
    from snakemake.resources import DefaultResources

    run(
        dpath("test_default_resources"),
        # use fractional defaults here to test whether they are correctly rounded
        default_resources=DefaultResources(
            ["mem_mb=max(2*input.size, 1000.1)", "disk_mb=max(2*input.size, 1000.2)"]
        ),
    )


@skip_on_windows  # TODO fix the windows case: it somehow does not consistently modify all temp env vars as desired
def test_tmpdir():
    # artificially set the tmpdir to an expected value
    run(dpath("test_tmpdir"), overwrite_resources={"a": {"tmpdir": "/tmp"}})


def test_tmpdir_default():
    # Do not check the content (OS and setup depdendent),
    # just check whether everything runs smoothly with the default.
    run(dpath("test_tmpdir"), check_md5=False)


def test_issue1284():
    run(dpath("test_issue1284"))


def test_issue1281():
    run(dpath("test_issue1281"))


def test_filegraph():
    workdir = dpath("test_filegraph")
    dot_path = os.path.join(workdir, "fg.dot")
    pdf_path = os.path.join(workdir, "fg.pdf")

    if ON_WINDOWS:
        shell.executable("bash")
        workdir = workdir.replace("\\", "/")
        dot_path = dot_path.replace("\\", "/")

    # make sure the calls work
    shell("cd {workdir};python -m snakemake --filegraph > {dot_path}")

    # make sure the output can be interpreted by dot
    with open(dot_path, "rb") as dot_file, open(pdf_path, "wb") as pdf_file:
        pdf_file.write(
            subprocess.check_output(["dot", "-Tpdf"], stdin=dot_file, cwd=workdir)
        )
    # make sure the generated pdf file is not empty
    assert os.stat(pdf_path).st_size > 0


def test_batch():
    from snakemake.dag import Batch

    run(dpath("test_batch"), batch=Batch("aggregate", 1, 2))


def test_batch_final():
    from snakemake.dag import Batch

    run(dpath("test_batch_final"), batch=Batch("aggregate", 1, 1))


def test_batch_fail():
    from snakemake.dag import Batch

    run(dpath("test_batch"), batch=Batch("aggregate", 2, 2), shouldfail=True)


def test_github_issue52():
    run(dpath("test_github_issue52"))
    run(dpath("test_github_issue52"), snakefile="other.smk")


@skip_on_windows
def test_github_issue78():
    run(dpath("test_github_issue78"), use_singularity=True)


def test_envvars():
    run(dpath("test_envvars"), shouldfail=True)
    os.environ["TEST_ENV_VAR"] = "test"
    os.environ["TEST_ENV_VAR2"] = "test"
    run(dpath("test_envvars"), envvars=["TEST_ENV_VAR2"])


def test_github_issue105():
    run(dpath("test_github_issue105"))


def test_github_issue413():
    run(dpath("test_github_issue413"), no_tmpdir=True)


@skip_on_windows
def test_github_issue627():
    run(dpath("test_github_issue627"))


def test_github_issue727():
    run(dpath("test_github_issue727"))


@skip_on_windows
def test_github_issue988():
    run(dpath("test_github_issue988"))


def test_github_issue1062():
    # old code failed in dry run
    run(dpath("test_github_issue1062"), dryrun=True)


def test_output_file_cache():
    test_path = dpath("test_output_file_cache")
    os.environ["SNAKEMAKE_OUTPUT_CACHE"] = "cache"
    run(test_path, cache=["a", "b"])
    run(test_path, cache=["invalid_multi"], targets="invalid1.txt", shouldfail=True)


@skip_on_windows
@pytest.mark.xfail(
    reason="moto currently fails with \"'_patch' object has no attribute 'is_local'\""
)
def test_output_file_cache_remote():
    test_path = dpath("test_output_file_cache_remote")
    os.environ["SNAKEMAKE_OUTPUT_CACHE"] = "cache"
    run(
        test_path,
        cache=["a", "b", "c"],
        default_remote_provider="S3Mocked",
        default_remote_prefix="test-remote-bucket",
    )


def test_multiext():
    run(dpath("test_multiext"))


def test_core_dependent_threads():
    run(dpath("test_core_dependent_threads"))


@skip_on_windows
def test_env_modules():
    run(dpath("test_env_modules"), use_env_modules=True)


@skip_on_windows
@connected
def test_container():
    run(dpath("test_container"), use_singularity=True)


def test_linting():
    snakemake(
        snakefile=os.path.join(dpath("test14"), "Snakefile.nonstandard"), lint=True
    )


@skip_on_windows
def test_string_resources():
    from snakemake.resources import DefaultResources

    run(
        dpath("test_string_resources"),
        default_resources=DefaultResources(["gpu_model='nvidia-tesla-1000'"]),
        cluster="./qsub.py",
    )


def test_jupyter_notebook():
    run(dpath("test_jupyter_notebook"), use_conda=True)


def test_github_issue456():
    run(dpath("test_github_issue456"))


def test_scatter_gather():
    run(dpath("test_scatter_gather"), overwrite_scatter={"split": 2})


@skip_on_windows
def test_github_issue640():
    run(
        dpath("test_github_issue640"),
        targets=["Output/FileWithRights"],
        dryrun=True,
        cleanup=False,
    )


@skip_on_windows  # TODO check whether this might be enabled later
def test_generate_unit_tests():
    tmpdir = run(
        dpath("test_generate_unit_tests"),
        generate_unit_tests=".tests/unit",
        check_md5=False,
        cleanup=False,
    )
    sp.check_call(["pytest", ".tests", "-vs"], cwd=tmpdir)


@skip_on_windows
def test_metadata_migration():
    outpath = Path(
        "tests/test_metadata_migration/some/veryveryveryveryveryveryvery/veryveryveryveryveryveryveryveryveryveryveryveryveryveryveryveryveryveryveryvery/veryveryveryveryveryveryveryveryveryveryveryveryveryveryveryveryveryveryveryveryveryveryveryvery/veryveryveryveryveryveryveryveryveryveryveryveryveryveryveryveryveryveryveryveryvery/veryveryveryveryveryveryveryveryveryveryveryveryveryveryveryveryvery/veryveryveryveryveryveryveryveryveryveryveryveryverylong"
    )
    os.makedirs(outpath, exist_ok=True)
    metapath = Path(
        "tests/test_metadata_migration/.snakemake/metadata/@c29tZS92ZXJ5dmVyeXZlcnl2ZXJ5dmVyeXZlcnl2ZXJ5L3Zlcnl2ZXJ5dmVyeXZlcnl2ZXJ5dmVyeXZlcnl2ZXJ5dmVyeXZlcnl2ZXJ5dmVyeXZlcnl2ZXJ5dmVyeXZlcnl2ZXJ5dmVyeXZlcnl2ZXJ5L3Zlcnl2ZXJ5dmVyeXZlcnl2ZXJ5dmVyeXZlcnl2ZXJ5dmVyeXZlcnl2ZXJ5dmVyeXZlcnl2ZXJ5dmVyeXZlcnl2ZXJ5dmVyeXZlcn/@l2ZXJ5dmVyeXZlcnl2ZXJ5dmVyeS92ZXJ5dmVyeXZlcnl2ZXJ5dmVyeXZlcnl2ZXJ5dmVyeXZlcnl2ZXJ5dmVyeXZlcnl2ZXJ5dmVyeXZlcnl2ZXJ5dmVyeXZlcnl2ZXJ5dmVyeXZlcnkvdmVyeXZlcnl2ZXJ5dmVyeXZlcnl2ZXJ5dmVyeXZlcnl2ZXJ5dmVyeXZlcnl2ZXJ5dmVyeXZlcnl2ZXJ5dmVyeXZlcnkvdmVyeXZlcnl2ZXJ5dmVy"
    )
    os.makedirs(metapath, exist_ok=True)
    exppath = Path(
        "tests/test_metadata_migration/expected-results/some/veryveryveryveryveryveryvery/veryveryveryveryveryveryveryveryveryveryveryveryveryveryveryveryveryveryveryvery/veryveryveryveryveryveryveryveryveryveryveryveryveryveryveryveryveryveryveryveryveryveryveryvery/veryveryveryveryveryveryveryveryveryveryveryveryveryveryveryveryveryveryveryveryvery/veryveryveryveryveryveryveryveryveryveryveryveryveryveryveryveryvery/veryveryveryveryveryveryveryveryveryveryveryveryverylong"
    )
    os.makedirs(exppath, exist_ok=True)
    with open(outpath / "path.txt", "w"):
        # generate empty file
        pass
    # generate artificial incomplete metadata in v1 format for migration
    with open(
        metapath
        / "eXZlcnl2ZXJ5dmVyeXZlcnl2ZXJ5dmVyeXZlcnl2ZXJ5dmVyeWxvbmcvcGF0aC50eHQ=",
        "w",
    ) as meta:
        print('{"incomplete": true, "external_jobid": null}', file=meta)
    with open(exppath / "path.txt", "w") as out:
        print("updated", file=out)

    # run workflow, incomplete v1 metadata should be migrated and trigger rerun of the rule,
    # which will save different data than the output contained in the git repo.
    run(dpath("test_metadata_migration"), force_incomplete=True)


def test_paramspace():
    run(dpath("test_paramspace"))


def test_github_issue806():
    run(dpath("test_github_issue806"), config=dict(src_lang="es", trg_lang="en"))


@skip_on_windows
def test_containerized():
    run(dpath("test_containerized"), use_conda=True, use_singularity=True)


def test_long_shell():
    run(dpath("test_long_shell"))


def test_modules_all():
    run(dpath("test_modules_all"), targets=["a"])


def test_modules_specific():
    run(dpath("test_modules_specific"), targets=["test_a"])


@skip_on_windows  # works in principle but the test framework modifies the target path separator
def test_modules_meta_wrapper():
    run(dpath("test_modules_meta_wrapper"), targets=["mapped/a.bam.bai"], dryrun=True)


def test_use_rule_same_module():
    run(dpath("test_use_rule_same_module"), targets=["test.out", "test2.out"])


def test_module_complex():
    run(dpath("test_module_complex"), dryrun=True)


def test_module_complex2():
    run(dpath("test_module_complex2"), dryrun=True)


def test_module_with_script():
    run(dpath("test_module_with_script"))


def test_module_worfklow_namespacing():
    run(dpath("test_module_workflow_snakefile_usage"))


@skip_on_windows  # No conda-forge version of pygraphviz for windows
def test_module_report():
    run(
        dpath("test_module_report"),
        report="report.html",
        report_stylesheet="custom-stylesheet.css",
        check_md5=False,
    )


def test_handover():
    run(dpath("test_handover"), resources={"mem_mb": 20})


@skip_on_windows  # test shell command not properly working
def test_source_path():
    run(dpath("test_source_path"), snakefile="workflow/Snakefile")


@only_on_windows
def test_filesep_windows_targets():
    run(
        dpath("test_filesep_windows"),
        targets=["subfolder/test2.out2", "subfolder/test1.out2"],
    )


@only_on_windows
def test_filesep_on_windows():
    run(dpath("test_filesep_windows"))


def test_set_resources():
    run(dpath("test_set_resources"), overwrite_resources={"a": {"a": 1, "b": "foo"}})


def test_github_issue1069():
    run(
        dpath("test_github_issue1069"),
        shellcmd="snakemake -c1 --resources mem_mb=16423",
    )


def test_touch_pipeline_with_temp_dir():
    # Issue #1028
    run(dpath("test_touch_pipeline_with_temp_dir"), forceall=True, touch=True)


def test_all_temp():
    run(dpath("test_all_temp"), all_temp=True)


def test_strict_mode():
    run(dpath("test_strict_mode"), shouldfail=True)


@needs_strace
def test_github_issue1158():
    run(
        dpath("test_github_issue1158"),
        cluster="./qsub.py",
    )


<<<<<<< HEAD
def test_converting_path_for_r_script():
    run(dpath("test_converting_path_for_r_script"), cores=1)
=======
def test_ancient_dag():
    run(dpath("test_ancient_dag"))
>>>>>>> ed0e4a27
<|MERGE_RESOLUTION|>--- conflicted
+++ resolved
@@ -1322,10 +1322,9 @@
     )
 
 
-<<<<<<< HEAD
 def test_converting_path_for_r_script():
     run(dpath("test_converting_path_for_r_script"), cores=1)
-=======
+
+
 def test_ancient_dag():
-    run(dpath("test_ancient_dag"))
->>>>>>> ed0e4a27
+    run(dpath("test_ancient_dag"))