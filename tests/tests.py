__authors__ = ["Tobias Marschall", "Marcel Martin", "Johannes Köster"]
__copyright__ = "Copyright 2022, Johannes Köster"
__email__ = "johannes.koester@uni-due.de"
__license__ = "MIT"

import os
import sys
import uuid
import subprocess as sp
from pathlib import Path

from snakemake import parse_cores_jobs
from snakemake.exceptions import CliException
from snakemake.utils import available_cpu_count

sys.path.insert(0, os.path.dirname(__file__))

from .common import *
from .conftest import skip_on_windows, only_on_windows, ON_WINDOWS, needs_strace


def test_list_untracked():
    run(dpath("test_list_untracked"))


xfail_permissionerror_on_win = (
    pytest.mark.xfail(raises=PermissionError) if ON_WINDOWS else lambda x: x
)


def test_delete_all_output():
    run(dpath("test_delete_all_output"))


def test_github_issue_14():
    """Add cleanup_scripts argument to allow the user to keep scripts"""
    # Return temporary directory for inspection - we should keep scripts here
    tmpdir = run(dpath("test_github_issue_14"), cleanup=False, cleanup_scripts=False)
    assert os.listdir(os.path.join(tmpdir, ".snakemake", "scripts"))
    shutil.rmtree(tmpdir)

    # And not here
    tmpdir = run(dpath("test_github_issue_14"), cleanup=False)
    assert not os.listdir(os.path.join(tmpdir, ".snakemake", "scripts"))
    shutil.rmtree(tmpdir)


def test_issue956():
    run(dpath("test_issue956"))


@skip_on_windows
def test01():
    run(dpath("test01"))


def test02():
    run(dpath("test02"))


def test03():
    run(dpath("test03"), targets=["test.out"])


def test04():
    run(dpath("test04"), targets=["test.out"])


def test05():
    run(dpath("test05"))


def test06():
    run(dpath("test06"), targets=["test.bla.out"])


def test07():
    run(dpath("test07"), targets=["test.out", "test2.out"])


def test08():
    run(dpath("test08"), targets=["test.out", "test2.out"])


def test09():
    run(dpath("test09"), shouldfail=True)


def test10():
    run(dpath("test10"))


def test11():
    run(dpath("test11"))


def test12():
    run(dpath("test12"))


def test13():
    run(dpath("test13"))


@skip_on_windows
def test14():
    os.environ["TESTVAR"] = "test"
    os.environ["TESTVAR2"] = "test"
    run(dpath("test14"), snakefile="Snakefile.nonstandard", cluster="./qsub")


@skip_on_windows
def test_cluster_statusscript():
    os.environ["TESTVAR"] = "test"
    run(
        dpath("test_cluster_statusscript"),
        snakefile="Snakefile.nonstandard",
        cluster="./qsub",
        cluster_status="./status.sh",
    )


@skip_on_windows
def test_cluster_cancelscript():
    outdir = run(
        dpath("test_cluster_cancelscript"),
        snakefile="Snakefile.nonstandard",
        shellcmd=(
            "snakemake -j 10 --cluster=./sbatch --cluster-cancel=./scancel.sh "
            "--cluster-status=./status.sh -s Snakefile.nonstandard"
        ),
        shouldfail=True,
        cleanup=False,
        sigint_after=4,
    )
    scancel_txt = open("%s/scancel.txt" % outdir).read()
    scancel_lines = scancel_txt.splitlines()
    assert len(scancel_lines) == 1
    assert scancel_lines[0].startswith("cancel")
    assert len(scancel_lines[0].split(" ")) == 3


@skip_on_windows
def test_cluster_sidecar():
    run(
        dpath("test_cluster_sidecar"),
        shellcmd=("snakemake -j 10 --cluster=./sbatch --cluster-sidecar=./sidecar.sh"),
    )


@skip_on_windows
def test_cluster_cancelscript_nargs1():
    outdir = run(
        dpath("test_cluster_cancelscript"),
        snakefile="Snakefile.nonstandard",
        shellcmd=(
            "snakemake -j 10 --cluster=./sbatch --cluster-cancel=./scancel.sh "
            "--cluster-status=./status.sh --cluster-cancel-nargs=1 "
            "-s Snakefile.nonstandard"
        ),
        shouldfail=True,
        cleanup=False,
        sigint_after=4,
    )
    scancel_txt = open("%s/scancel.txt" % outdir).read()
    scancel_lines = scancel_txt.splitlines()
    assert len(scancel_lines) == 2
    assert scancel_lines[0].startswith("cancel")
    assert scancel_lines[1].startswith("cancel")
    assert len(scancel_lines[0].split(" ")) == 2
    assert len(scancel_lines[1].split(" ")) == 2


@skip_on_windows
def test_cluster_statusscript_multi():
    os.environ["TESTVAR"] = "test"
    run(
        dpath("test_cluster_statusscript_multi"),
        snakefile="Snakefile.nonstandard",
        cluster="./sbatch",
        cluster_status="./status.sh",
    )


def test15():
    run(dpath("test15"))


def test_glpk_solver():
    run(dpath("test_solver"), scheduler_ilp_solver="GLPK_CMD")


@skip_on_windows
def test_coin_solver():
    run(dpath("test_solver"), scheduler_ilp_solver="COIN_CMD")


def test_directory():
    run(
        dpath("test_directory"),
        targets=[
            "downstream",
            "symlinked_input",
            "child_to_input",
            "not_child_to_other",
        ],
    )
    run(dpath("test_directory"), targets=["file_expecting_dir"], shouldfail=True)
    run(dpath("test_directory"), targets=["dir_expecting_file"], shouldfail=True)
    run(dpath("test_directory"), targets=["child_to_other"], shouldfail=True)


@skip_on_windows
def test_directory2():
    run(
        dpath("test_directory"),
        targets=[
            "downstream",
            "symlinked_input",
            "child_to_input",
            "some/dir-child",
            "some/shadow",
        ],
    )


def test_ancient():
    run(dpath("test_ancient"), targets=["D", "C", "old_file"])


def test_report():
    run(
        dpath("test_report"),
        report="report.html",
        report_stylesheet="custom-stylesheet.css",
        check_md5=False,
    )


def test_report_zip():
    run(dpath("test_report_zip"), report="report.zip", check_md5=False)


def test_report_dir():
    run(dpath("test_report_dir"), report="report.zip", check_md5=False)


def test_report_display_code():
    run(dpath("test_report_display_code"), report="report.html", check_md5=False)


def test_dynamic():
    run(dpath("test_dynamic"))


def test_params():
    run(dpath("test_params"))


def test_same_wildcard():
    run(dpath("test_same_wildcard"))


def test_conditional():
    run(
        dpath("test_conditional"),
        targets="test.out test.0.out test.1.out test.2.out".split(),
    )


def test_unpack_dict():
    run(dpath("test_unpack_dict"))


def test_unpack_list():
    run(dpath("test_unpack_list"))


def test_shell():
    run(dpath("test_shell"))


@skip_on_windows
def test_temp():
    run(dpath("test_temp"), cluster="./qsub", targets="test.realigned.bam".split())


def test_keyword_list():
    run(dpath("test_keyword_list"))


# Fails on WIN because some snakemake doesn't release the logfile
# which cause a PermissionError when the test setup tries to
# remove the temporary files
@skip_on_windows
def test_subworkflows():
    run(dpath("test_subworkflows"), subpath=dpath("test02"))


def test_globwildcards():
    run(dpath("test_globwildcards"))


def test_local_import():
    run(dpath("test_local_import"))


def test_ruledeps():
    run(dpath("test_ruledeps"))


def test_persistent_dict():
    try:
        import pytools

        run(dpath("test_persistent_dict"))
    except ImportError:
        pass


@connected
def test_url_include():
    run(dpath("test_url_include"))


def test_touch():
    run(dpath("test_touch"))


def test_touch_flag_with_directories():
    run(dpath("test_touch_with_directories"), touch=True)


def test_config():
    run(dpath("test_config"))


def test_update_config():
    run(dpath("test_update_config"))


def test_config_merging():
    run(
        dpath("test_config_merging"),
        shellcmd='snakemake -j 1 --configfile config_cmdline_01.yaml config_cmdline_02.yaml --config "block={bowser: cmdline_bowser}" "block={toad: cmdline_toad}"',
    )


def test_wildcard_keyword():
    run(dpath("test_wildcard_keyword"))


@skip_on_windows
def test_benchmark():
    run(dpath("test_benchmark"), check_md5=False)


def test_temp_expand():
    run(dpath("test_temp_expand"))


def test_wildcard_count_ambiguity():
    run(dpath("test_wildcard_count_ambiguity"))


@skip_on_windows
def test_srcdir():
    run(dpath("test_srcdir"))


def test_multiple_includes():
    run(dpath("test_multiple_includes"))


def test_name_override():
    run(dpath("test_name_override"))


def test_yaml_config():
    run(dpath("test_yaml_config"))


@skip_on_windows
@pytest.mark.xfail(
    reason="moto currently fails with \"'_patch' object has no attribute 'is_local'\""
)
def test_remote():
    run(dpath("test_remote"), cores=1)


@skip_on_windows
def test_cluster_sync():
    os.environ["TESTVAR"] = "test"
    run(dpath("test14"), snakefile="Snakefile.nonstandard", cluster_sync="./qsub")


@pytest.mark.skip(reason="This does not work reliably in CircleCI.")
def test_symlink_temp():
    run(dpath("test_symlink_temp"), shouldfail=True)


def test_empty_include():
    run(dpath("test_empty_include"))


@skip_on_windows
def test_script():
    run(dpath("test_script"), use_conda=True, check_md5=False)


def test_script_python():
    run(dpath("test_script_py"))


@skip_on_windows  # Test relies on perl
def test_shadow():
    run(dpath("test_shadow"))


@skip_on_windows
def test_shadow_copy():
    run(dpath("test_shadow_copy"))


@skip_on_windows  # Symbolic link privileges needed to work
def test_shadow_prefix():
    run(dpath("test_shadow_prefix"), shadow_prefix="shadowdir")


@skip_on_windows
def test_shadow_prefix_qsub():
    run(dpath("test_shadow_prefix"), shadow_prefix="shadowdir", cluster="./qsub")


@skip_on_windows
def test_shadowed_log():
    run(dpath("test_shadowed_log"))


def test_until():
    run(
        dpath("test_until"),
        until=[
            "leveltwo_first",  # rule name
            "leveltwo_second.txt",  # file name
            "second_wildcard",
        ],
    )  # wildcard rule


def test_omitfrom():
    run(
        dpath("test_omitfrom"),
        omit_from=[
            "leveltwo_first",  # rule name
            "leveltwo_second.txt",  # file name
            "second_wildcard",
        ],
    )  # wildcard rule


def test_nonstr_params():
    run(dpath("test_nonstr_params"))


def test_delete_output():
    run(dpath("test_delete_output"), cores=1)


def test_input_generator():
    run(dpath("test_input_generator"))


def test_symlink_time_handling():
    # See Snakefile for notes on why this fails on some systems
    if os.utime in os.supports_follow_symlinks:
        run(dpath("test_symlink_time_handling"))


@skip_on_windows
def test_protected_symlink_output():
    run(dpath("test_protected_symlink_output"))


def test_issue328():
    try:
        import pytools

        run(dpath("test_issue328"), forcerun=["split"])
    except ImportError:
        # skip test if import fails
        pass


def test_conda():
    run(dpath("test_conda"), use_conda=True)


def test_conda_list_envs():
    run(dpath("test_conda"), list_conda_envs=True, check_results=False)


def test_upstream_conda():
    run(dpath("test_conda"), use_conda=True, conda_frontend="conda")


@skip_on_windows
def test_deploy_script():
    run(dpath("test_deploy_script"), use_conda=True)


@skip_on_windows
def test_deploy_hashing():
    tmpdir = run(dpath("test_deploy_hashing"), use_conda=True, cleanup=False)
    assert len(next(os.walk(os.path.join(tmpdir, ".snakemake/conda")))[1]) == 2


def test_conda_custom_prefix():
    run(
        dpath("test_conda_custom_prefix"),
        use_conda=True,
        conda_prefix="custom",
        set_pythonpath=False,
    )


@only_on_windows
def test_conda_cmd_exe():
    # Tests the conda environment activation when cmd.exe
    # is used as the shell
    run(dpath("test_conda_cmd_exe"), use_conda=True)


@skip_on_windows  # wrappers are for linux and macos only
def test_wrapper():
    run(dpath("test_wrapper"), use_conda=True)


@skip_on_windows  # wrappers are for linux and macos only
def test_wrapper_local_git_prefix():
    import git

    with tempfile.TemporaryDirectory() as tmpdir:
        print("Cloning wrapper repo...")
        repo = git.Repo.clone_from(
            "https://github.com/snakemake/snakemake-wrappers", tmpdir
        )
        print("Cloning complete.")

        run(
            dpath("test_wrapper"), use_conda=True, wrapper_prefix=f"git+file://{tmpdir}"
        )


def test_get_log_none():
    run(dpath("test_get_log_none"))


def test_get_log_both():
    run(dpath("test_get_log_both"))


def test_get_log_stderr():
    run(dpath("test_get_log_stderr"))


def test_get_log_stdout():
    run(dpath("test_get_log_stdout"))


def test_get_log_complex():
    run(dpath("test_get_log_complex"))


def test_spaces_in_fnames():
    run(
        dpath("test_spaces_in_fnames"),
        # cluster="./qsub",
        targets=["test bam file realigned.bam"],
        printshellcmds=True,
    )


# TODO deactivate because of problems with moto and boto3.
# def test_static_remote():
#     import importlib
#     try:
#         importlib.reload(boto3)
#         importlib.reload(moto)
#         # only run the remote file test if the dependencies
#         # are installed, otherwise do nothing
#         run(dpath("test_static_remote"), cores=1)
#     except ImportError:
#         pass


@connected
def test_remote_ncbi_simple():
    try:
        import Bio

        # only run the remote file test if the dependencies
        # are installed, otherwise do nothing
        run(dpath("test_remote_ncbi_simple"))
    except ImportError:
        pass


@connected
def test_remote_ncbi():
    try:
        import Bio

        # only run the remote file test if the dependencies
        # are installed, otherwise do nothing
        run(dpath("test_remote_ncbi"))
    except ImportError:
        pass


@ci
@skip_on_windows
def test_remote_irods():
    run(dpath("test_remote_irods"))


def test_deferred_func_eval():
    run(dpath("test_deferred_func_eval"))


def test_format_params():
    run(dpath("test_format_params"), check_md5=True)


def test_rule_defined_in_for_loop():
    # issue 257
    run(dpath("test_rule_defined_in_for_loop"))


def test_issue381():
    run(dpath("test_issue381"))


def test_format_wildcards():
    run(dpath("test_format_wildcards"))


def test_with_parentheses():
    run(dpath("test (with parenthese's)"))


def test_dup_out_patterns():
    """Duplicate output patterns should emit an error

    Duplicate output patterns can be detected on the rule level
    """
    run(dpath("test_dup_out_patterns"), shouldfail=True)


@skip_on_windows
def test_restartable_job_cmd_exit_1_no_restart():
    """Test the restartable job feature on ``exit 1``

    The shell snippet in the Snakemake file will fail the first time
    and succeed the second time.
    """
    run(
        dpath("test_restartable_job_cmd_exit_1"),
        cluster="./qsub",
        restart_times=0,
        shouldfail=True,
    )


@skip_on_windows
def test_restartable_job_cmd_exit_1_one_restart():
    # Restarting once is enough
    run(
        dpath("test_restartable_job_cmd_exit_1"),
        cluster="./qsub",
        restart_times=1,
        printshellcmds=True,
    )


@skip_on_windows
def test_restartable_job_qsub_exit_1():
    """Test the restartable job feature when qsub fails

    The qsub in the subdirectory will fail the first time and succeed the
    second time.
    """
    # Even two consecutive times should fail as files are cleared
    run(
        dpath("test_restartable_job_qsub_exit_1"),
        cluster="./qsub",
        restart_times=0,
        shouldfail=True,
    )
    run(
        dpath("test_restartable_job_qsub_exit_1"),
        cluster="./qsub",
        restart_times=0,
        shouldfail=True,
    )
    # Restarting once is enough
    run(
        dpath("test_restartable_job_qsub_exit_1"),
        cluster="./qsub",
        restart_times=1,
        shouldfail=False,
    )


def test_threads():
    run(dpath("test_threads"), cores=20)


def test_threads0():
    run(dpath("test_threads0"))


def test_dynamic_temp():
    run(dpath("test_dynamic_temp"))


# TODO this currently hangs. Has to be investigated (issue #660).
# def test_ftp_immediate_close():
#    try:
#        import ftputil
#
#        # only run the remote file test if the dependencies
#        # are installed, otherwise do nothing
#        run(dpath("test_ftp_immediate_close"))
#    except ImportError:
#        pass


def test_issue260():
    run(dpath("test_issue260"))


@skip_on_windows
@not_ci
def test_default_remote():
    run(
        dpath("test_default_remote"),
        cores=1,
        default_remote_provider="S3Mocked",
        default_remote_prefix="test-remote-bucket",
    )


def test_run_namedlist():
    run(dpath("test_run_namedlist"))


@connected
@not_ci
@skip_on_windows
def test_remote_gs():
    run(dpath("test_remote_gs"))


@pytest.mark.skip(reason="Need to choose how to provide billable project")
@connected
@not_ci
def test_gs_requester_pays(
    requesting_project=None,
    requesting_url="gcp-public-data-landsat/LC08/01/001/003/LC08_L1GT_001003_20170430_20170501_01_RT/LC08_L1GT_001003_20170430_20170501_01_RT_MTL.txt",
):
    """Tests pull-request 79 / issue 96 for billable user projects on GS

    If requesting_project None, behaves as test_remote_gs().

    Parameters
    ----------
    requesting_project: Optional[str]
        User project to bill for download. None will not provide the project for
        requester-pays as is the usual default
    requesting_url: str
        URL of the bucket to download. The default will match the expected output but is a
        bucket that doesn't require requester pays.
    """
    # create temporary config file
    with tempfile.NamedTemporaryFile(suffix=".yaml") as handle:
        # specify project and url for download
        if requesting_project is None:
            handle.write(b"project: null\n")
        else:
            handle.write('project: "{}"\n'.format(requesting_project).encode())
        handle.write('url: "{}"\n'.format(requesting_url).encode())
        # make sure we can read them
        handle.flush()
        # run the pipeline
        run(dpath("test_gs_requester_pays"), configfiles=[handle.name], forceall=True)


@pytest.mark.skip(reason="We need free azure access to test this in CircleCI.")
@connected
@ci
@skip_on_windows
def test_remote_azure():
    run(dpath("test_remote_azure"))


def test_remote_log():
    run(dpath("test_remote_log"), shouldfail=True)


@connected
@pytest.mark.xfail
def test_remote_http():
    run(dpath("test_remote_http"))


@skip_on_windows
@connected
@pytest.mark.xfail
def test_remote_http_cluster():
    run(dpath("test_remote_http"), cluster=os.path.abspath(dpath("test14/qsub")))


def test_profile():
    run(dpath("test_profile"))


@skip_on_windows
@connected
def test_singularity():
    run(dpath("test_singularity"), use_singularity=True)


@skip_on_windows
def test_singularity_invalid():
    run(
        dpath("test_singularity"),
        targets=["invalid.txt"],
        use_singularity=True,
        shouldfail=True,
    )


@skip_on_windows
def test_singularity_module_invalid():
    run(
        dpath("test_singularity_module"),
        targets=["invalid.txt"],
        use_singularity=True,
        shouldfail=True,
    )


@skip_on_windows
@connected
def test_singularity_conda():
    run(
        dpath("test_singularity_conda"),
        use_singularity=True,
        use_conda=True,
        conda_frontend="conda",
    )


@skip_on_windows
@connected
def test_singularity_none():
    run(dpath("test_singularity_none"), use_singularity=True)


@skip_on_windows
@connected
def test_singularity_global():
    run(dpath("test_singularity_global"), use_singularity=True)


def test_issue612():
    run(dpath("test_issue612"), dryrun=True)


def test_bash():
    run(dpath("test_bash"))


def test_inoutput_is_path():
    run(dpath("test_inoutput_is_path"))


def test_archive():
    run(dpath("test_archive"), archive="workflow-archive.tar.gz")


def test_log_input():
    run(dpath("test_log_input"))


@skip_on_windows
@connected
def test_cwl():
    run(dpath("test_cwl"))


@skip_on_windows
@connected
def test_cwl_singularity():
    run(dpath("test_cwl"), use_singularity=True)


def test_issue805():
    run(dpath("test_issue805"), shouldfail=True)


def test_issue823_1():
    run(dpath("test_issue823_1"))


@skip_on_windows
def test_issue823_2():
    run(dpath("test_issue823_2"))


@skip_on_windows
def test_issue823_3():
    run(dpath("test_issue823_3"))


@skip_on_windows
def test_pathlib():
    run(dpath("test_pathlib"))


def test_pathlib_missing_file():
    run(dpath("test_pathlib_missing_file"), shouldfail=True)


@skip_on_windows
def test_group_jobs():
    run(dpath("test_group_jobs"), cluster="./qsub")


@skip_on_windows
def test_group_jobs_attempts():
    run(dpath("test_group_jobs_attempts"), cluster="./qsub", restart_times=2)


def assert_resources(resources: dict, **expected_resources):
    assert {res: resources[res] for res in expected_resources} == expected_resources


@skip_on_windows
def test_group_jobs_resources(mocker):
    spy = mocker.spy(GroupResources, "basic_layered")
    run(
        dpath("test_group_jobs_resources"),
        cluster="./qsub",
        cores=6,
        resources={"typo": 23, "mem_mb": 60000},
        group_components={0: 5},
        default_resources=DefaultResources(["mem_mb=0"]),
    )
    assert_resources(
        dict(spy.spy_return),
        _nodes=1,
        _cores=6,
        mem_mb=60000,
        runtime=420,
        fake_res=600,
        global_res=2000,
        disk_mb=2000,
    )


@skip_on_windows
def test_group_jobs_resources_with_max_threads(mocker):
    spy = mocker.spy(GroupResources, "basic_layered")
    run(
        dpath("test_group_jobs_resources"),
        cluster="./qsub",
        cores=6,
        resources={"mem_mb": 60000},
        max_threads=1,
        group_components={0: 5},
        default_resources=DefaultResources(["mem_mb=0"]),
    )
    assert_resources(
        dict(spy.spy_return),
        _nodes=1,
        _cores=5,
        mem_mb=60000,
        runtime=380,
        fake_res=1200,
        global_res=3000,
        disk_mb=3000,
    )


@skip_on_windows
def test_group_jobs_resources_with_limited_resources(mocker):
    spy = mocker.spy(GroupResources, "basic_layered")
    run(
        dpath("test_group_jobs_resources"),
        cluster="./qsub",
        cores=5,
        resources={"mem_mb": 10000},
        max_threads=1,
        group_components={0: 5},
        default_resources=DefaultResources(["mem_mb=0"]),
    )
    assert_resources(
        dict(spy.spy_return),
        _nodes=1,
        _cores=1,
        mem_mb=10000,
        runtime=700,
        fake_res=400,
        global_res=1000,
        disk_mb=1000,
    )


@skip_on_windows
def test_global_resource_limits_limit_scheduling_of_groups():
    # Note that in the snakefile, mem_mb is set as global (breaking the default) and
    # fake_res is set as local
    tmp = run(
        dpath("test_group_jobs_resources"),
        cluster="./qsub",
        cluster_status="./status_failed",
        cores=6,
        nodes=5,
        cleanup=False,
        resources={"typo": 23, "mem_mb": 50000, "fake_res": 200},
        group_components={0: 5, 1: 5},
        overwrite_groups={"a": 0, "a_1": 1, "b": 2, "c": 2},
        default_resources=DefaultResources(["mem_mb=0"]),
        shouldfail=True,
    )
    with (Path(tmp) / "qsub.log").open("r") as f:
        lines = [l for l in f.readlines() if not l == "\n"]
    assert len(lines) == 1
    shutil.rmtree(tmp)


@skip_on_windows
def test_new_resources_can_be_defined_as_local():
    # Test only works if both mem_mb and global_res are overwritten as local
    tmp = run(
        dpath("test_group_jobs_resources"),
        cluster="./qsub",
        cluster_status="./status_failed",
        cores=6,
        nodes=5,
        cleanup=False,
        resources={"typo": 23, "mem_mb": 50000, "fake_res": 200, "global_res": 1000},
        overwrite_resource_scopes={"mem_mb": "local", "global_res": "local"},
        group_components={0: 5, 1: 5},
        overwrite_groups={"a": 0, "a_1": 1, "b": 2, "c": 2},
        default_resources=DefaultResources(["mem_mb=0"]),
        shouldfail=True,
    )
    with (Path(tmp) / "qsub.log").open("r") as f:
        lines = [l for l in f.readlines() if not l == "\n"]
    assert len(lines) == 2
    shutil.rmtree(tmp)


@skip_on_windows
def test_resources_can_be_overwritten_as_global():
    # Test only works if fake_res overwritten as global
    tmp = run(
        dpath("test_group_jobs_resources"),
        cluster="./qsub",
        cluster_status="./status_failed",
        cores=6,
        nodes=5,
        cleanup=False,
        resources={"typo": 23, "fake_res": 200},
        overwrite_resource_scopes={"fake_res": "global"},
        group_components={0: 5, 1: 5},
        overwrite_groups={"a": 0, "a_1": 1, "b": 2, "c": 2},
        default_resources=DefaultResources(["mem_mb=0"]),
        shouldfail=True,
    )
    with (Path(tmp) / "qsub.log").open("r") as f:
        lines = [l for l in f.readlines() if not l == "\n"]
    assert len(lines) == 1
    shutil.rmtree(tmp)


@skip_on_windows
def test_scopes_submitted_to_cluster(mocker):
    from snakemake.executors import AbstractExecutor

    spy = mocker.spy(AbstractExecutor, "get_resource_scopes_args")
    run(
        dpath("test_group_jobs_resources"),
        cluster="./qsub",
        # cluster_status="./status_failed",
        overwrite_resource_scopes={"fake_res": "local"},
        max_threads=1,
        default_resources=DefaultResources(["mem_mb=0"]),
    )

    assert spy.spy_return == "--set-resource-scopes 'fake_res=local'"


@skip_on_windows
def test_resources_submitted_to_cluster(mocker):
    from snakemake.executors import AbstractExecutor

    spy = mocker.spy(AbstractExecutor, "get_resource_declarations_dict")
    run(
        dpath("test_group_jobs_resources"),
        cluster="./qsub",
        cores=6,
        resources={"mem_mb": 60000},
        max_threads=1,
        group_components={0: 5},
        default_resources=DefaultResources(["mem_mb=0"]),
    )

    assert_resources(
        spy.spy_return, mem_mb=60000, fake_res=1200, global_res=3000, disk_mb=3000
    )


@skip_on_windows
def test_excluded_resources_not_submitted_to_cluster(mocker):
    from snakemake.executors import AbstractExecutor

    spy = mocker.spy(AbstractExecutor, "get_resource_declarations_dict")
    run(
        dpath("test_group_jobs_resources"),
        cluster="./qsub",
        cores=6,
        resources={"mem_mb": 60000},
        max_threads=1,
        overwrite_resource_scopes={"fake_res": "excluded"},
        group_components={0: 5},
        default_resources=DefaultResources(["mem_mb=0"]),
    )
    assert_resources(spy.spy_return, mem_mb=60000, global_res=3000, disk_mb=3000)


@skip_on_windows
def test_group_job_resources_with_pipe(mocker):
    import copy
    from snakemake.executors import RealExecutor

    spy = mocker.spy(GroupResources, "basic_layered")

    # Cluster jobs normally get submitted with cores=all, but for testing purposes,
    # the system may not actually have enough cores to run the snakemake subprocess
    # (e.g. gh actions has only 2 cores). So cheat by patching over get_job_args
    get_job_args = copy.copy(RealExecutor.get_job_args)
    RealExecutor.get_job_args = lambda *args, **kwargs: get_job_args(
        *args, **{**kwargs, "cores": 6}
    )
    run(
        dpath("test_group_with_pipe"),
        cluster="./qsub",
        cores=6,
        resources={"mem_mb": 60000},
        group_components={0: 5},
        default_resources=DefaultResources(["mem_mb=0"]),
    )

    # revert to original version
    RealExecutor.get_job_args = get_job_args

    assert_resources(
        dict(spy.spy_return),
        _nodes=1,
        _cores=6,
        runtime=240,
        mem_mb=50000,
        disk_mb=1000,
    )


@skip_on_windows
def test_group_job_resources_with_pipe_with_too_much_constraint():
    run(
        dpath("test_group_with_pipe"),
        cluster="./qsub",
        cores=6,
        resources={"mem_mb": 20000},
        group_components={0: 5},
        shouldfail=True,
        default_resources=DefaultResources(["mem_mb=0"]),
    )


@skip_on_windows
def test_multicomp_group_jobs():
    run(
        dpath("test_multicomp_group_jobs"),
        cluster="./qsub",
        overwrite_groups={"a": "group0", "b": "group0"},
        group_components={"group0": 2},
    )


@skip_on_windows
def test_group_job_fail():
    run(dpath("test_group_job_fail"), cluster="./qsub", shouldfail=True)


@skip_on_windows  # Not supported, but could maybe be implemented. https://stackoverflow.com/questions/48542644/python-and-windows-named-pipes
def test_pipes():
    run(dpath("test_pipes"))


@skip_on_windows
def test_pipes_multiple():
    # see github issue #975
    run(dpath("test_pipes_multiple"), cores=5)


def test_pipes_fail():
    run(dpath("test_pipes_fail"), shouldfail=True)


def test_validate():
    run(dpath("test_validate"))


def test_validate_fail():
    run(
        dpath("test_validate"),
        configfiles=[dpath("test_validate/config.fail.yaml")],
        shouldfail=True,
    )


def test_issue854():
    # output and benchmark have inconsistent wildcards
    # this should fail when parsing
    run(dpath("test_issue854"), shouldfail=True)


@skip_on_windows
def test_issue850():
    run(dpath("test_issue850"), cluster="./qsub")


@skip_on_windows
def test_issue860():
    run(dpath("test_issue860"), cluster="./qsub", targets=["done"])


def test_issue894():
    run(dpath("test_issue894"))


def test_issue584():
    run(dpath("test_issue584"))


def test_issue912():
    run(dpath("test_issue912"))


@skip_on_windows
def test_job_properties():
    run(dpath("test_job_properties"), cluster="./qsub.py")


def test_issue916():
    run(dpath("test_issue916"))


@skip_on_windows
def test_issue930():
    run(dpath("test_issue930"), cluster="./qsub")


@skip_on_windows
def test_issue635():
    run(dpath("test_issue635"), use_conda=True, check_md5=False)


# TODO remove skip
@pytest.mark.skip(
    reason="Temporarily disable until the stable container image becomes available again."
)
@skip_on_windows
def test_convert_to_cwl():
    workdir = dpath("test_convert_to_cwl")
    # run(workdir, export_cwl=os.path.join(workdir, "workflow.cwl"))
    shell(
        "cd {workdir}; PYTHONPATH={src} python -m snakemake --export-cwl workflow.cwl",
        src=os.getcwd(),
    )
    shell("cd {workdir}; cwltool --singularity workflow.cwl")
    assert os.path.exists(os.path.join(workdir, "test.out"))


def test_issue1037():
    run(dpath("test_issue1037"), dryrun=True, cluster="qsub", targets=["Foo_A.done"])


def test_issue1046():
    run(dpath("test_issue1046"))


def test_checkpoints():
    run(dpath("test_checkpoints"))


def test_checkpoints_dir():
    run(dpath("test_checkpoints_dir"))


def test_issue1092():
    run(dpath("test_issue1092"))


@skip_on_windows
def test_issue1093():
    run(dpath("test_issue1093"), use_conda=True)


def test_issue958():
    run(dpath("test_issue958"), cluster="dummy", dryrun=True)


def test_issue471():
    run(dpath("test_issue471"))


def test_issue1085():
    run(dpath("test_issue1085"), shouldfail=True)


@skip_on_windows
def test_issue1083():
    run(dpath("test_issue1083"), use_singularity=True)


@skip_on_windows  # Fails with "The flag 'pipe' used in rule two is only valid for outputs
def test_pipes2():
    run(dpath("test_pipes2"))


def test_expand_flag():
    run(dpath("test_expand_flag"), shouldfail=True)


@skip_on_windows
def test_default_resources():
    from snakemake.resources import DefaultResources

    run(
        dpath("test_default_resources"),
        # use fractional defaults here to test whether they are correctly rounded
        default_resources=DefaultResources(
            ["mem_mb=max(2*input.size, 1000.1)", "disk_mb=max(2*input.size, 1000.2)"]
        ),
    )


@skip_on_windows  # TODO fix the windows case: it somehow does not consistently modify all temp env vars as desired
def test_tmpdir():
    # artificially set the tmpdir to an expected value
    run(dpath("test_tmpdir"), overwrite_resources={"a": {"tmpdir": "/tmp"}})


def test_tmpdir_default():
    # Do not check the content (OS and setup depdendent),
    # just check whether everything runs smoothly with the default.
    run(dpath("test_tmpdir"), check_md5=False)


def test_issue1284():
    run(dpath("test_issue1284"))


def test_issue1281():
    run(dpath("test_issue1281"))


def test_filegraph():
    workdir = dpath("test_filegraph")
    dot_path = os.path.join(workdir, "fg.dot")
    pdf_path = os.path.join(workdir, "fg.pdf")

    if ON_WINDOWS:
        shell.executable("bash")
        workdir = workdir.replace("\\", "/")
        dot_path = dot_path.replace("\\", "/")

    # make sure the calls work
    shell("cd {workdir};python -m snakemake --filegraph > {dot_path}")

    # make sure the output can be interpreted by dot
    with open(dot_path, "rb") as dot_file, open(pdf_path, "wb") as pdf_file:
        pdf_file.write(
            subprocess.check_output(["dot", "-Tpdf"], stdin=dot_file, cwd=workdir)
        )
    # make sure the generated pdf file is not empty
    assert os.stat(pdf_path).st_size > 0


def test_batch():
    from snakemake.dag import Batch

    run(dpath("test_batch"), batch=Batch("aggregate", 1, 2))


def test_batch_final():
    from snakemake.dag import Batch

    run(dpath("test_batch_final"), batch=Batch("aggregate", 1, 1))


def test_batch_fail():
    from snakemake.dag import Batch

    run(dpath("test_batch"), batch=Batch("aggregate", 2, 2), shouldfail=True)


def test_github_issue52():
    run(dpath("test_github_issue52"))
    run(dpath("test_github_issue52"), snakefile="other.smk")


@skip_on_windows
def test_github_issue78():
    run(dpath("test_github_issue78"), use_singularity=True)


def test_envvars():
    for var in ["TEST_ENV_VAR", "TEST_ENV_VAR2"]:
        try:
            del os.environ[var]
        except KeyError:
            pass
    run(dpath("test_envvars"), shouldfail=True)
    os.environ["TEST_ENV_VAR"] = "test"
    os.environ["TEST_ENV_VAR2"] = "test"
    run(dpath("test_envvars"), envvars=["TEST_ENV_VAR2"])


def test_github_issue105():
    run(dpath("test_github_issue105"))


def test_github_issue413():
    run(dpath("test_github_issue413"), no_tmpdir=True)


@skip_on_windows
def test_github_issue627():
    run(dpath("test_github_issue627"))


def test_github_issue727():
    run(dpath("test_github_issue727"))


@skip_on_windows
def test_github_issue988():
    run(dpath("test_github_issue988"))


@pytest.mark.skip(
    reason="ftp connections currently fail in github actions (TODO try again in the future)"
)
def test_github_issue1062():
    # old code failed in dry run
    run(dpath("test_github_issue1062"), dryrun=True)


def test_output_file_cache():
    test_path = dpath("test_output_file_cache")
    os.environ["SNAKEMAKE_OUTPUT_CACHE"] = "cache"
    run(test_path, cache=["a", "b"])
    run(test_path, cache=["invalid_multi"], targets="invalid1.txt", shouldfail=True)


@skip_on_windows
@pytest.mark.xfail(
    reason="moto currently fails with \"'_patch' object has no attribute 'is_local'\""
)
def test_output_file_cache_remote():
    test_path = dpath("test_output_file_cache_remote")
    os.environ["SNAKEMAKE_OUTPUT_CACHE"] = "cache"
    run(
        test_path,
        cache=["a", "b", "c"],
        default_remote_provider="S3Mocked",
        default_remote_prefix="test-remote-bucket",
    )


@connected
@zenodo
def test_remote_zenodo():
    run(dpath("test_remote_zenodo"))


def test_multiext():
    run(dpath("test_multiext"))


def test_core_dependent_threads():
    run(dpath("test_core_dependent_threads"))


@skip_on_windows
def test_env_modules():
    run(dpath("test_env_modules"), use_env_modules=True)


class TestParseCoresJobs:
    def run_test(self, func, ref):
        if ref is None:
            with pytest.raises(CliException):
                func()
            return
        assert func() == ref

    @pytest.mark.parametrize(
        ("input", "output"),
        [
            [(1, 1), (1, 1)],
            [(4, 4), (4, 4)],
            [(None, None), (1, 1)],
            [("all", "unlimited"), (available_cpu_count(), sys.maxsize)],
        ],
    )
    def test_no_exec(self, input, output):
        self.run_test(lambda: parse_cores_jobs(*input, True, False, False), output)
        # Test dryrun seperately
        self.run_test(lambda: parse_cores_jobs(*input, False, False, True), output)

    @pytest.mark.parametrize(
        ("input", "output"),
        [
            [(1, 1), (1, 1)],
            [(4, 4), (4, 4)],
            [(None, 1), (None, 1)],
            [(None, None), None],
            [(1, None), None],
            [("all", "unlimited"), (available_cpu_count(), sys.maxsize)],
        ],
    )
    def test_non_local_job(self, input, output):
        self.run_test(lambda: parse_cores_jobs(*input, False, True, False), output)

    @pytest.mark.parametrize(
        ("input", "output"),
        [
            [(1, 1), (1, None)],
            [(4, 4), (4, None)],
            [(None, 1), (1, None)],
            [(None, None), None],
            [(1, None), (1, None)],
            [(None, "all"), (available_cpu_count(), None)],
            [(None, "unlimited"), None],
            [("all", "unlimited"), (available_cpu_count(), None)],
        ],
    )
    def test_local_job(self, input, output):
        self.run_test(lambda: parse_cores_jobs(*input, False, False, False), output)


@skip_on_windows
@connected
def test_container():
    run(dpath("test_container"), use_singularity=True)


def test_linting():
    snakemake(
        snakefile=os.path.join(dpath("test14"), "Snakefile.nonstandard"), lint=True
    )


@skip_on_windows
def test_string_resources():
    from snakemake.resources import DefaultResources

    run(
        dpath("test_string_resources"),
        default_resources=DefaultResources(["gpu_model='nvidia-tesla-1000'"]),
        cluster="./qsub.py",
    )


def test_jupyter_notebook():
    run(dpath("test_jupyter_notebook"), use_conda=True)


def test_jupyter_notebook_draft():
    from snakemake.notebook import EditMode

    run(
        dpath("test_jupyter_notebook_draft"),
        use_conda=True,
        edit_notebook=EditMode(draft_only=True),
        targets=["results/result_intermediate.txt"],
        check_md5=False,
    )


def test_github_issue456():
    run(dpath("test_github_issue456"))


def test_scatter_gather():
    run(dpath("test_scatter_gather"), overwrite_scatter={"split": 2})


# SLURM tests go here, after successfull tests


def test_parsing_terminal_comment_following_statement():
    run(dpath("test_parsing_terminal_comment_following_statement"))


@skip_on_windows
def test_github_issue640():
    run(
        dpath("test_github_issue640"),
        targets=["Output/FileWithRights"],
        dryrun=True,
        cleanup=False,
    )


@skip_on_windows  # TODO check whether this might be enabled later
def test_generate_unit_tests():
    with tempfile.NamedTemporaryFile() as tmpfile:
        os.environ["UNIT_TEST_TMPFILE"] = tmpfile.name
        tmpdir = run(
            dpath("test_generate_unit_tests"),
            generate_unit_tests=".tests/unit",
            check_md5=False,
            cleanup=False,
        )
        sp.check_call(["pytest", ".tests", "-vs"], cwd=tmpdir)


@skip_on_windows
def test_metadata_migration():
    outpath = Path(
        "tests/test_metadata_migration/some/veryveryveryveryveryveryvery/veryveryveryveryveryveryveryveryveryveryveryveryveryveryveryveryveryveryveryvery/veryveryveryveryveryveryveryveryveryveryveryveryveryveryveryveryveryveryveryveryveryveryveryvery/veryveryveryveryveryveryveryveryveryveryveryveryveryveryveryveryveryveryveryveryvery/veryveryveryveryveryveryveryveryveryveryveryveryveryveryveryveryvery/veryveryveryveryveryveryveryveryveryveryveryveryverylong"
    )
    os.makedirs(outpath, exist_ok=True)
    metapath = Path(
        "tests/test_metadata_migration/.snakemake/metadata/@c29tZS92ZXJ5dmVyeXZlcnl2ZXJ5dmVyeXZlcnl2ZXJ5L3Zlcnl2ZXJ5dmVyeXZlcnl2ZXJ5dmVyeXZlcnl2ZXJ5dmVyeXZlcnl2ZXJ5dmVyeXZlcnl2ZXJ5dmVyeXZlcnl2ZXJ5dmVyeXZlcnl2ZXJ5L3Zlcnl2ZXJ5dmVyeXZlcnl2ZXJ5dmVyeXZlcnl2ZXJ5dmVyeXZlcnl2ZXJ5dmVyeXZlcnl2ZXJ5dmVyeXZlcnl2ZXJ5dmVyeXZlcn/@l2ZXJ5dmVyeXZlcnl2ZXJ5dmVyeS92ZXJ5dmVyeXZlcnl2ZXJ5dmVyeXZlcnl2ZXJ5dmVyeXZlcnl2ZXJ5dmVyeXZlcnl2ZXJ5dmVyeXZlcnl2ZXJ5dmVyeXZlcnl2ZXJ5dmVyeXZlcnkvdmVyeXZlcnl2ZXJ5dmVyeXZlcnl2ZXJ5dmVyeXZlcnl2ZXJ5dmVyeXZlcnl2ZXJ5dmVyeXZlcnl2ZXJ5dmVyeXZlcnkvdmVyeXZlcnl2ZXJ5dmVy"
    )
    os.makedirs(metapath, exist_ok=True)
    exppath = Path(
        "tests/test_metadata_migration/expected-results/some/veryveryveryveryveryveryvery/veryveryveryveryveryveryveryveryveryveryveryveryveryveryveryveryveryveryveryvery/veryveryveryveryveryveryveryveryveryveryveryveryveryveryveryveryveryveryveryveryveryveryveryvery/veryveryveryveryveryveryveryveryveryveryveryveryveryveryveryveryveryveryveryveryvery/veryveryveryveryveryveryveryveryveryveryveryveryveryveryveryveryvery/veryveryveryveryveryveryveryveryveryveryveryveryverylong"
    )
    os.makedirs(exppath, exist_ok=True)
    with open(outpath / "path.txt", "w"):
        # generate empty file
        pass
    # generate artificial incomplete metadata in v1 format for migration
    with open(
        metapath
        / "eXZlcnl2ZXJ5dmVyeXZlcnl2ZXJ5dmVyeXZlcnl2ZXJ5dmVyeWxvbmcvcGF0aC50eHQ=",
        "w",
    ) as meta:
        print('{"incomplete": true, "external_jobid": null}', file=meta)
    with open(exppath / "path.txt", "w") as out:
        print("updated", file=out)

    # run workflow, incomplete v1 metadata should be migrated and trigger rerun of the rule,
    # which will save different data than the output contained in the git repo.
    run(dpath("test_metadata_migration"), force_incomplete=True)


def test_paramspace():
    run(dpath("test_paramspace"))


def test_paramspace_single_wildcard():
    run(dpath("test_paramspace_single_wildcard"))


def test_github_issue806():
    run(dpath("test_github_issue806"), config=dict(src_lang="es", trg_lang="en"))


@skip_on_windows
def test_containerized():
    run(dpath("test_containerized"), use_conda=True, use_singularity=True)


@skip_on_windows
def test_containerize():
    run(dpath("test_conda"), containerize=True, check_results=False)


def test_long_shell():
    run(dpath("test_long_shell"))


def test_modules_all():
    run(dpath("test_modules_all"), targets=["a"])


def test_modules_all_exclude_1():
    # Fail due to conflicting rules
    run(dpath("test_modules_all_exclude"), shouldfail=True)


def test_modules_all_exclude_2():
    # Successed since the conflicting rules have been excluded
    run(
        dpath("test_modules_all_exclude"),
        snakefile="Snakefile_exclude",
        shouldfail=False,
    )


@skip_on_windows
def test_modules_prefix():
    run(dpath("test_modules_prefix"), targets=["a"])


@skip_on_windows
def test_modules_peppy():
    run(dpath("test_modules_peppy"), targets=["a"])


def test_modules_specific():
    run(dpath("test_modules_specific"), targets=["test_a"])


@skip_on_windows  # works in principle but the test framework modifies the target path separator
def test_modules_meta_wrapper():
    run(dpath("test_modules_meta_wrapper"), targets=["mapped/a.bam.bai"], dryrun=True)


def test_use_rule_same_module():
    run(dpath("test_use_rule_same_module"), targets=["test.out", "test2.out"])


def test_module_complex():
    run(dpath("test_module_complex"), dryrun=True)


def test_module_complex2():
    run(dpath("test_module_complex2"), dryrun=True)


@skip_on_windows
def test_module_no_prefixing_modified_paths():
    run(
        dpath("test_module_no_prefixing_modified_paths"),
        targets=["module2/test_final.txt"],
    )


def test_module_with_script():
    run(dpath("test_module_with_script"))


def test_module_worfklow_namespacing():
    run(dpath("test_module_workflow_snakefile_usage"))


@skip_on_windows  # No conda-forge version of pygraphviz for windows
def test_module_report():
    run(
        dpath("test_module_report"),
        report="report.html",
        report_stylesheet="custom-stylesheet.css",
        check_md5=False,
    )


def test_handover():
    run(dpath("test_handover"), resources={"mem_mb": 20})


@skip_on_windows  # test shell command not properly working
def test_source_path():
    run(dpath("test_source_path"), snakefile="workflow/Snakefile")


@only_on_windows
def test_filesep_windows_targets():
    run(
        dpath("test_filesep_windows"),
        targets=["subfolder/test2.out2", "subfolder/test1.out2"],
    )


@only_on_windows
def test_filesep_on_windows():
    run(dpath("test_filesep_windows"))


def test_set_resources():
    run(dpath("test_set_resources"), overwrite_resources={"a": {"a": 1, "b": "foo"}})


def test_github_issue1069():
    run(
        dpath("test_github_issue1069"),
        shellcmd="snakemake -c1 --resources mem_mb=16423",
    )


def test_touch_pipeline_with_temp_dir():
    # Issue #1028
    run(dpath("test_touch_pipeline_with_temp_dir"), forceall=True, touch=True)


def test_all_temp():
    run(dpath("test_all_temp"), all_temp=True)


def test_strict_mode():
    run(dpath("test_strict_mode"), shouldfail=True)


@needs_strace
def test_github_issue1158():
    run(dpath("test_github_issue1158"), cluster="./qsub.py")


def test_converting_path_for_r_script():
    run(dpath("test_converting_path_for_r_script"), cores=1)


def test_ancient_dag():
    run(dpath("test_ancient_dag"))


@skip_on_windows
def test_checkpoint_allowed_rules():
    run(dpath("test_checkpoint_allowed_rules"), targets=["c"], cluster="./qsub")


@skip_on_windows
def test_modules_ruledeps_inheritance():
    run(dpath("test_modules_ruledeps_inheritance"))


@skip_on_windows
def test_issue1331():
    # not guaranteed to fail, so let's try multiple times
    for i in range(10):
        run(dpath("test_issue1331"), cores=4)


@skip_on_windows
def test_conda_named():
    run(dpath("test_conda_named"), use_conda=True)


@skip_on_windows
def test_conda_function():
    run(dpath("test_conda_function"), use_conda=True, cores=1)


@skip_on_windows
def test_default_target():
    run(dpath("test_default_target"))


def test_cache_multioutput():
    run(dpath("test_cache_multioutput"), shouldfail=True)


@skip_on_windows
def test_github_issue1384():
    try:
        tmpdir = run(dpath("test_github_issue1384"), cleanup=False)
        shell(
            """
            cd {tmpdir}
            python -m snakemake --generate-unit-tests
            pytest -v .tests/unit
            """
        )
    finally:
        shutil.rmtree(tmpdir)


@skip_on_windows
def test_peppy():
    run(dpath("test_peppy"))


def test_template_engine():
    run(dpath("test_template_engine"))


def test_groupid_expand_local():
    run(dpath("test_groupid_expand"))


@skip_on_windows
def test_groupid_expand_cluster():
    run(dpath("test_groupid_expand_cluster"), cluster="./qsub", nodes=3)


@skip_on_windows
def test_service_jobs():
    run(dpath("test_service_jobs"), check_md5=False)


def test_incomplete_params():
    run(dpath("test_incomplete_params"), dryrun=True, printshellcmds=True)


@skip_on_windows
def test_github_issue261():
    run(dpath("test_github_issue261"), targets=["test1/target1/config1.done"])


@skip_on_windows  # no pipe support on windows
def test_pipe_depend():
    run(dpath("test_pipe_depend"), shouldfail=True)


@skip_on_windows  # no pipe support on windows
def test_pipe_depend_target_file():
    run(dpath("test_pipe_depend"), targets=["test.txt"], shouldfail=True)


@skip_on_windows  # platform independent issue
def test_github_issue1500():
    run(dpath("test_github_issue1500"), dryrun=True)


def test_github_issue1542():
    run(dpath("test_github_issue1542"), dryrun=True)


def test_github_issue1550():
    from snakemake.resources import DefaultResources

    run(
        dpath("test_github_issue1550"),
        resources={"mem_mb": 4000},
        default_resources=DefaultResources(
            ["mem_mb=max(2*input.size, 1000)", "disk_mb=max(2*input.size, 1000)"]
        ),
    )


def test_github_issue1498():
    run(dpath("test_github_issue1498"))


def test_cleanup_metadata_fail():
    run(dpath("test09"), cleanup_metadata=["xyz"])


@skip_on_windows  # same on win, no need to test
def test_github_issue1389():
    run(dpath("test_github_issue1389"), resources={"foo": 4}, shouldfail=True)


def test_ensure_nonempty_fail():
    run(dpath("test_ensure"), targets=["a"], shouldfail=True)


def test_ensure_success():
    run(dpath("test_ensure"), targets=["b", "c"])


def test_ensure_checksum_fail():
    run(dpath("test_ensure"), targets=["d"], shouldfail=True)


@skip_on_windows
def test_github_issue1261():
    run(dpath("test_github_issue1261"), shouldfail=True, check_results=True)


def test_rule_inheritance_globals():
    run(
        dpath("test_rule_inheritance_globals"),
        report="report.html",
        targets=["foo.txt"],
        check_md5=False,
    )


<<<<<<< HEAD
def test_pep_amendment():
    run(dpath("test_pep_amendment"), pep_amendment="test_workflow")


def test_pep_amendment_false_name():
    run(dpath("test_pep_amendment"), pep_amendment="false_name", shouldfail=True)
=======
def test_retries():
    run(dpath("test_retries"))


def test_retries_not_overriden():
    run(dpath("test_retries_not_overriden"), restart_times=3, shouldfail=True)


@skip_on_windows  # OS agnostic
def test_module_input_func():
    run(dpath("test_module_input_func"))


@skip_on_windows  # the testcase only has a linux-64 pin file
def test_conda_pin_file():
    run(dpath("test_conda_pin_file"), use_conda=True)


@skip_on_windows  # sufficient to test this on linux
def test_github_issue1618():
    run(dpath("test_github_issue1618"), cores=5)


def test_conda_python_script():
    run(dpath("test_conda_python_script"), use_conda=True)


@skip_on_windows
def test_github_issue1818():
    run(dpath("test_github_issue1818"), rerun_triggers="input")


@skip_on_windows  # not platform dependent
def test_match_by_wildcard_names():
    run(dpath("test_match_by_wildcard_names"))


@skip_on_windows  # not platform dependent
def test_github_issue929():
    # Huge thanks to Elmar Pruesse for providing this test case
    # and pointing to the problem in the code!
    # Huge thanks to Ronald Lehnigk for pointing me to the issue!
    run(dpath("test_github_issue929"), targets=["childrule_2"])


def test_github_issue1882():
    try:
        tmpdir = run(dpath("test_github_issue1882"), cleanup=False)
        run(tmpdir, forceall=True)
    finally:
        shutil.rmtree(tmpdir)


@skip_on_windows  # not platform dependent
def test_inferred_resources():
    run(dpath("test_inferred_resources"))


@skip_on_windows
def test_localrule():
    run(dpath("test_localrule"), targets=["1.txt", "2.txt"])
>>>>>>> 5e5cb619
<|MERGE_RESOLUTION|>--- conflicted
+++ resolved
@@ -1988,14 +1988,6 @@
     )
 
 
-<<<<<<< HEAD
-def test_pep_amendment():
-    run(dpath("test_pep_amendment"), pep_amendment="test_workflow")
-
-
-def test_pep_amendment_false_name():
-    run(dpath("test_pep_amendment"), pep_amendment="false_name", shouldfail=True)
-=======
 def test_retries():
     run(dpath("test_retries"))
 
@@ -2057,4 +2049,11 @@
 @skip_on_windows
 def test_localrule():
     run(dpath("test_localrule"), targets=["1.txt", "2.txt"])
->>>>>>> 5e5cb619
+
+
+def test_pep_amendment():
+    run(dpath("test_pep_amendment"), pep_amendment="test_workflow")
+
+
+def test_pep_amendment_false_name():
+    run(dpath("test_pep_amendment"), pep_amendment="false_name", shouldfail=True)