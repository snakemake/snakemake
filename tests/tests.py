--- conflicted
+++ resolved
@@ -1117,12 +1117,9 @@
     run(dpath("test_metadata_migration"), force_incomplete=True)
 
 
-<<<<<<< HEAD
 def test_paramspace():
-    run(dpath("test_paramspace"), cleanup=False)
-
-
-=======
->>>>>>> 649677fb
+    run(dpath("test_paramspace"))
+
+
 def test_github_issue806():
     run(dpath("test_github_issue806"), config=dict(src_lang="es", trg_lang="en"))