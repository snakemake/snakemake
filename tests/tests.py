__authors__ = ["Tobias Marschall", "Marcel Martin", "Johannes Köster"]
__copyright__ = "Copyright 2022, Johannes Köster"
__email__ = "johannes.koester@uni-due.de"
__license__ = "MIT"

import os
import sys
import uuid
import subprocess as sp
from pathlib import Path

sys.path.insert(0, os.path.dirname(__file__))

from .common import *
from .conftest import skip_on_windows, only_on_windows, ON_WINDOWS, needs_strace


def test_list_untracked():
    run(dpath("test_list_untracked"))


xfail_permissionerror_on_win = (
    pytest.mark.xfail(raises=PermissionError) if ON_WINDOWS else lambda x: x
)


def test_delete_all_output():
    run(dpath("test_delete_all_output"))


def test_github_issue_14():
    """Add cleanup_scripts argument to allow the user to keep scripts"""
    # Return temporary directory for inspection - we should keep scripts here
    tmpdir = run(dpath("test_github_issue_14"), cleanup=False, cleanup_scripts=False)
    assert os.listdir(os.path.join(tmpdir, ".snakemake", "scripts"))
    shutil.rmtree(tmpdir)

    # And not here
    tmpdir = run(dpath("test_github_issue_14"), cleanup=False)
    assert not os.listdir(os.path.join(tmpdir, ".snakemake", "scripts"))
    shutil.rmtree(tmpdir)


def test_issue956():
    run(dpath("test_issue956"))


@skip_on_windows
def test01():
    run(dpath("test01"))


def test02():
    run(dpath("test02"))


def test03():
    run(dpath("test03"), targets=["test.out"])


def test04():
    run(dpath("test04"), targets=["test.out"])


def test05():
    run(dpath("test05"))


def test06():
    run(dpath("test06"), targets=["test.bla.out"])


def test07():
    run(dpath("test07"), targets=["test.out", "test2.out"])


def test08():
    run(dpath("test08"), targets=["test.out", "test2.out"])


def test09():
    run(dpath("test09"), shouldfail=True)


def test10():
    run(dpath("test10"))


def test11():
    run(dpath("test11"))


def test12():
    run(dpath("test12"))


def test13():
    run(dpath("test13"))


@skip_on_windows
def test14():
    os.environ["TESTVAR"] = "test"
    os.environ["TESTVAR2"] = "test"
    run(dpath("test14"), snakefile="Snakefile.nonstandard", cluster="./qsub")


@skip_on_windows
def test_cluster_statusscript():
    os.environ["TESTVAR"] = "test"
    run(
        dpath("test_cluster_statusscript"),
        snakefile="Snakefile.nonstandard",
        cluster="./qsub",
        cluster_status="./status.sh",
    )


@skip_on_windows
def test_cluster_cancelscript():
    outdir = run(
        dpath("test_cluster_cancelscript"),
        snakefile="Snakefile.nonstandard",
        shellcmd=(
            "snakemake -j 10 --cluster=./sbatch --cluster-cancel=./scancel.sh "
            "--cluster-status=./status.sh -s Snakefile.nonstandard"
        ),
        shouldfail=True,
        cleanup=False,
        sigint_after=4,
    )
    scancel_txt = open("%s/scancel.txt" % outdir).read()
    scancel_lines = scancel_txt.splitlines()
    assert len(scancel_lines) == 1
    assert scancel_lines[0].startswith("cancel")
    assert len(scancel_lines[0].split(" ")) == 3


@skip_on_windows
def test_cluster_sidecar():
    run(
        dpath("test_cluster_sidecar"),
        shellcmd=("snakemake -j 10 --cluster=./sbatch --cluster-sidecar=./sidecar.sh"),
    )


@skip_on_windows
def test_cluster_cancelscript_nargs1():
    outdir = run(
        dpath("test_cluster_cancelscript"),
        snakefile="Snakefile.nonstandard",
        shellcmd=(
            "snakemake -j 10 --cluster=./sbatch --cluster-cancel=./scancel.sh "
            "--cluster-status=./status.sh --cluster-cancel-nargs=1 "
            "-s Snakefile.nonstandard"
        ),
        shouldfail=True,
        cleanup=False,
        sigint_after=4,
    )
    scancel_txt = open("%s/scancel.txt" % outdir).read()
    scancel_lines = scancel_txt.splitlines()
    assert len(scancel_lines) == 2
    assert scancel_lines[0].startswith("cancel")
    assert scancel_lines[1].startswith("cancel")
    assert len(scancel_lines[0].split(" ")) == 2
    assert len(scancel_lines[1].split(" ")) == 2


@skip_on_windows
def test_cluster_statusscript_multi():
    os.environ["TESTVAR"] = "test"
    run(
        dpath("test_cluster_statusscript_multi"),
        snakefile="Snakefile.nonstandard",
        cluster="./sbatch",
        cluster_status="./status.sh",
    )


def test15():
    run(dpath("test15"))


def test_glpk_solver():
    run(dpath("test_solver"), scheduler_ilp_solver="GLPK_CMD")


@skip_on_windows
def test_coin_solver():
    run(dpath("test_solver"), scheduler_ilp_solver="COIN_CMD")


def test_directory():
    run(
        dpath("test_directory"),
        targets=[
            "downstream",
            "symlinked_input",
            "child_to_input",
            "not_child_to_other",
        ],
    )
    run(dpath("test_directory"), targets=["file_expecting_dir"], shouldfail=True)
    run(dpath("test_directory"), targets=["dir_expecting_file"], shouldfail=True)
    run(dpath("test_directory"), targets=["child_to_other"], shouldfail=True)


@skip_on_windows
def test_directory2():
    run(
        dpath("test_directory"),
        targets=[
            "downstream",
            "symlinked_input",
            "child_to_input",
            "some/dir-child",
            "some/shadow",
        ],
    )


def test_ancient():
    run(dpath("test_ancient"), targets=["D", "C", "old_file"])


def test_report():
    run(
        dpath("test_report"),
        report="report.html",
        report_stylesheet="custom-stylesheet.css",
        check_md5=False,
    )


def test_report_zip():
    run(dpath("test_report_zip"), report="report.zip", check_md5=False)


def test_report_dir():
    run(dpath("test_report_dir"), report="report.zip", check_md5=False)


def test_report_display_code():
    run(
        dpath("test_report_display_code"),
        report="report.html",
        check_md5=False,
    )


def test_dynamic():
    run(dpath("test_dynamic"))


def test_params():
    run(dpath("test_params"))


def test_same_wildcard():
    run(dpath("test_same_wildcard"))


def test_conditional():
    run(
        dpath("test_conditional"),
        targets="test.out test.0.out test.1.out test.2.out".split(),
    )


def test_unpack_dict():
    run(dpath("test_unpack_dict"))


def test_unpack_list():
    run(dpath("test_unpack_list"))


def test_shell():
    run(dpath("test_shell"))


@skip_on_windows
def test_temp():
    run(dpath("test_temp"), cluster="./qsub", targets="test.realigned.bam".split())


def test_keyword_list():
    run(dpath("test_keyword_list"))


# Fails on WIN because some snakemake doesn't release the logfile
# which cause a PermissionError when the test setup tries to
# remove the temporary files
@skip_on_windows
def test_subworkflows():
    run(dpath("test_subworkflows"), subpath=dpath("test02"))


def test_globwildcards():
    run(dpath("test_globwildcards"))


def test_local_import():
    run(dpath("test_local_import"))


def test_ruledeps():
    run(dpath("test_ruledeps"))


def test_persistent_dict():
    try:
        import pytools

        run(dpath("test_persistent_dict"))
    except ImportError:
        pass


@connected
def test_url_include():
    run(dpath("test_url_include"))


def test_touch():
    run(dpath("test_touch"))


def test_config():
    run(dpath("test_config"))


def test_update_config():
    run(dpath("test_update_config"))


def test_config_merging():
    run(
        dpath("test_config_merging"),
        shellcmd='snakemake -j 1 --configfile config_cmdline_01.yaml config_cmdline_02.yaml --config "block={bowser: cmdline_bowser}" "block={toad: cmdline_toad}"',
    )


def test_wildcard_keyword():
    run(dpath("test_wildcard_keyword"))


@skip_on_windows
def test_benchmark():
    run(dpath("test_benchmark"), check_md5=False)


def test_temp_expand():
    run(dpath("test_temp_expand"))


def test_wildcard_count_ambiguity():
    run(dpath("test_wildcard_count_ambiguity"))


@skip_on_windows
def test_srcdir():
    run(dpath("test_srcdir"))


def test_multiple_includes():
    run(dpath("test_multiple_includes"))


def test_name_override():
    run(dpath("test_name_override"))


def test_yaml_config():
    run(dpath("test_yaml_config"))


@skip_on_windows
@pytest.mark.xfail(
    reason="moto currently fails with \"'_patch' object has no attribute 'is_local'\""
)
def test_remote():
    run(dpath("test_remote"), cores=1)


@skip_on_windows
def test_cluster_sync():
    os.environ["TESTVAR"] = "test"
    run(dpath("test14"), snakefile="Snakefile.nonstandard", cluster_sync="./qsub")


@pytest.mark.skip(reason="This does not work reliably in CircleCI.")
def test_symlink_temp():
    run(dpath("test_symlink_temp"), shouldfail=True)


def test_empty_include():
    run(dpath("test_empty_include"))


@skip_on_windows
def test_script():
    run(dpath("test_script"), use_conda=True, check_md5=False)


def test_script_python():
    run(dpath("test_script_py"))


@skip_on_windows  # Test relies on perl
def test_shadow():
    run(dpath("test_shadow"))


@skip_on_windows
def test_shadow_copy():
    run(dpath("test_shadow_copy"))


@skip_on_windows  # Symbolic link privileges needed to work
def test_shadow_prefix():
    run(dpath("test_shadow_prefix"), shadow_prefix="shadowdir")


@skip_on_windows
def test_shadow_prefix_qsub():
    run(dpath("test_shadow_prefix"), shadow_prefix="shadowdir", cluster="./qsub")


@skip_on_windows
def test_shadowed_log():
    run(dpath("test_shadowed_log"))


def test_until():
    run(
        dpath("test_until"),
        until=[
            "leveltwo_first",  # rule name
            "leveltwo_second.txt",  # file name
            "second_wildcard",
        ],
    )  # wildcard rule


def test_omitfrom():
    run(
        dpath("test_omitfrom"),
        omit_from=[
            "leveltwo_first",  # rule name
            "leveltwo_second.txt",  # file name
            "second_wildcard",
        ],
    )  # wildcard rule


def test_nonstr_params():
    run(dpath("test_nonstr_params"))


def test_delete_output():
    run(dpath("test_delete_output"), cores=1)


def test_input_generator():
    run(dpath("test_input_generator"))


def test_symlink_time_handling():
    # See Snakefile for notes on why this fails on some systems
    if os.utime in os.supports_follow_symlinks:
        run(dpath("test_symlink_time_handling"))


@skip_on_windows
def test_protected_symlink_output():
    run(dpath("test_protected_symlink_output"))


def test_issue328():
    try:
        import pytools

        run(dpath("test_issue328"), forcerun=["split"])
    except ImportError:
        # skip test if import fails
        pass


def test_conda():
    run(dpath("test_conda"), use_conda=True)


def test_conda_list_envs():
    run(dpath("test_conda"), list_conda_envs=True, check_results=False)


def test_upstream_conda():
    run(dpath("test_conda"), use_conda=True, conda_frontend="conda")


@skip_on_windows
def test_deploy_script():
    run(dpath("test_deploy_script"), use_conda=True)


@skip_on_windows
def test_deploy_hashing():
    tmpdir = run(dpath("test_deploy_hashing"), use_conda=True, cleanup=False)
    assert len(next(os.walk(os.path.join(tmpdir, ".snakemake/conda")))[1]) == 2


def test_conda_custom_prefix():
    run(
        dpath("test_conda_custom_prefix"),
        use_conda=True,
        conda_prefix="custom",
        set_pythonpath=False,
    )


@only_on_windows
def test_conda_cmd_exe():
    # Tests the conda environment activation when cmd.exe
    # is used as the shell
    run(dpath("test_conda_cmd_exe"), use_conda=True)


@skip_on_windows  # wrappers are for linux and macos only
def test_wrapper():
    run(dpath("test_wrapper"), use_conda=True)


@skip_on_windows  # wrappers are for linux and macos only
def test_wrapper_local_git_prefix():
    import git

    with tempfile.TemporaryDirectory() as tmpdir:
        print("Cloning wrapper repo...")
        repo = git.Repo.clone_from(
            "https://github.com/snakemake/snakemake-wrappers", tmpdir
        )
        print("Cloning complete.")

        run(
            dpath("test_wrapper"),
            use_conda=True,
            wrapper_prefix=f"git+file://{tmpdir}",
        )


def test_get_log_none():
    run(dpath("test_get_log_none"))


def test_get_log_both():
    run(dpath("test_get_log_both"))


def test_get_log_stderr():
    run(dpath("test_get_log_stderr"))


def test_get_log_stdout():
    run(dpath("test_get_log_stdout"))


def test_get_log_complex():
    run(dpath("test_get_log_complex"))


def test_spaces_in_fnames():
    run(
        dpath("test_spaces_in_fnames"),
        # cluster="./qsub",
        targets=["test bam file realigned.bam"],
        printshellcmds=True,
    )


# TODO deactivate because of problems with moto and boto3.
# def test_static_remote():
#     import importlib
#     try:
#         importlib.reload(boto3)
#         importlib.reload(moto)
#         # only run the remote file test if the dependencies
#         # are installed, otherwise do nothing
#         run(dpath("test_static_remote"), cores=1)
#     except ImportError:
#         pass


@connected
def test_remote_ncbi_simple():
    try:
        import Bio

        # only run the remote file test if the dependencies
        # are installed, otherwise do nothing
        run(dpath("test_remote_ncbi_simple"))
    except ImportError:
        pass


@connected
def test_remote_ncbi():
    try:
        import Bio

        # only run the remote file test if the dependencies
        # are installed, otherwise do nothing
        run(dpath("test_remote_ncbi"))
    except ImportError:
        pass


@ci
@skip_on_windows
def test_remote_irods():
    run(dpath("test_remote_irods"))


def test_deferred_func_eval():
    run(dpath("test_deferred_func_eval"))


def test_format_params():
    run(dpath("test_format_params"), check_md5=True)


def test_rule_defined_in_for_loop():
    # issue 257
    run(dpath("test_rule_defined_in_for_loop"))


def test_issue381():
    run(dpath("test_issue381"))


def test_format_wildcards():
    run(dpath("test_format_wildcards"))


def test_with_parentheses():
    run(dpath("test (with parenthese's)"))


def test_dup_out_patterns():
    """Duplicate output patterns should emit an error

    Duplicate output patterns can be detected on the rule level
    """
    run(dpath("test_dup_out_patterns"), shouldfail=True)


@skip_on_windows
def test_restartable_job_cmd_exit_1_no_restart():
    """Test the restartable job feature on ``exit 1``

    The shell snippet in the Snakemake file will fail the first time
    and succeed the second time.
    """
    run(
        dpath("test_restartable_job_cmd_exit_1"),
        cluster="./qsub",
        restart_times=0,
        shouldfail=True,
    )


@skip_on_windows
def test_restartable_job_cmd_exit_1_one_restart():
    # Restarting once is enough
    run(
        dpath("test_restartable_job_cmd_exit_1"),
        cluster="./qsub",
        restart_times=1,
        printshellcmds=True,
    )


@skip_on_windows
def test_restartable_job_qsub_exit_1():
    """Test the restartable job feature when qsub fails

    The qsub in the subdirectory will fail the first time and succeed the
    second time.
    """
    # Even two consecutive times should fail as files are cleared
    run(
        dpath("test_restartable_job_qsub_exit_1"),
        cluster="./qsub",
        restart_times=0,
        shouldfail=True,
    )
    run(
        dpath("test_restartable_job_qsub_exit_1"),
        cluster="./qsub",
        restart_times=0,
        shouldfail=True,
    )
    # Restarting once is enough
    run(
        dpath("test_restartable_job_qsub_exit_1"),
        cluster="./qsub",
        restart_times=1,
        shouldfail=False,
    )


def test_threads():
    run(dpath("test_threads"), cores=20)


def test_threads0():
    run(dpath("test_threads0"))


def test_dynamic_temp():
    run(dpath("test_dynamic_temp"))


# TODO this currently hangs. Has to be investigated (issue #660).
# def test_ftp_immediate_close():
#    try:
#        import ftputil
#
#        # only run the remote file test if the dependencies
#        # are installed, otherwise do nothing
#        run(dpath("test_ftp_immediate_close"))
#    except ImportError:
#        pass


def test_issue260():
    run(dpath("test_issue260"))


@skip_on_windows
@not_ci
def test_default_remote():
    run(
        dpath("test_default_remote"),
        cores=1,
        default_remote_provider="S3Mocked",
        default_remote_prefix="test-remote-bucket",
    )


def test_run_namedlist():
    run(dpath("test_run_namedlist"))


@connected
@not_ci
@skip_on_windows
def test_remote_gs():
    run(dpath("test_remote_gs"))


@pytest.mark.skip(reason="Need to choose how to provide billable project")
@connected
@not_ci
def test_gs_requester_pays(
    requesting_project=None,
    requesting_url="gcp-public-data-landsat/LC08/01/001/003/LC08_L1GT_001003_20170430_20170501_01_RT/LC08_L1GT_001003_20170430_20170501_01_RT_MTL.txt",
):
    """Tests pull-request 79 / issue 96 for billable user projects on GS

    If requesting_project None, behaves as test_remote_gs().

    Parameters
    ----------
    requesting_project: Optional[str]
        User project to bill for download. None will not provide the project for
        requester-pays as is the usual default
    requesting_url: str
        URL of the bucket to download. The default will match the expected output but is a
        bucket that doesn't require requester pays.
    """
    # create temporary config file
    with tempfile.NamedTemporaryFile(suffix=".yaml") as handle:
        # specify project and url for download
        if requesting_project is None:
            handle.write(b"project: null\n")
        else:
            handle.write('project: "{}"\n'.format(requesting_project).encode())
        handle.write('url: "{}"\n'.format(requesting_url).encode())
        # make sure we can read them
        handle.flush()
        # run the pipeline
        run(dpath("test_gs_requester_pays"), configfiles=[handle.name], forceall=True)


@pytest.mark.skip(reason="We need free azure access to test this in CircleCI.")
@connected
@ci
@skip_on_windows
def test_remote_azure():
    run(dpath("test_remote_azure"))


def test_remote_log():
    run(dpath("test_remote_log"), shouldfail=True)


@connected
@pytest.mark.xfail
def test_remote_http():
    run(dpath("test_remote_http"))


@skip_on_windows
@connected
@pytest.mark.xfail
def test_remote_http_cluster():
    run(dpath("test_remote_http"), cluster=os.path.abspath(dpath("test14/qsub")))


def test_profile():
    run(dpath("test_profile"))


@skip_on_windows
@connected
def test_singularity():
    run(dpath("test_singularity"), use_singularity=True)


@skip_on_windows
def test_singularity_invalid():
    run(
        dpath("test_singularity"),
        targets=["invalid.txt"],
        use_singularity=True,
        shouldfail=True,
    )


@skip_on_windows
def test_singularity_module_invalid():
    run(
        dpath("test_singularity_module"),
        targets=["invalid.txt"],
        use_singularity=True,
        shouldfail=True,
    )


@skip_on_windows
@connected
def test_singularity_conda():
    run(
        dpath("test_singularity_conda"),
        use_singularity=True,
        use_conda=True,
        conda_frontend="conda",
    )


@skip_on_windows
@connected
def test_singularity_none():
    run(dpath("test_singularity_none"), use_singularity=True)


@skip_on_windows
@connected
def test_singularity_global():
    run(dpath("test_singularity_global"), use_singularity=True)


def test_issue612():
    run(dpath("test_issue612"), dryrun=True)


def test_bash():
    run(dpath("test_bash"))


def test_inoutput_is_path():
    run(dpath("test_inoutput_is_path"))


def test_archive():
    run(dpath("test_archive"), archive="workflow-archive.tar.gz")


def test_log_input():
    run(dpath("test_log_input"))


@skip_on_windows
@connected
def test_cwl():
    run(dpath("test_cwl"))


@skip_on_windows
@connected
def test_cwl_singularity():
    run(dpath("test_cwl"), use_singularity=True)


def test_issue805():
    run(dpath("test_issue805"), shouldfail=True)


def test_issue823_1():
    run(dpath("test_issue823_1"))


@skip_on_windows
def test_issue823_2():
    run(dpath("test_issue823_2"))


@skip_on_windows
def test_issue823_3():
    run(dpath("test_issue823_3"))


@skip_on_windows
def test_pathlib():
    run(dpath("test_pathlib"))


def test_pathlib_missing_file():
    run(dpath("test_pathlib_missing_file"), shouldfail=True)


@skip_on_windows
def test_group_jobs():
    run(dpath("test_group_jobs"), cluster="./qsub")


@skip_on_windows
def test_multicomp_group_jobs():
    run(
        dpath("test_multicomp_group_jobs"),
        cluster="./qsub",
        overwrite_groups={"a": "group0", "b": "group0"},
        group_components={"group0": 2},
    )


@skip_on_windows
def test_group_job_fail():
    run(dpath("test_group_job_fail"), cluster="./qsub", shouldfail=True)


@skip_on_windows  # Not supported, but could maybe be implemented. https://stackoverflow.com/questions/48542644/python-and-windows-named-pipes
def test_pipes():
    run(dpath("test_pipes"))


@skip_on_windows
def test_pipes_multiple():
    # see github issue #975
    run(dpath("test_pipes_multiple"), cores=5)


def test_pipes_fail():
    run(dpath("test_pipes_fail"), shouldfail=True)


def test_validate():
    run(dpath("test_validate"))


def test_validate_fail():
    run(
        dpath("test_validate"),
        configfiles=[dpath("test_validate/config.fail.yaml")],
        shouldfail=True,
    )


def test_issue854():
    # output and benchmark have inconsistent wildcards
    # this should fail when parsing
    run(dpath("test_issue854"), shouldfail=True)


@skip_on_windows
def test_issue850():
    run(dpath("test_issue850"), cluster="./qsub")


@skip_on_windows
def test_issue860():
    run(dpath("test_issue860"), cluster="./qsub", targets=["done"])


def test_issue894():
    run(dpath("test_issue894"))


def test_issue584():
    run(dpath("test_issue584"))


def test_issue912():
    run(dpath("test_issue912"))


@skip_on_windows
def test_job_properties():
    run(dpath("test_job_properties"), cluster="./qsub.py")


def test_issue916():
    run(dpath("test_issue916"))


@skip_on_windows
def test_issue930():
    run(dpath("test_issue930"), cluster="./qsub")


@skip_on_windows
def test_issue635():
    run(dpath("test_issue635"), use_conda=True, check_md5=False)


# TODO remove skip
@pytest.mark.skip(
    reason="Temporarily disable until the stable container image becomes available again."
)
@skip_on_windows
def test_convert_to_cwl():
    workdir = dpath("test_convert_to_cwl")
    # run(workdir, export_cwl=os.path.join(workdir, "workflow.cwl"))
    shell(
        "cd {workdir}; PYTHONPATH={src} python -m snakemake --export-cwl workflow.cwl",
        src=os.getcwd(),
    )
    shell("cd {workdir}; cwltool --singularity workflow.cwl")
    assert os.path.exists(os.path.join(workdir, "test.out"))


def test_issue1037():
    run(dpath("test_issue1037"), dryrun=True, cluster="qsub", targets=["Foo_A.done"])


def test_issue1046():
    run(dpath("test_issue1046"))


def test_checkpoints():
    run(dpath("test_checkpoints"))


def test_checkpoints_dir():
    run(dpath("test_checkpoints_dir"))


def test_issue1092():
    run(dpath("test_issue1092"))


@skip_on_windows
def test_issue1093():
    run(dpath("test_issue1093"), use_conda=True)


def test_issue958():
    run(dpath("test_issue958"), cluster="dummy", dryrun=True)


def test_issue471():
    run(dpath("test_issue471"))


def test_issue1085():
    run(dpath("test_issue1085"), shouldfail=True)


@skip_on_windows
def test_issue1083():
    run(dpath("test_issue1083"), use_singularity=True)


@skip_on_windows  # Fails with "The flag 'pipe' used in rule two is only valid for outputs
def test_pipes2():
    run(dpath("test_pipes2"))


def test_expand_flag():
    run(dpath("test_expand_flag"), shouldfail=True)


@skip_on_windows
def test_default_resources():
    from snakemake.resources import DefaultResources

    run(
        dpath("test_default_resources"),
        # use fractional defaults here to test whether they are correctly rounded
        default_resources=DefaultResources(
            ["mem_mb=max(2*input.size, 1000.1)", "disk_mb=max(2*input.size, 1000.2)"]
        ),
    )


@skip_on_windows  # TODO fix the windows case: it somehow does not consistently modify all temp env vars as desired
def test_tmpdir():
    # artificially set the tmpdir to an expected value
    run(dpath("test_tmpdir"), overwrite_resources={"a": {"tmpdir": "/tmp"}})


def test_tmpdir_default():
    # Do not check the content (OS and setup depdendent),
    # just check whether everything runs smoothly with the default.
    run(dpath("test_tmpdir"), check_md5=False)


def test_issue1284():
    run(dpath("test_issue1284"))


def test_issue1281():
    run(dpath("test_issue1281"))


def test_filegraph():
    workdir = dpath("test_filegraph")
    dot_path = os.path.join(workdir, "fg.dot")
    pdf_path = os.path.join(workdir, "fg.pdf")

    if ON_WINDOWS:
        shell.executable("bash")
        workdir = workdir.replace("\\", "/")
        dot_path = dot_path.replace("\\", "/")

    # make sure the calls work
    shell("cd {workdir};python -m snakemake --filegraph > {dot_path}")

    # make sure the output can be interpreted by dot
    with open(dot_path, "rb") as dot_file, open(pdf_path, "wb") as pdf_file:
        pdf_file.write(
            subprocess.check_output(["dot", "-Tpdf"], stdin=dot_file, cwd=workdir)
        )
    # make sure the generated pdf file is not empty
    assert os.stat(pdf_path).st_size > 0


def test_batch():
    from snakemake.dag import Batch

    run(dpath("test_batch"), batch=Batch("aggregate", 1, 2))


def test_batch_final():
    from snakemake.dag import Batch

    run(dpath("test_batch_final"), batch=Batch("aggregate", 1, 1))


def test_batch_fail():
    from snakemake.dag import Batch

    run(dpath("test_batch"), batch=Batch("aggregate", 2, 2), shouldfail=True)


def test_github_issue52():
    run(dpath("test_github_issue52"))
    run(dpath("test_github_issue52"), snakefile="other.smk")


@skip_on_windows
def test_github_issue78():
    run(dpath("test_github_issue78"), use_singularity=True)


def test_envvars():
    run(dpath("test_envvars"), shouldfail=True)
    os.environ["TEST_ENV_VAR"] = "test"
    os.environ["TEST_ENV_VAR2"] = "test"
    run(dpath("test_envvars"), envvars=["TEST_ENV_VAR2"])


def test_github_issue105():
    run(dpath("test_github_issue105"))


def test_github_issue413():
    run(dpath("test_github_issue413"), no_tmpdir=True)


@skip_on_windows
def test_github_issue627():
    run(dpath("test_github_issue627"))


def test_github_issue727():
    run(dpath("test_github_issue727"))


@skip_on_windows
def test_github_issue988():
    run(dpath("test_github_issue988"))


def test_github_issue1062():
    # old code failed in dry run
    run(dpath("test_github_issue1062"), dryrun=True)


def test_output_file_cache():
    test_path = dpath("test_output_file_cache")
    os.environ["SNAKEMAKE_OUTPUT_CACHE"] = "cache"
    run(test_path, cache=["a", "b"])
    run(test_path, cache=["invalid_multi"], targets="invalid1.txt", shouldfail=True)


@skip_on_windows
@pytest.mark.xfail(
    reason="moto currently fails with \"'_patch' object has no attribute 'is_local'\""
)
def test_output_file_cache_remote():
    test_path = dpath("test_output_file_cache_remote")
    os.environ["SNAKEMAKE_OUTPUT_CACHE"] = "cache"
    run(
        test_path,
        cache=["a", "b", "c"],
        default_remote_provider="S3Mocked",
        default_remote_prefix="test-remote-bucket",
    )


@connected
@zenodo
def test_remote_zenodo():
    run(dpath("test_remote_zenodo"))


def test_multiext():
    run(dpath("test_multiext"))


def test_core_dependent_threads():
    run(dpath("test_core_dependent_threads"))


@skip_on_windows
def test_env_modules():
    run(dpath("test_env_modules"), use_env_modules=True)


@skip_on_windows
@connected
def test_container():
    run(dpath("test_container"), use_singularity=True)


def test_linting():
    snakemake(
        snakefile=os.path.join(dpath("test14"), "Snakefile.nonstandard"), lint=True
    )


@skip_on_windows
def test_string_resources():
    from snakemake.resources import DefaultResources

    run(
        dpath("test_string_resources"),
        default_resources=DefaultResources(["gpu_model='nvidia-tesla-1000'"]),
        cluster="./qsub.py",
    )


def test_jupyter_notebook():
    run(dpath("test_jupyter_notebook"), use_conda=True)


def test_jupyter_notebook_draft():
    from snakemake.notebook import EditMode

    run(
        dpath("test_jupyter_notebook_draft"),
        use_conda=True,
        edit_notebook=EditMode(draft_only=True),
        targets=["results/result_intermediate.txt"],
        check_md5=False,
    )


def test_github_issue456():
    run(dpath("test_github_issue456"))


def test_scatter_gather():
    run(dpath("test_scatter_gather"), overwrite_scatter={"split": 2})


@skip_on_windows
def test_github_issue640():
    run(
        dpath("test_github_issue640"),
        targets=["Output/FileWithRights"],
        dryrun=True,
        cleanup=False,
    )


@skip_on_windows  # TODO check whether this might be enabled later
def test_generate_unit_tests():
    with tempfile.NamedTemporaryFile() as tmpfile:
        os.environ["UNIT_TEST_TMPFILE"] = tmpfile.name
        tmpdir = run(
            dpath("test_generate_unit_tests"),
            generate_unit_tests=".tests/unit",
            check_md5=False,
            cleanup=False,
        )
        sp.check_call(["pytest", ".tests", "-vs"], cwd=tmpdir)


@skip_on_windows
def test_metadata_migration():
    outpath = Path(
        "tests/test_metadata_migration/some/veryveryveryveryveryveryvery/veryveryveryveryveryveryveryveryveryveryveryveryveryveryveryveryveryveryveryvery/veryveryveryveryveryveryveryveryveryveryveryveryveryveryveryveryveryveryveryveryveryveryveryvery/veryveryveryveryveryveryveryveryveryveryveryveryveryveryveryveryveryveryveryveryvery/veryveryveryveryveryveryveryveryveryveryveryveryveryveryveryveryvery/veryveryveryveryveryveryveryveryveryveryveryveryverylong"
    )
    os.makedirs(outpath, exist_ok=True)
    metapath = Path(
        "tests/test_metadata_migration/.snakemake/metadata/@c29tZS92ZXJ5dmVyeXZlcnl2ZXJ5dmVyeXZlcnl2ZXJ5L3Zlcnl2ZXJ5dmVyeXZlcnl2ZXJ5dmVyeXZlcnl2ZXJ5dmVyeXZlcnl2ZXJ5dmVyeXZlcnl2ZXJ5dmVyeXZlcnl2ZXJ5dmVyeXZlcnl2ZXJ5L3Zlcnl2ZXJ5dmVyeXZlcnl2ZXJ5dmVyeXZlcnl2ZXJ5dmVyeXZlcnl2ZXJ5dmVyeXZlcnl2ZXJ5dmVyeXZlcnl2ZXJ5dmVyeXZlcn/@l2ZXJ5dmVyeXZlcnl2ZXJ5dmVyeS92ZXJ5dmVyeXZlcnl2ZXJ5dmVyeXZlcnl2ZXJ5dmVyeXZlcnl2ZXJ5dmVyeXZlcnl2ZXJ5dmVyeXZlcnl2ZXJ5dmVyeXZlcnl2ZXJ5dmVyeXZlcnkvdmVyeXZlcnl2ZXJ5dmVyeXZlcnl2ZXJ5dmVyeXZlcnl2ZXJ5dmVyeXZlcnl2ZXJ5dmVyeXZlcnl2ZXJ5dmVyeXZlcnkvdmVyeXZlcnl2ZXJ5dmVy"
    )
    os.makedirs(metapath, exist_ok=True)
    exppath = Path(
        "tests/test_metadata_migration/expected-results/some/veryveryveryveryveryveryvery/veryveryveryveryveryveryveryveryveryveryveryveryveryveryveryveryveryveryveryvery/veryveryveryveryveryveryveryveryveryveryveryveryveryveryveryveryveryveryveryveryveryveryveryvery/veryveryveryveryveryveryveryveryveryveryveryveryveryveryveryveryveryveryveryveryvery/veryveryveryveryveryveryveryveryveryveryveryveryveryveryveryveryvery/veryveryveryveryveryveryveryveryveryveryveryveryverylong"
    )
    os.makedirs(exppath, exist_ok=True)
    with open(outpath / "path.txt", "w"):
        # generate empty file
        pass
    # generate artificial incomplete metadata in v1 format for migration
    with open(
        metapath
        / "eXZlcnl2ZXJ5dmVyeXZlcnl2ZXJ5dmVyeXZlcnl2ZXJ5dmVyeWxvbmcvcGF0aC50eHQ=",
        "w",
    ) as meta:
        print('{"incomplete": true, "external_jobid": null}', file=meta)
    with open(exppath / "path.txt", "w") as out:
        print("updated", file=out)

    # run workflow, incomplete v1 metadata should be migrated and trigger rerun of the rule,
    # which will save different data than the output contained in the git repo.
    run(dpath("test_metadata_migration"), force_incomplete=True)


def test_paramspace():
    run(dpath("test_paramspace"))


def test_github_issue806():
    run(dpath("test_github_issue806"), config=dict(src_lang="es", trg_lang="en"))


@skip_on_windows
def test_containerized():
    run(dpath("test_containerized"), use_conda=True, use_singularity=True)


@skip_on_windows
def test_containerize():
    run(dpath("test_conda"), containerize=True, check_results=False)


def test_long_shell():
    run(dpath("test_long_shell"))


def test_modules_all():
    run(dpath("test_modules_all"), targets=["a"])


@skip_on_windows
def test_modules_prefix():
    run(dpath("test_modules_prefix"), targets=["a"])


@skip_on_windows
def test_modules_peppy():
    run(dpath("test_modules_peppy"), targets=["a"])


def test_modules_specific():
    run(dpath("test_modules_specific"), targets=["test_a"])


@skip_on_windows  # works in principle but the test framework modifies the target path separator
def test_modules_meta_wrapper():
    run(dpath("test_modules_meta_wrapper"), targets=["mapped/a.bam.bai"], dryrun=True)


def test_use_rule_same_module():
    run(dpath("test_use_rule_same_module"), targets=["test.out", "test2.out"])


def test_module_complex():
    run(dpath("test_module_complex"), dryrun=True)


def test_module_complex2():
    run(dpath("test_module_complex2"), dryrun=True)


@skip_on_windows
def test_module_no_prefixing_modified_paths():
    run(
        dpath("test_module_no_prefixing_modified_paths"),
        targets=["module2/test_final.txt"],
    )


def test_module_with_script():
    run(dpath("test_module_with_script"))


def test_module_worfklow_namespacing():
    run(dpath("test_module_workflow_snakefile_usage"))


@skip_on_windows  # No conda-forge version of pygraphviz for windows
def test_module_report():
    run(
        dpath("test_module_report"),
        report="report.html",
        report_stylesheet="custom-stylesheet.css",
        check_md5=False,
    )


def test_handover():
    run(dpath("test_handover"), resources={"mem_mb": 20})


@skip_on_windows  # test shell command not properly working
def test_source_path():
    run(dpath("test_source_path"), snakefile="workflow/Snakefile")


@only_on_windows
def test_filesep_windows_targets():
    run(
        dpath("test_filesep_windows"),
        targets=["subfolder/test2.out2", "subfolder/test1.out2"],
    )


@only_on_windows
def test_filesep_on_windows():
    run(dpath("test_filesep_windows"))


def test_set_resources():
    run(dpath("test_set_resources"), overwrite_resources={"a": {"a": 1, "b": "foo"}})


def test_github_issue1069():
    run(
        dpath("test_github_issue1069"),
        shellcmd="snakemake -c1 --resources mem_mb=16423",
    )


def test_touch_pipeline_with_temp_dir():
    # Issue #1028
    run(dpath("test_touch_pipeline_with_temp_dir"), forceall=True, touch=True)


def test_all_temp():
    run(dpath("test_all_temp"), all_temp=True)


def test_strict_mode():
    run(dpath("test_strict_mode"), shouldfail=True)


@needs_strace
def test_github_issue1158():
    run(dpath("test_github_issue1158"), cluster="./qsub.py")


def test_converting_path_for_r_script():
    run(dpath("test_converting_path_for_r_script"), cores=1)


def test_ancient_dag():
    run(dpath("test_ancient_dag"))


@skip_on_windows
def test_checkpoint_allowed_rules():
    run(dpath("test_checkpoint_allowed_rules"), targets=["c"], cluster="./qsub")


@skip_on_windows
def test_modules_ruledeps_inheritance():
    run(dpath("test_modules_ruledeps_inheritance"))


@skip_on_windows
def test_issue1331():
    # not guaranteed to fail, so let's try multiple times
    for i in range(10):
        run(dpath("test_issue1331"), cores=4)


@skip_on_windows
def test_conda_named():
    run(dpath("test_conda_named"), use_conda=True)


@skip_on_windows
def test_default_target():
    run(dpath("test_default_target"))


def test_cache_multioutput():
    run(dpath("test_cache_multioutput"), shouldfail=True)


@skip_on_windows
def test_github_issue1384():
    try:
        tmpdir = run(dpath("test_github_issue1384"), cleanup=False)
        shell(
            """
            cd {tmpdir}
            python -m snakemake --generate-unit-tests
            pytest -v .tests/unit
            """
        )
    finally:
        shutil.rmtree(tmpdir)


@skip_on_windows
def test_peppy():
    run(dpath("test_peppy"))


def test_template_engine():
    run(dpath("test_template_engine"))


def test_groupid_expand_local():
    run(dpath("test_groupid_expand"))


@skip_on_windows
def test_groupid_expand_cluster():
    run(dpath("test_groupid_expand_cluster"), cluster="./qsub", nodes=3)


@skip_on_windows
def test_service_jobs():
    run(dpath("test_service_jobs"), check_md5=False)


def test_incomplete_params():
    run(dpath("test_incomplete_params"), dryrun=True, printshellcmds=True)


@skip_on_windows
def test_github_issue261():
    run(dpath("test_github_issue261"), targets=["test1/target1/config1.done"])


@skip_on_windows  # no pipe support on windows
def test_pipe_depend():
    run(dpath("test_pipe_depend"), shouldfail=True)


@skip_on_windows  # no pipe support on windows
def test_pipe_depend_target_file():
    run(dpath("test_pipe_depend"), targets=["test.txt"], shouldfail=True)


@skip_on_windows  # platform independent issue
def test_github_issue1500():
    run(dpath("test_github_issue1500"), dryrun=True)


def test_github_issue1542():
    run(dpath("test_github_issue1542"), dryrun=True)


<<<<<<< HEAD
def test_github_issue1498():
    run(dpath("test_github_issue1498"))
=======
def test_cleanup_metadata_fail():
    run(dpath("test09"), cleanup_metadata=["xyz"])
>>>>>>> 68661341
<|MERGE_RESOLUTION|>--- conflicted
+++ resolved
@@ -1591,10 +1591,9 @@
     run(dpath("test_github_issue1542"), dryrun=True)
 
 
-<<<<<<< HEAD
 def test_github_issue1498():
     run(dpath("test_github_issue1498"))
-=======
+
+
 def test_cleanup_metadata_fail():
-    run(dpath("test09"), cleanup_metadata=["xyz"])
->>>>>>> 68661341
+    run(dpath("test09"), cleanup_metadata=["xyz"])