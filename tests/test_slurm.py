--- conflicted
+++ resolved
@@ -32,12 +32,7 @@
     propagated.
     """
     run(
-<<<<<<< HEAD
         dpath("test_group_jobs"),
-=======
-        dpath("test_group_job"),
-        show_failed_logs=True,
->>>>>>> f282f054
         slurm=True,
         default_resources=DefaultResources(["account=runner", "partition=debug"]),
     )
