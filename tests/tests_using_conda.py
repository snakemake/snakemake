__authors__ = ["Tobias Marschall", "Marcel Martin", "Johannes Köster"]
__copyright__ = "Copyright 2022, Johannes Köster"
__email__ = "johannes.koester@uni-due.de"
__license__ = "MIT"

import os
import shutil
import sys
import subprocess as sp
from pathlib import Path
import tempfile

import pytest
from snakemake.deployment.conda import get_env_setup_done_flag_file

sys.path.insert(0, os.path.dirname(__file__))

from .common import run, dpath, apptainer, conda, connected
from .conftest import skip_on_windows, only_on_windows, ON_WINDOWS

from snakemake_interface_executor_plugins.settings import (
    DeploymentMethod,
)


xfail_permissionerror_on_win = (
    pytest.mark.xfail(raises=PermissionError) if ON_WINDOWS else lambda x: x
)


@skip_on_windows
@conda
def test_script():
    run(
        dpath("test_script"),
        deployment_method={DeploymentMethod.CONDA},
        check_md5=False,
    )


@skip_on_windows
@conda
def test_script_rs():
    run(
        dpath("test_script_rs"),
        deployment_method={DeploymentMethod.CONDA},
        check_md5=False,
    )


@conda
def test_conda():
    run(dpath("test_conda"), deployment_method={DeploymentMethod.CONDA})


@conda
def test_conda_list_envs():
    run(dpath("test_conda"), conda_list_envs=True, check_results=False)


# TODO failing with FAILED tests/tests.py::test_conda_create_envs_only -
# PermissionError: [WinError 32] The process cannot access the file because
# it is being used by another process:
# 'C:\\Users\\RUNNER~1\\AppData\\Local\\Temp\\snakemake-2q4osog0\\test-env.yaml'
@skip_on_windows
@conda
def test_conda_create_envs_only():
    tmpdir = run(
        dpath("test_conda"),
        conda_create_envs=True,
        check_results=False,
        cleanup=False,
        cleanup_scripts=False,
    )
    env_dir = next(
        (p for p in Path(tmpdir, ".snakemake", "conda").iterdir() if p.is_dir()), None
    )
    assert env_dir is not None
    assert get_env_setup_done_flag_file(Path(env_dir)).exists()
    shutil.rmtree(tmpdir)


@conda
def test_upstream_conda():
    run(
        dpath("test_conda"),
        deployment_method={DeploymentMethod.CONDA},
        conda_frontend="conda",
    )


@skip_on_windows
@conda
def test_deploy_script():
    run(dpath("test_deploy_script"), deployment_method={DeploymentMethod.CONDA})


@skip_on_windows
@conda
def test_deploy_hashing():
    tmpdir = run(
        dpath("test_deploy_hashing"),
        deployment_method={DeploymentMethod.CONDA},
        cleanup=False,
    )
    assert len(next(os.walk(os.path.join(tmpdir, ".snakemake/conda")))[1]) == 2


@conda
def test_conda_custom_prefix():
    run(
        dpath("test_conda_custom_prefix"),
        deployment_method={DeploymentMethod.CONDA},
        conda_prefix="custom",
        set_pythonpath=False,
    )


@only_on_windows
@conda
def test_conda_cmd_exe():
    # Tests the conda environment activation when cmd.exe
    # is used as the shell
    run(dpath("test_conda_cmd_exe"), deployment_method={DeploymentMethod.CONDA})


@skip_on_windows  # wrappers are for linux and macos only
@conda
def test_wrapper():
    run(
        dpath("test_wrapper"),
        deployment_method={DeploymentMethod.CONDA},
        check_md5=False,
    )


@skip_on_windows  # wrappers are for linux and macos only
@conda
def test_wrapper_local_git_prefix():
    import git

    with tempfile.TemporaryDirectory() as tmpdir:
        print("Cloning wrapper repo...")
        repo = git.Repo.clone_from(
            "https://github.com/snakemake/snakemake-wrappers", tmpdir
        )
        print(f"Cloning of {repo} complete.")

        run(
            dpath("test_wrapper"),
            deployment_method={DeploymentMethod.CONDA},
            wrapper_prefix=f"git+file://{tmpdir}",
            check_md5=False,
        )


@skip_on_windows
@apptainer
@connected
@conda
def test_singularity_conda():
    run(
        dpath("test_singularity_conda"),
        deployment_method={DeploymentMethod.CONDA, DeploymentMethod.APPTAINER},
        conda_frontend="conda",
    )


@conda
def test_archive():
    run(dpath("test_archive"), archive="workflow-archive.tar.gz")


@skip_on_windows
@conda
def test_issue635():
    run(
        dpath("test_issue635"),
        deployment_method={DeploymentMethod.CONDA},
        check_md5=False,
    )


@conda
def test_issue1046():
    run(dpath("test_issue1046"))


@skip_on_windows
@conda
def test_issue1093():
    run(dpath("test_issue1093"), deployment_method={DeploymentMethod.CONDA})


@conda
def test_jupyter_notebook():
    run(dpath("test_jupyter_notebook"), deployment_method={DeploymentMethod.CONDA})


@conda
def test_jupyter_notebook_draft():
    from snakemake.settings.types import NotebookEditMode

    run(
        dpath("test_jupyter_notebook_draft"),
        deployment_method={DeploymentMethod.CONDA},
        edit_notebook=NotebookEditMode(draft_only=True),
        targets=["results/result_intermediate.txt"],
        check_md5=False,
    )


@skip_on_windows
@apptainer
@conda
def test_containerized():
    run(
        dpath("test_containerized"),
        deployment_method={DeploymentMethod.CONDA, DeploymentMethod.APPTAINER},
    )


@skip_on_windows
@conda
def test_containerize():
    run(dpath("test_conda"), containerize=True, check_results=False)


@conda
def test_converting_path_for_r_script():
    run(
        dpath("test_converting_path_for_r_script"),
        cores=1,
        deployment_method={DeploymentMethod.CONDA},
    )


@skip_on_windows
@conda
def test_conda_named():
    run(dpath("test_conda_named"), deployment_method={DeploymentMethod.CONDA})


@skip_on_windows
@conda
def test_conda_function():
    run(
        dpath("test_conda_function"),
        deployment_method={DeploymentMethod.CONDA},
        cores=1,
    )


@skip_on_windows  # the testcase only has a linux-64 pin file
@conda
def test_conda_pin_file():
    run(dpath("test_conda_pin_file"), deployment_method={DeploymentMethod.CONDA})


@conda
def test_conda_python_script():
    run(dpath("test_conda_python_script"), deployment_method={DeploymentMethod.CONDA})


@conda
def test_conda_python_3_7_script():
    run(
        dpath("test_conda_python_3_7_script"),
        deployment_method={DeploymentMethod.CONDA},
    )


@conda
def test_prebuilt_conda_script():
    sp.run(
        f"conda env create -f {dpath('test_prebuilt_conda_script/env.yaml')}",
        shell=True,
    )
    run(dpath("test_prebuilt_conda_script"), deployment_method={DeploymentMethod.CONDA})


@skip_on_windows
@conda
def test_conda_global():
    run(
        dpath("test_conda_global"),
        deployment_method={DeploymentMethod.CONDA},
        executor="dryrun",
    )


@conda
def test_script_pre_py39():
    run(dpath("test_script_pre_py39"), deployment_method={DeploymentMethod.CONDA})


@conda
def test_resource_string_in_cli_or_profile():
    test_path = dpath("test_resource_string_in_cli_or_profile")
    profile = os.path.join(test_path, "profiles")
    # workflow profile is loaded by default
    run(
        test_path,
        snakefile="Snakefile",
        shellcmd=f"snakemake --workflow-profile {profile} -c1 --default-resources slurm_account=foo other_resource='--test'",
    )


<<<<<<< HEAD
@skip_on_windows
@conda
def test_script_xsh():
    run(
        dpath("test_script_xsh"),
        deployment_method={DeploymentMethod.CONDA},
    )
=======
@conda
def test_conda_run():
    run(dpath("test_conda_run"), deployment_method={DeploymentMethod.CONDA})
>>>>>>> 948e8fb1


# These tests have no explicit dependency on Conda and do not build new conda envs,
# but will fail if 'conda info --json' does not work as expected, because the wrapper
# code uses this to examine the installed software environment.


def test_get_log_none():
    run(dpath("test_get_log_none"))


def test_get_log_both():
    run(dpath("test_get_log_both"))


def test_get_log_stderr():
    run(dpath("test_get_log_stderr"))


def test_get_log_stdout():
    run(dpath("test_get_log_stdout"))


def test_get_log_complex():
    run(dpath("test_get_log_complex"))<|MERGE_RESOLUTION|>--- conflicted
+++ resolved
@@ -306,7 +306,6 @@
     )
 
 
-<<<<<<< HEAD
 @skip_on_windows
 @conda
 def test_script_xsh():
@@ -314,11 +313,11 @@
         dpath("test_script_xsh"),
         deployment_method={DeploymentMethod.CONDA},
     )
-=======
+
+
 @conda
 def test_conda_run():
     run(dpath("test_conda_run"), deployment_method={DeploymentMethod.CONDA})
->>>>>>> 948e8fb1
 
 
 # These tests have no explicit dependency on Conda and do not build new conda envs,
