__authors__ = ["Tobias Marschall", "Marcel Martin", "Johannes Köster"]
__copyright__ = "Copyright 2022, Johannes Köster"
__email__ = "johannes.koester@uni-due.de"
__license__ = "MIT"

import os
from pathlib import Path
import signal
import sys
import shlex
import shutil
import time
from os.path import join
import tempfile
import hashlib
import urllib
import pytest
import glob
import subprocess
import tarfile

from snakemake_interface_executor_plugins.settings import SharedFSUsage
from snakemake_interface_executor_plugins.registry import ExecutorPluginRegistry

from snakemake import api
from snakemake.common import ON_WINDOWS
from snakemake.report.html_reporter import ReportSettings
from snakemake.resources import ResourceScopes
from snakemake.settings import types as settings


def dpath(path):
    """get the path to a data file (relative to the directory this
    test lives in)"""
    return os.path.realpath(join(os.path.dirname(__file__), path))


def md5sum(filename, ignore_newlines=False):
    if ignore_newlines:
        with open(filename, "r", encoding="utf-8", errors="surrogateescape") as f:
            data = f.read().strip().encode("utf8", errors="surrogateescape")
    else:
        data = open(filename, "rb").read().strip()
    return hashlib.md5(data).hexdigest()


# test skipping
def is_connected():
    try:
        urllib.request.urlopen("http://www.google.com", timeout=1)
        return True
    except urllib.request.URLError:
        return False


def is_ci():
    return "CI" in os.environ


def has_gcloud_service_key():
    return "GCP_AVAILABLE" in os.environ


def has_azbatch_account_url():
    return os.environ.get("AZ_BATCH_ACCOUNT_URL")


def has_zenodo_token():
    return os.environ.get("ZENODO_SANDBOX_PAT")


def has_apptainer():
    return (shutil.which("apptainer") is not None) or (
        shutil.which("singularity") is not None
    )


def has_conda():
    return shutil.which("conda") is not None


gcloud = pytest.mark.skipif(
    not is_connected() or not has_gcloud_service_key(),
    reason="Skipping GCLOUD tests because not on "
    "CI, no inet connection or not logged "
    "in to gcloud.",
)

azbatch = pytest.mark.skipif(
    not is_connected() or not has_azbatch_account_url(),
    reason="Skipping AZBATCH tests because "
    "no inet connection or no AZ_BATCH_ACCOUNT_URL.",
)

connected = pytest.mark.skipif(not is_connected(), reason="no internet connection")

ci = pytest.mark.skipif(not is_ci(), reason="not in CI")
not_ci = pytest.mark.skipif(is_ci(), reason="skipped in CI")

apptainer = pytest.mark.skipif(
    not has_apptainer(),
    reason="Skipping Apptainer tests because no "
    "apptainer/singularity executable available.",
)

conda = pytest.mark.skipif(
    not has_conda(),
    reason="Skipping Conda tests because no conda executable available.",
)

zenodo = pytest.mark.skipif(
    not has_zenodo_token(), reason="no ZENODO_SANDBOX_PAT provided"
)


def copy(src, dst):
    if os.path.isdir(src):
        shutil.copytree(src, os.path.join(dst, os.path.basename(src)))
    else:
        shutil.copy(src, dst)


def get_expected_files(results_dir):
    """Recursively walk through the expected-results directory to enumerate
    all expected files."""
    return [
        os.path.relpath(f, results_dir)
        for f in glob.iglob(os.path.join(results_dir, "**/**"), recursive=True)
        if not os.path.isdir(f)
    ]


def untar_folder(tar_file, output_path):
    if not os.path.isdir(output_path):
        with tarfile.open(tar_file) as tar:
            tar.extractall(path=output_path)


def print_tree(path, exclude=None):
    for root, _dirs, files in os.walk(path):
        if exclude and root.startswith(os.path.join(path, exclude)):
            continue
        level = root.replace(path, "").count(os.sep)
        indent = " " * 4 * level
        print(f"{indent}{os.path.basename(root)}/")
        subindent = " " * 4 * (level + 1)
        for f in files:
            print(f"{subindent}{f}")


def run(
    path,
    shouldfail=False,
    snakefile="Snakefile",
    subpath=None,
    no_tmpdir=False,
    check_md5=True,
    check_results=None,
    cores=3,
    nodes=None,
    set_pythonpath=True,
    cleanup=True,
    conda_frontend="conda",
    config=dict(),
    targets=set(),
    container_image=os.environ.get("CONTAINER_IMAGE", "snakemake/snakemake:latest"),
    shellcmd=None,
    sigint_after=None,
    overwrite_resource_scopes=None,
    executor="local",
    executor_settings=None,
    cleanup_scripts=True,
    scheduler_ilp_solver=None,
    report=None,
    report_after_run=False,
    report_stylesheet=None,
    deployment_method=frozenset(),
    shadow_prefix=None,
    until=frozenset(),
    omit_from=frozenset(),
    forcerun=frozenset(),
    trust_io_cache=False,
    conda_list_envs=False,
    conda_create_envs=False,
    conda_prefix=None,
    wrapper_prefix=None,
    printshellcmds=False,
    default_storage_provider=None,
    default_storage_prefix=None,
    local_storage_prefix=Path(".snakemake/storage"),
    remote_job_local_storage_prefix=None,
    archive=None,
    cluster=None,
    cluster_status=None,
    retries=0,
    resources=dict(),
    default_resources=None,
    group_components=dict(),
    max_threads=None,
    overwrite_groups=dict(),
    configfiles=list(),
    overwrite_resources=dict(),
    batch=None,
    envvars=list(),
    cache=None,
    edit_notebook=None,
    overwrite_scatter=dict(),
    generate_unit_tests=None,
    force_incomplete=False,
    containerize=False,
    forceall=False,
    all_temp=False,
    cleanup_metadata=None,
    rerun_triggers=settings.RerunTrigger.all(),
    storage_provider_settings=None,
    shared_fs_usage=None,
    benchmark_extended=False,
    assume_checkpoint_safe_temp_files=False,
    apptainer_args="",
    tmpdir=None,
):
    """
    Test the Snakefile in the path.
    There must be a Snakefile in the path and a subdirectory named
    expected-results. If cleanup is False, we return the temporary
    directory to the calling test for inspection, and the test should
    clean it up.
    """
    if check_results is None:
        if not shouldfail:
            check_results = True
        else:
            check_results = False

    if set_pythonpath:
        # Enforce current workdir (the snakemake source dir) to also be in PYTHONPATH
        # when subprocesses are invoked in the tempdir defined below.
        os.environ["PYTHONPATH"] = os.getcwd()
    elif "PYTHONPATH" in os.environ:
        del os.environ["PYTHONPATH"]

    results_dir = join(path, "expected-results")
    original_snakefile = join(path, snakefile)
    original_dirname = os.path.basename(os.path.dirname(original_snakefile))
    assert os.path.exists(original_snakefile)
    if check_results:
        assert os.path.exists(results_dir) and os.path.isdir(
            results_dir
        ), "{} does not exist".format(results_dir)

    if tmpdir is None:
        # If we need to further check results, we won't cleanup tmpdir
        tmpdir = next(tempfile._get_candidate_names())
        tmpdir = os.path.join(
            tempfile.gettempdir(), f"snakemake-{original_dirname}-{tmpdir}"
        )
        os.mkdir(tmpdir)

        # copy files
        for f in os.listdir(path):
            copy(os.path.join(path, f), tmpdir)

    # Snakefile is now in temporary directory
    snakefile = join(tmpdir, snakefile)

    snakemake_api = None
    exception = None

    config = dict(config)

    # run snakemake
    if shellcmd:
        if not shellcmd.startswith("snakemake"):
            raise ValueError("shellcmd does not start with snakemake")
        shellcmd = "{} -m {}".format(sys.executable, shellcmd)
        try:
            if sigint_after is None:
                res = subprocess.run(
                    shellcmd,
                    cwd=path if no_tmpdir else tmpdir,
                    check=True,
                    shell=True,
                    stderr=subprocess.STDOUT,
                    stdout=subprocess.PIPE,
                )
                print(res.stdout.decode())
                success = True
            else:
                with subprocess.Popen(
                    shlex.split(shellcmd),
                    cwd=path if no_tmpdir else tmpdir,
                    stderr=subprocess.STDOUT,
                    stdout=subprocess.PIPE,
                ) as process:
                    time.sleep(sigint_after)
                    process.send_signal(signal.SIGINT)
                    time.sleep(2)
                    success = process.returncode == 0
                    if success:
                        print(process.stdout.read().decode())
        except subprocess.CalledProcessError as e:
            success = False
            print(e.stdout.decode(), file=sys.stderr)
    else:
        assert sigint_after is None, "Cannot sent SIGINT when calling directly"

        if cluster is not None:
            executor = "cluster-generic"
            plugin = ExecutorPluginRegistry().get_plugin(executor)
            executor_settings = plugin.settings_cls(
                submit_cmd=cluster, status_cmd=cluster_status
            )
            nodes = 3

        if shared_fs_usage is None:
            shared_fs_usage = SharedFSUsage.all()

        success = True

        with api.SnakemakeApi(
            settings.OutputSettings(
                verbose=True,
                printshellcmds=printshellcmds,
                show_failed_logs=True,
            ),
        ) as snakemake_api:
            try:
                workflow_api = snakemake_api.workflow(
                    resource_settings=settings.ResourceSettings(
                        cores=cores,
                        nodes=nodes,
                        overwrite_resource_scopes=(
                            ResourceScopes(overwrite_resource_scopes)
                            if overwrite_resource_scopes is not None
                            else dict()
                        ),
                        overwrite_resources=overwrite_resources,
                        resources=resources,
                        default_resources=default_resources,
                        max_threads=max_threads,
                        overwrite_scatter=overwrite_scatter,
                    ),
                    config_settings=settings.ConfigSettings(
                        config=config,
                        configfiles=configfiles,
                    ),
                    storage_settings=settings.StorageSettings(
                        default_storage_provider=default_storage_provider,
                        default_storage_prefix=default_storage_prefix,
                        all_temp=all_temp,
                        shared_fs_usage=shared_fs_usage,
                        local_storage_prefix=local_storage_prefix,
                        remote_job_local_storage_prefix=remote_job_local_storage_prefix,
                    ),
                    storage_provider_settings=storage_provider_settings,
                    workflow_settings=settings.WorkflowSettings(
                        wrapper_prefix=wrapper_prefix,
                        cache=cache,
                    ),
                    deployment_settings=settings.DeploymentSettings(
                        conda_frontend=conda_frontend,
                        conda_prefix=conda_prefix,
                        deployment_method=deployment_method,
                        apptainer_args=apptainer_args,
                    ),
                    snakefile=Path(original_snakefile if no_tmpdir else snakefile),
                    workdir=Path(path if no_tmpdir else tmpdir),
                )

                dag_api = workflow_api.dag(
                    dag_settings=settings.DAGSettings(
                        targets=targets,
                        until=until,
                        omit_from=omit_from,
                        forcerun=forcerun,
                        batch=batch,
                        force_incomplete=force_incomplete,
                        forceall=forceall,
                        rerun_triggers=rerun_triggers,
<<<<<<< HEAD
                        assume_checkpoint_safe_temp_files=assume_checkpoint_safe_temp_files,
=======
                        trust_io_cache=trust_io_cache,
>>>>>>> dd2f6556
                    ),
                )

                if report is not None and not report_after_run:
                    if report_stylesheet is not None:
                        report_stylesheet = Path(report_stylesheet)
                    report_settings = ReportSettings(
                        path=Path(report), stylesheet_path=report_stylesheet
                    )
                    dag_api.create_report(
                        reporter="html",
                        report_settings=report_settings,
                    )
                elif conda_create_envs:
                    dag_api.conda_create_envs()
                elif conda_list_envs:
                    dag_api.conda_list_envs()
                elif archive is not None:
                    dag_api.archive(Path(archive))
                elif generate_unit_tests is not None:
                    dag_api.generate_unit_tests(Path(generate_unit_tests))
                elif containerize:
                    dag_api.containerize()
                elif cleanup_metadata:
                    dag_api.cleanup_metadata(cleanup_metadata)
                else:
                    dag_api.execute_workflow(
                        executor=executor,
                        execution_settings=settings.ExecutionSettings(
                            cleanup_scripts=cleanup_scripts,
                            shadow_prefix=shadow_prefix,
                            retries=retries,
                            edit_notebook=edit_notebook,
                        ),
                        remote_execution_settings=settings.RemoteExecutionSettings(
                            container_image=container_image,
                            seconds_between_status_checks=0,
                            envvars=envvars,
                        ),
                        scheduling_settings=settings.SchedulingSettings(
                            ilp_solver=scheduler_ilp_solver,
                        ),
                        group_settings=settings.GroupSettings(
                            group_components=group_components,
                            overwrite_groups=overwrite_groups,
                        ),
                        executor_settings=executor_settings,
                    )

                if report_after_run and report:
                    if report_stylesheet is not None:
                        report_stylesheet = Path(report_stylesheet)
                    report_settings = ReportSettings(
                        path=Path(report), stylesheet_path=report_stylesheet
                    )
                    dag_api.create_report(
                        reporter="html",
                        report_settings=report_settings,
                    )
            except Exception as e:
                success = False
                exception = e

    if shouldfail:
        assert not success, "expected error on execution"
    else:
        if not success:
            if snakemake_api is not None and exception is not None:
                snakemake_api.print_exception(exception)
            print("Workdir:")
            print_tree(tmpdir, exclude=".snakemake/conda")
            raise exception
        assert success, "expected successful execution"

    if check_results:
        for resultfile in get_expected_files(results_dir):
            if resultfile in [".gitignore", ".gitkeep"] or not os.path.isfile(
                os.path.join(results_dir, resultfile)
            ):
                # this means tests cannot use directories as output files
                continue
            targetfile = join(tmpdir, resultfile)
            expectedfile = join(results_dir, resultfile)

            if ON_WINDOWS:
                if os.path.exists(join(results_dir, resultfile + "_WIN")):
                    continue  # Skip test if a Windows specific file exists
                if resultfile.endswith("_WIN"):
                    targetfile = join(tmpdir, resultfile[:-4])
            elif resultfile.endswith("_WIN"):
                # Skip win specific result files on Posix platforms
                continue

            assert os.path.exists(targetfile), 'expected file "{}" not produced'.format(
                resultfile
            )
            if check_md5:
                md5expected = md5sum(expectedfile, ignore_newlines=ON_WINDOWS)
                md5target = md5sum(targetfile, ignore_newlines=ON_WINDOWS)
                if md5target != md5expected:
                    with open(expectedfile) as expected:
                        expected_content = expected.read().strip()
                    with open(targetfile) as target:
                        content = target.read().strip()
                    assert (
                        False
                    ), "wrong result produced for file '{resultfile}':\n------found------\n{content}\n-----expected-----\n{expected_content}\n-----------------".format(
                        resultfile=resultfile,
                        content=content,
                        expected_content=expected_content,
                    )

    if not cleanup:
        return tmpdir
    shutil.rmtree(tmpdir, ignore_errors=ON_WINDOWS)<|MERGE_RESOLUTION|>--- conflicted
+++ resolved
@@ -377,11 +377,8 @@
                         force_incomplete=force_incomplete,
                         forceall=forceall,
                         rerun_triggers=rerun_triggers,
-<<<<<<< HEAD
                         assume_checkpoint_safe_temp_files=assume_checkpoint_safe_temp_files,
-=======
                         trust_io_cache=trust_io_cache,
->>>>>>> dd2f6556
                     ),
                 )
 
