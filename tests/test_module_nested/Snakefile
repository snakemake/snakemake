shell.executable("bash")


module B:
    snakefile:
        "module_shallow.smk"
    config:
        {"bb": "invalid-file"}
    replace_prefix:
        {"b-/A/": ""}


<<<<<<< HEAD
use rule * from B as B_*
=======
use rule deep_work from shallow_module as shallow_work with:
    """a rule from deep module"""
>>>>>>> 06ece760


use rule A_run from B as B_A_run with:
    input:
        rds="Snakefile",


assert hasattr(
    rules, "B_A_run"
), f"bug: rule cannot be accessed as B_A_run: {dir(rules)}"<|MERGE_RESOLUTION|>--- conflicted
+++ resolved
@@ -10,18 +10,17 @@
         {"b-/A/": ""}
 
 
-<<<<<<< HEAD
 use rule * from B as B_*
-=======
-use rule deep_work from shallow_module as shallow_work with:
-    """a rule from deep module"""
->>>>>>> 06ece760
 
 
 use rule A_run from B as B_A_run with:
     input:
         rds="Snakefile",
 
+        
+use rule A_run from B as documented_run with:
+    """a rule from deep module"""
+        
 
 assert hasattr(
     rules, "B_A_run"
