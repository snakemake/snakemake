--- conflicted
+++ resolved
@@ -43,10 +43,7 @@
         "snakemake.report",
         "snakemake.caching",
         "snakemake.deployment",
-<<<<<<< HEAD
-=======
         "snakemake.linting",
->>>>>>> 50b82c65
     ],
     entry_points={
         "console_scripts": [
@@ -73,15 +70,12 @@
     extras_require={
         "reports": ["jinja2", "networkx", "pygments", "pygraphviz"],
         "messaging": ["slacker"],
-<<<<<<< HEAD
         "google-cloud": [
             "crc32c",
             "oauth2client",
             "google-api-python-client",
             "google-cloud-storage",
         ],
-=======
->>>>>>> 50b82c65
     },
     classifiers=[
         "Development Status :: 5 - Production/Stable",
