--- conflicted
+++ resolved
@@ -57,11 +57,7 @@
         "docutils",
         "gitpython",
         "psutil",
-<<<<<<< HEAD
-        "slacker",
-=======
         "nbformat"
->>>>>>> ab22a1c2
     ],
     extras_require={"reports": ["jinja2", "networkx", "pygments", "pygraphviz"], "messaging": ["slacker"]},
     classifiers=[
