from collections import UserDict, defaultdict
from dataclasses import dataclass
import itertools as it
import operator as op
import re
import shutil
import tempfile
import math
from typing import Any

from snakemake.exceptions import (
    ResourceScopesException,
    WorkflowError,
    is_file_not_found_error,
)
from snakemake.common.tbdstring import TBDString


@dataclass
class ParsedResource:
    orig_arg: str
    value: Any


class DefaultResources:
    defaults = {
        "mem_mb": "min(max(2*input.size_mb, 1000), 8000)",
        "disk_mb": "max(2*input.size_mb, 1000) if input else 50000",
        "tmpdir": "system_tmpdir",
    }

    bare_defaults = {"tmpdir": "system_tmpdir"}

    @classmethod
    def decode_arg(cls, arg):
        try:
            return arg.split("=", maxsplit=1)
        except ValueError:
            raise ValueError("Resources have to be defined as name=value pairs.")

    @classmethod
    def encode_arg(cls, name, value):
        return f"{name}={value}"

    def __init__(self, args=None, from_other=None, mode="full"):
        if mode == "full":
            self._args = dict(DefaultResources.defaults)
        elif mode == "bare":
            self._args = dict(DefaultResources.bare_defaults)
        else:
            raise ValueError(f"Unexpected mode for DefaultResources: {mode}")

        if from_other is not None:
            self._args = dict(from_other._args)
            self.parsed = dict(from_other.parsed)
        else:
            if args is None:
                args = []

            self._args.update(
                {name: value for name, value in map(self.decode_arg, args)}
            )

            self.parsed = dict(_cores=1, _nodes=1)
            self.parsed.update(
                parse_resources(self._args, fallback=eval_resource_expression)
            )

    def set_resource(self, name, value):
        self._args[name] = f"{value}"
        self.parsed[name] = value

    @property
    def args(self):
        return [self.encode_arg(name, value) for name, value in self._args.items()]

    def __bool__(self):
        return bool(self.parsed)


class ResourceScopes(UserDict):
    """Index of resource scopes, where each entry is 'RESOURCE': 'SCOPE'

    Each resource may be scoped as local, global, or excluded. Any resources not
    specified are considered global.
    """

    def __init__(self, *args, **kwargs):
        self.data = dict(*args, **kwargs)
        valid_scopes = {"local", "global", "excluded"}
        if set(self.data.values()) - valid_scopes:
            invalid_res = [
                res for res, scope in self.data.items() if scope not in valid_scopes
            ]
            invalid_pairs = {res: self.data[res] for res in invalid_res}

            # For now, we don't want excluded in the documentation
            raise ResourceScopesException(
                "Invalid resource scopes: entries must be defined as RESOURCE=SCOPE "
                "pairs, where SCOPE is either 'local' or 'global'",
                invalid_pairs,
            )

    @classmethod
    def defaults(cls):
        return cls(mem_mb="local", disk_mb="local", runtime="excluded")

    @property
    def locals(self):
        """Resources are not tallied by the global scheduler when submitting jobs

        Each submitted job or group gets its own pool of the resource, as
        specified under --resources.


        Returns
        -------
        set
        """
        return set(res for res, scope in self.data.items() if scope == "local")

    @property
    def globals(self):
        """Resources tallied across all job and group submissions.

        Returns
        -------
        set
        """
        return set(res for res, scope in self.data.items() if scope == "global")

    @property
    def excluded(self):
        """Resources not submitted to cluster jobs

        These resources are used exclusively by the global scheduler. The primary case
        is for additive resources in GroupJobs such as runtime, which would not be
        properly handled by the scheduler in the sub-snakemake instance. This scope is
        not currently intended for use by end-users and is thus not documented

        Returns
        -------
        set
        """
        return set(res for res, scope in self.data.items() if scope == "excluded")


class GroupResources:
    @classmethod
    def basic_layered(
        cls,
        toposorted_jobs,
        constraints,
        run_local,
        additive_resources=None,
        sortby=None,
    ):
        """Basic implementation of group job resources calculation

        Each toposort level is individually sorted into a series of layers, where each
        layer fits within the constraints. Resource constraints represent a "width" into
        which the layer must fit. For instance, with a mem_mb constraint of 5G, all the
        jobs in a single layer must together not consume more than 5G of memory. Any
        jobs that would exceed this constraint are pushed into a new layer. The overall
        width for the entire group job is equal to the width of the widest layer.

        Additive resources (by default, "runtime") represent the "height" of the layer.
        They are not directly constrained, but their value will be determined by the
        sorting of jobs based on other constraints. Each layer's height is equal to the
        height of its tallest job. For instance, a layer containing a 3hr job will have
        a runtime height of 3 hr. The total height of the entire group job will be the
        sum of the heights of all the layers.

        Note that both height and width are multidimensial, so layer widths will be
        calculated with respect to every constraint created by the user.

        In this implementation, there is no mixing of layers, which may lead to "voids".
        For instance, a layer containing a tall, skinny job of 3hr length and 1G mem
        combined with a short, fat job of 10min length and 20G memory would have a 2hr
        50min period where 19G of memory are not used. In practice, this void will be
        filled by the actual snakemake subprocess, which performs real-time scheduling
        of jobs as resources become available.  But it may lead to overestimation of
        resource requirements.

        To help mitigate against voids, this implementation sorts the jobs within a
        toposort level before assignment to layers. Jobs are first sorted by their
        overall width relative to the available constraints. So the fattest jobs will
        grouped together on the same layer. Jobs are then sorted by the resources
        specified in ``sortby``, by default "runtime". So jobs of similar length will be
        grouped on the same layer.

        Users can help mitigate against voids by grouping jobs of similar resource
        dimensions.  Eclectic groups of various runtimes and resource consumptions will
        not be estimated as efficiently as groups of homogeneous consumptions.

        Parameters
        ----------
        toposorted_jobs : list of lists of jobs
            Jobs sorted into toposort levels: the jobs in each level only depend on jobs
            in previous levels.
        constraints : dict of str -> int
            Upper limit of resource allowed. Resources without constraints will be
            treated as infinite
        run_local : bool
            True if the group is being run in the local process, rather than being
            submitted. Relevant for Pipe groups and Service groups
        additive_resources : list of str, optional
            Resources to be treated as the "height" of each layer, i.e. to be summed
            across layers.
        sortby : list of str, optional
            Resources by which to sort jobs prior to layer assignment.

        Returns
        -------
        Dict of str -> int,str
            Total resource requirements of the group job

        Raises
        ------
        WorkflowError
            Raised if an individual job requires more resources than the constraints
            allow (chiefly relevant for pipe groups)
        """
        additive_resources = (
            additive_resources if additive_resources is not None else ["runtime"]
        )
        sortby = sortby if sortby is not None else ["runtime"]

        total_resources = defaultdict(int)
        total_resources["_nodes"] = 1
        blocks = []
        # iterate over siblings that can be executed in parallel
        for siblings in toposorted_jobs:
            # Total resource requirements for this toposort layer
            block_resources = {}

            job_resources = []
            pipe_resources = defaultdict(list)
            for job in siblings:
                # Get resources, filtering out FileNotFoundErrors. List items will
                # be job resources objects with (resource: value)
                # [
                #   { "runtime": 5, "threads": 2, "tmpdir": "/tmp" },
                #   { "runtime": 15, "tmpdir": "/tmp"},
                #   ...
                # ]
                # Pipe jobs and regular jobs are put in separate lists.
                try:
                    # Remove any TBDStrings from values. These will typically arise
                    # here because the default mem_mb and disk_mb are based off of
                    # input file size, and intermediate files in the group are not yet
                    # generated. Thus rules consuming such files must explicitly
                    # specify their resources
                    res = {
                        k: res
                        for k, res, in job.resources.items()
                        if not isinstance(res, TBDString)
                    }
                    if job.pipe_group:
                        pipe_resources[job.pipe_group].append(res)
                    else:
                        job_resources.append(res)
                except FileNotFoundError:
                    # Skip job if resource evaluation leads to a file not found error.
                    # This will be caused by an inner job, which needs files created by
                    # the same group. All we can do is to ignore such jobs for now.
                    continue

            # Jobs in pipe groups must be run simultaneously, so we merge all the
            # resources of each pipe group into one big "job". Resources are combined
            # as "intralayer", so additives (like runtime) are maxed, and the rest are
            # summed
            for pipe in pipe_resources.values():
                job_resources.append(
                    cls._merge_resource_dict(
                        pipe,
                        methods={res: max for res in additive_resources},
                        default_method=sum,
                    )
                )

            # Set of resource types requested in at least one job
            resource_types = list(set(it.chain(*job_resources)))
            int_resources = {}
            # Sort all integer resources in job_resources into int_resources. Resources
            # defined as a string are placed immediately into block_resources.
            for res in resource_types:
                if res == "_nodes":
                    continue

                values = [resources.get(res, 0) for resources in job_resources]

                if cls._is_string_resource(res, values):
                    block_resources[res] = values[0]
                else:
                    int_resources[res] = values

            # Collect values from global_resources to use as constraints.
            sorted_constraints = {
                name: constraints.get(name, None) for name in int_resources
            }

            # For now, we are unable to handle a constraint on runtime, so ignore.
            # Jobs requesting too much runtime will still get flagged by the
            # scheduler
            for res in additive_resources:
                if res in sorted_constraints:
                    sorted_constraints[res] = None

            # Get layers
            try:
                layers = cls._get_layers(
                    int_resources, sorted_constraints.values(), sortby
                )
            except WorkflowError as err:
                raise cls._get_saturated_resource_error(additive_resources, err.args[0])

            # Merge jobs within layers
            intralayer_merge_methods = [
                max if res in additive_resources else sum for res in int_resources
            ]
            merged = [
                cls._merge_resource_layer(layer, intralayer_merge_methods)
                for layer in layers
            ]

            # Combine layers
            interlayer_merge_methods = [
                sum if res in additive_resources else max for res in int_resources
            ]
            combined = cls._merge_resource_layer(merged, interlayer_merge_methods)

            # Reassign the combined values from each layer to their resource names
            block_resources.update(dict(zip(int_resources, combined)))

            blocks.append(block_resources)

        if run_local:
            return {**cls._merge_resource_dict(blocks, default_method=sum), "_nodes": 1}

        return {
            **cls._merge_resource_dict(
                blocks,
                default_method=max,
                methods={res: sum for res in additive_resources},
            ),
            "_nodes": 1,
        }

    @classmethod
    def _get_saturated_resource_error(cls, additive_resources, excess_resources):
        isare = "is" if len(additive_resources) == 1 else "are"
        additive_clause = (
            (f", except for {additive_resources}, which {isare} calculated via max(). ")
            if additive_resources
            else ". "
        )
        return WorkflowError(
            "Not enough resources were provided. This error is typically "
            "caused by a Pipe group requiring too many resources. Note "
            "that resources are summed across every member of the pipe "
            f"group{additive_clause}"
            f"Excess Resources:\n{excess_resources}"
        )

    @classmethod
    def _is_string_resource(cls, name, values):
        # If any one of the values provided for a resource is not an int, we
        # can't process it in any way. So we constrain all such resource to be
        # the same
        if all([isinstance(val, int) for val in values]):
            return False
        else:
            unique = set(values)
            if len(unique) > 1:
                raise WorkflowError(
                    "Resource {name} is a string but not all group jobs require the "
                    "same value. Observed values: {values}.".format(
                        name=name, values=unique
                    )
                )
            return True

    @classmethod
    def _merge_resource_dict(cls, resources, skip=[], methods={}, default_method=max):
        grouped = {}
        for job in resources:
            # Wrap every value in job with a list so that lists can be merged later
            job_l = {k: [v] for k, v in job.items()}

            # Merge two dicts together, merging key-values found in both into a
            # list. Code adapted from
            # https://stackoverflow.com/a/11012181/16980632
            grouped = {
                **grouped,
                **job_l,
                **{k: grouped[k] + job_l[k] for k in grouped.keys() & job_l},
            }

        ret = {}
        for res, values in grouped.items():
            if res in skip:
                continue

            if cls._is_string_resource(res, values):
                ret[res] = values[0]
            elif res in methods:
                ret[res] = methods[res](values)
            else:
                ret[res] = default_method(values)
        return ret

    @classmethod
    def _merge_resource_layer(cls, resources, methods):
        """
        Sum or max across all resource types within a layer, similar to
        summing along axis 0 in numpy:
        [
          ( 3 ^ , 4 ^ , 1 ),
          ( 2 | , 1 | , 6 ),
          ( 1 | , 4 | , 0 ),
        ]
        The method for each column is specified in methods, which should be an array
        with one index per column
        """
        return [method(r) for method, r in zip(methods, zip(*resources))]

    @staticmethod
    def _check_constraint(resources, constraints):
        sums = [sum(res) for res in zip(*resources)]
        for s, constraint in zip(sums, constraints):
            if constraint:
                layers, mod = divmod(s, constraint)
            else:
                layers = 1
                mod = 0

            # If mod not 0, we add 1 to the number of layers. We then subtract
            # 1, so that if everything fits within the constraint we have 0,
            # otherwise, some number higher than 0. Finally, we convert to bool.
            # If the result is 0 or negative, it fits. If greater, it doesn't
            # fit so we return False
            if bool(max(0, layers + int(bool(mod)) - 1)):
                return False
        return True

    @classmethod
    def _get_layers(cls, resources, constraints, sortby=None):
        """Calculate required consecutive job layers.

        Layers are used to keep resource requirements within given
        constraint. For instance, if the jobs together require 50 threads,
        but only 12 are available, we will use 5 layers. If multiple constraints are
        used, all will be considered and met. Any constraints given as None will be
        treated as infinite.
        """

        # Calculates the ratio of resource to constraint. E.g, if the resource is 12
        #  cores, and the constraint is 16, it will return 0.75. This is done for
        # every resource type in the group, returning the result in a list
        def _proportion(group):
            return [r / c if c else 0 for r, c in zip(group, constraints)]

        # Return the highest _proportion item in the list
        def _highest_proportion(group):
            return max(_proportion(group))

        rows = [[]]

        # By zipping, we combine the vals into tuples based on job, 1 tuple per
        # job: [ (val1, 1_val1, 2_val1), ...]. In each tuple, the resources
        # will remain in the same order as the original dict, so their identity
        # can be extracted later.
        resource_groups = zip(*resources.values())

        # Sort by _proportion highest to lowest
        pre_sorted = sorted(resource_groups, key=_highest_proportion, reverse=True)

        # If a key is provided (e.g. runtime), we sort again by that key from
        # highest to lowest
        for res in sortby or []:
            if res in resources:
                # Find the position of the key in the job tuple
                i = list(resources).index(res)
                pre_sorted = sorted(pre_sorted, key=op.itemgetter(i), reverse=True)

        for group in pre_sorted:
            appended = False

            # Check each row for space, starting with the first.
            for row in rows:
                if not appended and cls._check_constraint(row + [group], constraints):
                    row.append(group)
                    appended = True

            # If the final "row" in rows has something, we add a new empty
            # row. That way, we guarantee we have a row with space
            if len(rows[-1]) > 0:
                rows.append([])

            # If not appended, that means a rule required more resource
            # than allowed by the constraint. This should only be possible for pipe
            # jobs, which must be run simultaneously.
            if not appended:
                too_high = []
                for i, val in enumerate(_proportion(group)):
                    if val > 1:
                        too_high.append(
                            (list(resources)[i], group[i], list(constraints)[i])
                        )

                error_text = [
                    f"\t{res}: {amount}/{constraint}"
                    for res, amount, constraint in too_high
                ]
                raise WorkflowError("\n".join(error_text))

        # Remove final empty row. (The above loop ends each cycle by ensuring
        # there's an empty row)
        rows.pop()
        return rows


def eval_resource_expression(val, threads_arg=True):
    def generic_callable(val, threads_arg, **kwargs):
        import os

        args = {
            "input": kwargs["input"],
            "attempt": kwargs["attempt"],
            "system_tmpdir": tempfile.gettempdir(),
            "shutil": shutil,
        }
        if threads_arg:
            args["threads"] = kwargs["threads"]
<<<<<<< HEAD
        # Add ioutils functions
        import snakemake.ioutils

        ioutils = {}
        snakemake.ioutils.register_in_globals(ioutils)
        # Try to evaluate resource expression.
        # Note that `args` take precedence, i.e. if a name is present on
        # both (e.g. `input`), the one in `args` is used.
=======
        # Expand env variables
        val = os.path.expanduser(os.path.expandvars(val))
        # Eval expression
>>>>>>> 12ce6c6c
        try:
            value = eval(
                val,
                ioutils,
                args,
            )
        # Triggers for string arguments like n1-standard-4
        except (NameError, SyntaxError):
            return val
        except Exception as e:
            if is_humanfriendly_resource(val) or is_ordinary_string(val):
                # case 1: resource can be parsed by humanfriendly package, just return
                # it
                # case 2: resource is an ordinary string, just return it
                return val
            if not is_file_not_found_error(e, kwargs["input"]):
                # Missing input files are handled by the caller
                raise WorkflowError(
                    "Failed to evaluate resources value "
                    f"'{val}'.\n"
                    "    String arguments may need additional "
                    "quoting. E.g.: --default-resources "
                    "\"tmpdir='/home/user/tmp'\" or "
                    "--set-resources \"somerule:someresource='--nice=100'\". "
                    "This also holds for setting resources inside of a profile, where "
                    "you might have to enclose them in single and double quotes, "
                    "i.e. someresource: \"'--nice=100'\".",
                    e,
                )
            raise e
        return value

    if threads_arg:

        def callable(wildcards, input, attempt, threads, rulename):
            return generic_callable(
                val,
                threads_arg=threads_arg,
                wildcards=wildcards,
                input=input,
                attempt=attempt,
                threads=threads,
                rulename=rulename,
            )

    else:

        def callable(wildcards, input, attempt, rulename):
            return generic_callable(
                val,
                threads_arg=threads_arg,
                wildcards=wildcards,
                input=input,
                attempt=attempt,
                rulename=rulename,
            )

    return callable


def parse_resources(resources_args, fallback=None):
    """Parse resources from args."""
    resources = dict()

    if resources_args is not None:
        valid = re.compile(r"[a-zA-Z_]\w*$")

        if isinstance(resources_args, list):
            resources_args = map(DefaultResources.decode_arg, resources_args)
        else:
            resources_args = resources_args.items()

        for res, val in resources_args:
            if not valid.match(res):
                raise ValueError(
                    "Resource definition must start with a valid identifier, but found "
                    "{}.".format(res)
                )

            try:
                val = int(val)
            except ValueError:
                if fallback is not None:
                    val = fallback(val)
                else:
                    raise ValueError(
                        "Resource definition must contain an integer, string or python expression after the identifier."
                    )
            if res == "_cores":
                raise ValueError(
                    "Resource _cores is already defined internally. Use a different "
                    "name."
                )
            resources[res] = val
    return resources


def infer_resources(name, value, resources: dict):
    """Infer resources from a given one, if possible."""
    from humanfriendly import parse_size, parse_timespan, InvalidTimespan, InvalidSize

    if isinstance(value, str):
        value = value.strip("'\"")

    if (
        (name == "mem" or name == "disk")
        and isinstance(value, str)
        and not isinstance(value, TBDString)
    ):
        inferred_name = f"{name}_mb"
        try:
            in_bytes = parse_size(value)
        except InvalidSize:
            raise WorkflowError(
                f"Cannot parse mem or disk value into size in MB for setting {inferred_name} resource: {value}"
            )
        resources[inferred_name] = max(int(math.ceil(in_bytes / 1e6)), 1)
    elif (
        name == "runtime"
        and isinstance(value, str)
        and not isinstance(value, TBDString)
    ):
        try:
            parsed = max(int(round(parse_timespan(value) / 60)), 1)
        except InvalidTimespan:
            raise WorkflowError(
                f"Cannot parse runtime value into minutes for setting runtime resource: {value}"
            )
        resources["runtime"] = parsed


def is_ordinary_string(val):
    r"""
    Check if a string is an ordinary string.
    Ordinary strings are not evaluated and are not
    expected to be python expressions and be returned as is.

    Additionally, strings representing function calls, dictionary literals,
    or lambda expressions are considered offending strings.
    This function is useful for determining if a string can be safely
    returned to represent a resource value without further evaluation.
    It is important to note that this function does not check if the string
    is a valid Python identifier or a valid expression. It only checks
    if the string is an instance of `str` and does not match certain
    patterns that indicate it is a Python expression or callable.

    An ordinary string is defined as a string that:
    - Is an instance of the `str` type.
    - Does not match patterns that indicate it is a Python expression or a callable.

    The regular expression used for validation:
    - `^[a-zA-Z_]\w*\(.*\)$`: Matches function calls (e.g., `func_name(...)`).
    - `^\{.*\}$`: Matches strings that look like dictionary literals (e.g., `{...}`).
    - `^lambda\s.*:.*$`: Matches lambda expressions (e.g., `lambda x: x + 1`).
    - `.*[\+\-\*/\%].*|.*\.\w+.*`: Matches strings containing math operators or attribute access

    Parameters:
        val (any): The value to check.

    Returns:
        bool: True if the value is an ordinary string in this sense, False otherwise.
    """
    return isinstance(val, str) and not re.match(
        r"^[a-zA-Z_]\w*\(.*\)$|^\{.*\}$|^lambda\s.*:.*$|.*[\+\-\*/\%].*|.*\.\w+.*", val
    )


def is_humanfriendly_resource(value):
    from humanfriendly import parse_size, parse_timespan, InvalidTimespan, InvalidSize

    try:
        parse_size(value)
        return True
    except InvalidSize:
        pass

    try:
        parse_timespan(value)
        return True
    except InvalidTimespan:
        pass

    return False<|MERGE_RESOLUTION|>--- conflicted
+++ resolved
@@ -533,7 +533,8 @@
         }
         if threads_arg:
             args["threads"] = kwargs["threads"]
-<<<<<<< HEAD
+        # Expand env variables
+        val = os.path.expanduser(os.path.expandvars(val))
         # Add ioutils functions
         import snakemake.ioutils
 
@@ -542,11 +543,7 @@
         # Try to evaluate resource expression.
         # Note that `args` take precedence, i.e. if a name is present on
         # both (e.g. `input`), the one in `args` is used.
-=======
-        # Expand env variables
-        val = os.path.expanduser(os.path.expandvars(val))
         # Eval expression
->>>>>>> 12ce6c6c
         try:
             value = eval(
                 val,
