__author__ = "Johannes Köster"
__copyright__ = "Copyright 2022, Johannes Köster"
__email__ = "johannes.koester@uni-due.de"
__license__ = "MIT"

import os
from pathlib import Path
import re
from typing import Union
from snakemake.sourcecache import (
    LocalGitFile,
    LocalSourceFile,
    SourceFile,
    infer_source_file,
)
import subprocess
import tempfile
import hashlib
import shutil
import json
from glob import glob
import tarfile
import zipfile
import uuid
from enum import Enum
import threading
import shutil
from abc import ABC, abstractmethod


from snakemake.exceptions import CreateCondaEnvironmentException, WorkflowError
from snakemake.logging import logger
from snakemake.common import (
    copy_permission_safe,
    is_local_file,
    parse_uri,
    ON_WINDOWS,
)
from snakemake.deployment import singularity, containerize
from snakemake.io import (
    IOFile,
    apply_wildcards,
    contains_wildcard,
    _IOFile,
)
from snakemake_interface_common.utils import lazy_property


MIN_CONDA_VER = "24.7.1"


def get_env_setup_done_flag_file(env_path: Path) -> Path:
    return env_path.with_suffix(".env_setup_done")


class CondaCleanupMode(Enum):
    tarballs = "tarballs"
    cache = "cache"

    def __str__(self):
        return self.value


class Env:
    """Conda environment from a given specification file."""

    def __init__(
        self,
        workflow,
        env_file=None,
        env_name=None,
        env_dir=None,
        envs_dir=None,
        container_img=None,
        cleanup=None,
    ):
        self.file = env_file
        if env_file is not None:
            self.file = infer_source_file(env_file)
            assert env_name is None
            assert env_dir is None
        self.name = env_name
        if env_name is not None:
            assert env_file is None
            assert env_dir is None
        self.dir = env_dir
        if env_dir is not None:
            assert env_file is None
            assert env_name is None
        self.workflow = workflow

        self._container_img = container_img
        self._envs_dir = envs_dir or (
            containerize.CONDA_ENV_PATH
            if self.is_containerized
            else workflow.persistence.conda_env_path
        )
        self._hash = None
        self._content_hash = None
        self._content = None
        self._content_deploy = None
        self._content_pin = None
        self._path = None
        self._archive_file = None
        self._cleanup = cleanup
<<<<<<< HEAD
        self._singularity_args = workflow.legacy_deployment_settings.apptainer_args
=======
        self._singularity_args = workflow.deployment_settings.apptainer_args
        self._runtime_paths = workflow.runtime_paths
>>>>>>> 12ce6c6c

    @property
    def is_externally_managed(self):
        """Return True if the environment is managed by the user."""
        return self.name is not None or self.dir is not None

    @lazy_property
    def conda(self):
        return Conda(container_img=self._container_img, check=True)

    def _path_or_uri_prefix(self):
        prefix = self.file.get_path_or_uri(secret_free=False)
        if prefix.endswith(".yaml") or prefix.endswith(".yml"):
            prefix = prefix.rsplit(".", 1)[0]
            return prefix
        else:
            return None

    @lazy_property
    def pin_file(self):
        return self._get_aux_file(
            f".{self.conda.platform}.pin.txt",
            "Omitting search for pin file "
            "(https://snakemake.readthedocs.io/en/stable/snakefiles/"
            "deployment.html#freezing-environments-to-exactly-pinned-packages).",
        )

    @lazy_property
    def post_deploy_file(self):
        return self._get_aux_file(
            ".post-deploy.sh",
            "Omitting search for post-deploy script "
            "(https://snakemake.readthedocs.io/en/stable/snakefiles/"
            "deployment.html#providing-post-deployment-scripts).",
        )

    def _get_aux_file(self, suffix: str, omit_msg: str):
        if self.file:
            prefix = self._path_or_uri_prefix()
            # TODO handle LocalGitFile properly
            if prefix is None:
                logger.warning(
                    f"Conda environment file {self.file.get_path_or_uri(secret_free=True)} does not end "
                    f"on .yaml or .yml. {omit_msg}"
                )
                return None
            aux_file = f"{prefix}{suffix}"
            aux_file = infer_source_file(aux_file)
            if self.workflow.sourcecache.exists(aux_file):
                return aux_file
            else:
                return None
        else:
            return None

    def _get_content(self):
        if self.name or self.dir:
            from snakemake.shell import shell

            try:
                content = shell.check_output(
                    f"conda env export {self.address_argument}",
                    stderr=subprocess.STDOUT,
                    text=True,
                )
            except subprocess.CalledProcessError as e:
                raise WorkflowError(
                    f"Error exporting conda environment {self.address_argument}:\n{e.output}"
                )
            return content.encode()
        else:
            return self.workflow.sourcecache.open(self.file, "rb").read()

    def _get_content_deploy(self):
        self.check_is_file_based()
        if self.post_deploy_file:
            return self.workflow.sourcecache.open(self.post_deploy_file, "rb").read()
        return None

    def _get_content_pin(self):
        self.check_is_file_based()
        if self.pin_file:
            return self.workflow.sourcecache.open(self.pin_file, "rb").read()
        return None

    @property
    def _env_archive_dir(self):
        return self.workflow.persistence.conda_env_archive_path

    @property
    def container_img_url(self):
        return self._container_img.url if self._container_img else None

    @property
    def content(self):
        if self._content is None:
            self._content = self._get_content()
        return self._content

    @property
    def content_deploy(self):
        if self._content_deploy is None:
            self._content_deploy = self._get_content_deploy()
        return self._content_deploy

    @property
    def content_pin(self):
        if self._content_pin is None:
            self._content_pin = self._get_content_pin()
        return self._content_pin

    @property
    def hash(self):
        if self._hash is None:
            if self.is_containerized:
                self._hash = self.content_hash
            else:
                self._hash = self._get_hash(
                    include_location=True, include_container_img=True
                )
        return self._hash

    @property
    def content_hash(self):
        if self._content_hash is None:
            self._content_hash = self._get_hash(
                include_location=False, include_container_img=False
            )
        return self._content_hash

    def _get_hash(self, include_location: bool, include_container_img: bool) -> str:
        md5hash = hashlib.md5(usedforsecurity=False)
        if self.name:
            md5hash.update(self.name.encode())
        elif self.dir:
            md5hash.update(self.dir.encode())
        else:
            if include_location:
                # Include the absolute path of the target env dir into the hash.
                # By this, moving the working directory around automatically
                # invalidates all environments. This is necessary, because binaries
                # in conda environments can contain hardcoded absolute RPATHs.
                env_dir = os.path.realpath(self._envs_dir)
                md5hash.update(env_dir.encode())
            if include_container_img and self._container_img:
                md5hash.update(self._container_img.url.encode())
            content_deploy = self.content_deploy
            if content_deploy:
                md5hash.update(content_deploy)
            content_pin = self.content_pin
            if content_pin:
                md5hash.update(content_pin)
            md5hash.update(self.content)
        return md5hash.hexdigest()

    @property
    def is_containerized(self):
        if not self._container_img:
            return False
        return self._container_img.is_containerized

    def check_is_file_based(self):
        assert (
            self.file is not None
        ), "bug: trying to access conda env file based functionality for named environment"

    @property
    def address(self):
        """Path to directory of the conda environment.

        First tries full hash, if it does not exist, (8-prefix) is used
        as default.

        """
        if self.name:
            return self.name
        elif self.dir:
            return self.dir
        else:
            env_dir = self._envs_dir
            get_path = lambda h: os.path.join(env_dir, h)
            hash_candidates = [
                self.hash[:8],
                self.hash,
                self.hash
                + "_",  # activate no-shortcuts behavior (so that no admin rights are needed on win)
            ]  # [0] is the old fallback hash (shortened)
            exists = [os.path.exists(get_path(h)) for h in hash_candidates]
            if self.is_containerized:
                return get_path(hash_candidates[1])
            for candidate, candidate_exists in zip(hash_candidates, exists):
                if candidate_exists or candidate == hash_candidates[-1]:
                    # exists or it is the last (i.e. the desired one)
                    return get_path(candidate)

    @property
    def address_argument(self):
        if self.name:
            return f"--name '{self.address}'"
        else:
            return f"--prefix '{self.address}'"

    @property
    def archive_file(self):
        """Path to archive of the conda environment, which may or may not exist."""
        if self._archive_file is None:
            self._archive_file = os.path.join(self._env_archive_dir, self.content_hash)
        return self._archive_file

    def create_archive(self):
        """Create self-contained archive of environment."""
        from snakemake.shell import shell

        # importing requests locally because it interferes with instantiating conda environments
        import requests

        self.check_is_file_based()

        env_archive = self.archive_file
        if os.path.exists(env_archive):
            return env_archive

        try:
            # Download
            logger.info(
                "Downloading packages for conda environment {}...".format(
                    self.file.get_path_or_uri(secret_free=True)
                )
            )
            os.makedirs(env_archive, exist_ok=True)
            try:
                out = shell.check_output(
                    f"conda list --explicit {self.address_argument}",
                    stderr=subprocess.STDOUT,
                    text=True,
                )
                logger.debug(out)
            except subprocess.CalledProcessError as e:
                raise WorkflowError("Error exporting conda packages:\n" + e.output)
            with open(os.path.join(env_archive, "packages.txt"), "w") as pkg_list:
                for l in out.split("\n"):
                    if l and not l.startswith("#") and not l.startswith("@"):
                        pkg_url = l
                        logger.info(pkg_url)
                        parsed = parse_uri(pkg_url)
                        pkg_name = os.path.basename(parsed.uri_path)
                        # write package name to list
                        print(pkg_name, file=pkg_list)
                        # download package
                        pkg_path = os.path.join(env_archive, pkg_name)
                        with open(pkg_path, "wb") as copy:
                            r = requests.get(pkg_url)
                            r.raise_for_status()
                            copy.write(r.content)
                        try:
                            if pkg_path.endswith(".conda"):
                                assert zipfile.ZipFile(pkg_path).testzip() is None
                            else:
                                tarfile.open(pkg_path)
                        except:
                            raise WorkflowError(
                                f"Package is invalid tar/zip archive: {pkg_url}"
                            )
        except (
            requests.exceptions.ChunkedEncodingError,
            requests.exceptions.HTTPError,
        ) as e:
            shutil.rmtree(env_archive)
            raise WorkflowError(f"Error downloading conda package {pkg_url}.")
        except BaseException as e:
            shutil.rmtree(env_archive)
            raise e
        return env_archive

    def execute_deployment_script(self, env_file, deploy_file):
        """Execute post-deployment script if present"""
        from snakemake.shell import shell

        if ON_WINDOWS:
            raise WorkflowError(
                "Post deploy script {} provided for conda env {} but unsupported on windows.".format(
                    deploy_file, env_file
                )
            )
        logger.info(
            "Running post-deploy script {}...".format(
                os.path.relpath(path=deploy_file, start=os.getcwd())
            )
        )

        # Determine interpreter from shebang or use sh as default.
        interpreter = "sh"
        with open(deploy_file, "r") as f:
            first_line = next(iter(f))
            if first_line.startswith("#!"):
                interpreter = first_line[2:].strip()

        shell.check_output(
            self.conda.shellcmd(self.address, f"{interpreter} {deploy_file}"),
            stderr=subprocess.STDOUT,
            text=True,
        )

    def create(self, dryrun=False):
        """Create the conda environment."""
        from snakemake.shell import shell

        self.check_is_file_based()

        # Read env file and create hash.
        env_file = self.file
        deploy_file = None
        pin_file = None
        tmp_env_file = None
        tmp_deploy_file = None
        tmp_pin_file = None

        if not isinstance(env_file, LocalSourceFile) or isinstance(
            env_file, LocalGitFile
        ):
            with tempfile.NamedTemporaryFile(delete=False, suffix=".yaml") as tmp:
                # write to temp file such that conda can open it
                tmp.write(self.content)
                env_file = tmp.name
                tmp_env_file = tmp.name
            if self.post_deploy_file:
                with tempfile.NamedTemporaryFile(
                    delete=False, suffix=".post-deploy.sh"
                ) as tmp:
                    # write to temp file such that conda can open it
                    tmp.write(self.content_deploy)
                    deploy_file = tmp.name
                    tmp_deploy_file = tmp.name
            if self.pin_file and not dryrun:
                with tempfile.NamedTemporaryFile(delete=False, suffix="pin.txt") as tmp:
                    tmp.write(self.content_pin)
                    pin_file = tmp.name
                    tmp_pin_file = tmp.name
        else:
            env_file = env_file.get_path_or_uri(secret_free=False)
            deploy_file = self.post_deploy_file
            if not dryrun:
                pin_file = self.pin_file

        env_path = self.address

        if self.is_containerized:
            if not dryrun:
                try:
                    shell.check_output(
                        singularity.shellcmd(
                            self._container_img.path,
                            f"[ -d '{env_path}' ]",
                            bind=self._runtime_paths,
                            args=self._singularity_args,
                            envvars=self.get_singularity_envvars(),
                            quiet=True,
                        ),
                        stderr=subprocess.PIPE,
                        text=True,
                    )
                except subprocess.CalledProcessError as e:
                    raise WorkflowError(
                        "Unable to find environment in container image. "
                        "Maybe a conda environment was modified without containerizing again "
                        "(see snakemake --containerize)?\nDetails:\n{}\n{}".format(
                            e, e.stderr
                        )
                    )
                return env_path
            else:
                # env should be present in the container
                return env_path

        setup_done_flag = get_env_setup_done_flag_file(Path(env_path))

        # Check for broken environment
        if os.path.exists(env_path) and not setup_done_flag.exists():
            if dryrun:
                logger.info(
                    "Incomplete Conda environment {} will be recreated.".format(
                        self.file.simplify_path()
                    )
                )
            else:
                logger.info(
                    "Removing incomplete Conda environment {}...".format(
                        self.file.simplify_path()
                    )
                )
                shutil.rmtree(env_path, ignore_errors=True)

        # Create environment if not already present.
        if not os.path.exists(env_path):
            if dryrun:
                logger.info(
                    "Conda environment {} will be created.".format(
                        self.file.simplify_path()
                    )
                )
                return env_path
            logger.info(f"Creating conda environment {self.file.simplify_path()}...")
            env_archive = self.archive_file
            try:
                # Check if env archive exists. Use that if present.
                if os.path.exists(env_archive):
                    logger.info("Installing archived conda packages.")
                    pkg_list = os.path.join(env_archive, "packages.txt")
                    if os.path.exists(pkg_list):
                        # read packages in correct order
                        # this is for newer env archives where the package list
                        # was stored
                        packages = [
                            os.path.join(env_archive, pkg.rstrip())
                            for pkg in open(pkg_list)
                        ]
                    else:
                        # guess order
                        packages = glob(os.path.join(env_archive, "*.tar.bz2"))

                    # install packages manually from env archive
                    cmd = " ".join(
                        [
                            "conda",
                            "create",
                            "--quiet",
                            "--no-shortcuts" if ON_WINDOWS else "",
                            "--yes",
                            "--no-default-packages",
                            f"--prefix '{env_path}'",
                        ]
                        + packages
                    )
                    if self._container_img:
                        cmd = singularity.shellcmd(
                            self._container_img.path,
                            cmd,
                            bind=self._runtime_paths,
                            args=self._singularity_args,
                            envvars=self.get_singularity_envvars(),
                        )
                    out = shell.check_output(cmd, stderr=subprocess.STDOUT, text=True)
                else:

                    def create_env(env_file, filetype="yaml"):
                        # Copy env file to env_path (because they can be on
                        # different volumes and singularity should only mount one).
                        # In addition, this allows to immediately see what an
                        # environment in .snakemake/conda contains.
                        target_env_file = env_path + f".{filetype}"
                        copy_permission_safe(env_file, target_env_file)

                        logger.info("Downloading and installing remote packages.")

                        strict_priority = (
                            ["conda config --set channel_priority strict &&"]
                            if self._container_img
                            else []
                        )

                        subcommand = ["conda"]
                        yes_flag = ["--yes"]
                        if filetype == "yaml":
                            subcommand.append("env")
                            yes_flag = []

                        cmd = (
                            strict_priority
                            + subcommand
                            + [
                                "create",
                                "--quiet",
                                "--no-default-packages",
                                f'--file "{target_env_file}"',
                                f'--prefix "{env_path}"',
                            ]
                            + yes_flag
                        )
                        cmd = " ".join(cmd)
                        if self._container_img:
                            cmd = singularity.shellcmd(
                                self._container_img.path,
                                cmd,
                                bind=self._runtime_paths,
                                args=self._singularity_args,
                                envvars=self.get_singularity_envvars(),
                            )
                        out = shell.check_output(
                            cmd, stderr=subprocess.STDOUT, text=True
                        )

                        # cleanup if requested
                        if self._cleanup is CondaCleanupMode.tarballs:
                            logger.info("Cleaning up conda package tarballs.")
                            shell.check_output("conda clean -y --tarballs", text=True)
                        elif self._cleanup is CondaCleanupMode.cache:
                            logger.info(
                                "Cleaning up conda package tarballs and package cache."
                            )
                            shell.check_output(
                                "conda clean -y --tarballs --packages", text=True
                            )
                        return out

                    if pin_file is not None:
                        try:
                            logger.info(
                                f"Using pinnings from {self.pin_file.get_path_or_uri(secret_free=True)}."
                            )
                            out = create_env(pin_file, filetype="pin.txt")
                        except subprocess.CalledProcessError as e:
                            # remove potential partially installed environment
                            shutil.rmtree(env_path, ignore_errors=True)
                            advice = ""
                            if isinstance(self.file, LocalSourceFile):
                                advice = (
                                    " If that works, make sure to update the pin file with "
                                    f"'snakedeploy pin-conda-env {self.file.get_path_or_uri(secret_free=True)}'."
                                )
                            logger.warning(
                                f"Failed to install conda environment from pin file ({self.pin_file.get_path_or_uri(secret_free=True)}). "
                                f"Trying regular environment definition file.{advice}\n"
                                f"Error message:\n{e.output}"
                            )
                            out = create_env(env_file, filetype="yaml")
                    else:
                        out = create_env(env_file, filetype="yaml")

                # Execute post-deploy script if present
                if deploy_file:
                    target_deploy_file = env_path + ".post-deploy.sh"
                    copy_permission_safe(deploy_file, target_deploy_file)
                    self.execute_deployment_script(env_file, target_deploy_file)

                # Touch "done" flag file
                with open(setup_done_flag, "w") as _:
                    pass

                logger.debug(out)
                logger.info(
                    f"Environment for {self.file.get_path_or_uri(secret_free=True)} created (location: {os.path.relpath(env_path)})"
                )
            except subprocess.CalledProcessError as e:
                # remove potential partially installed environment
                shutil.rmtree(env_path, ignore_errors=True)
                raise CreateCondaEnvironmentException(
                    f"Could not create conda environment from {env_file}:\nCommand:\n{e.cmd}\nOutput:\n{e.output}"
                )

        if tmp_env_file:
            # temporary file was created
            os.remove(tmp_env_file)
        if tmp_deploy_file:
            os.remove(tmp_deploy_file)
        if tmp_pin_file:
            os.remove(tmp_pin_file)

        return env_path

    @classmethod
    def get_singularity_envvars(self):
        return {"CONDA_PKGS_DIRS": f"/tmp/conda/{uuid.uuid4()}"}

    def __hash__(self):
        # this hash is only for object comparison, not for env paths
        if self.name:
            return hash(self.name)
        elif self.dir:
            return hash(self.dir)
        else:
            return hash(self.file)

    def __eq__(self, other):
        if isinstance(other, Env):
            if self.name:
                return self.name == other.name
            elif self.dir:
                return self.dir == other.dir
            else:
                return self.file == other.file
        return False


class Conda:
    instances = dict()
    lock = threading.Lock()

    def __new__(cls, container_img=None, prefix_path=None, check=False):
        with cls.lock:
            if container_img not in cls.instances:
                inst = super().__new__(cls)
                cls.instances[container_img] = inst
                return inst
            else:
                return cls.instances[container_img]

    def __init__(self, container_img=None, prefix_path=None, check=False):
        if not self.is_initialized:  # avoid superfluous init calls
            from snakemake.deployment import singularity
            from snakemake.shell import shell

            if isinstance(container_img, singularity.Image):
                container_img = container_img.path
            self.container_img = container_img

            try:
                self.info = json.loads(
                    shell.check_output(self._get_cmd("conda info --json"), text=True)
                )
            except subprocess.CalledProcessError as e:
                raise WorkflowError(
                    "Error running conda info. "
                    f"Is conda installed and accessible? Error: {e}"
                )

            if prefix_path is None or container_img is not None:
                self.prefix_path = self.info["conda_prefix"]
            else:
                self.prefix_path = prefix_path

            self.platform = self.info["platform"]

            # check conda installation
            if check:
                self._check()

    @property
    def is_initialized(self):
        return hasattr(self, "prefix_path")

    def _get_cmd(self, cmd):
        if self.container_img:
            return singularity.shellcmd(self.container_img, cmd, quiet=True)
        return cmd

    def _check(self):
        from snakemake.shell import shell

        frontend = "conda"
        # Use type here since conda now is a function.
        # type allows to check for both functions and regular commands.
        if not ON_WINDOWS or shell.get_executable():
            locate_cmd = f"type {frontend}"
        else:
            locate_cmd = f"where {frontend}"

        try:
            shell.check_output(
                self._get_cmd(locate_cmd), stderr=subprocess.STDOUT, text=True
            )
        except subprocess.CalledProcessError as e:
            if self.container_img:
                msg = (
                    f"The '{frontend}' command is not "
                    "available inside "
                    "your singularity container "
                    "image. Snakemake mounts "
                    "your conda installation "
                    "into singularity. "
                    "Sometimes, this can fail "
                    "because of shell restrictions. "
                    "It has been tested to work "
                    "with docker://ubuntu, but "
                    "it e.g. fails with "
                    "docker://bash "
                )
            else:
                msg = (
                    f"The '{frontend}' command is not "
                    "available in the "
                    f"shell {shell.get_executable()} that will be "
                    "used by Snakemake. You have "
                    "to ensure that it is in your "
                    "PATH, e.g., first activating "
                    "the conda base environment "
                    "with `conda activate base`."
                )
            raise CreateCondaEnvironmentException(msg)

        try:
            self._check_version()
            self._check_condarc()
        except subprocess.CalledProcessError as e:
            raise CreateCondaEnvironmentException(
                "Unable to check conda installation:\n" + e.stderr.decode()
            )

    def _check_version(self):
        from snakemake.shell import shell
        from packaging.version import Version

        version = shell.check_output(
            self._get_cmd("conda --version"), stderr=subprocess.PIPE, text=True
        )
        version_matches = re.findall(r"\d+\.\d+\.\d+", version)
        if len(version_matches) != 1:
            raise WorkflowError(
                f"Unable to determine conda version. 'conda --version' returned {version}"
            )
        else:
            version = version_matches[0]
        if Version(version) < Version(MIN_CONDA_VER):
            raise CreateCondaEnvironmentException(
                f"Conda must be version {MIN_CONDA_VER} or later, found version {version}. "
                "Please update conda to the latest version. "
                "Note that you can also install conda into the snakemake environment "
                "without modifying your main conda installation."
            )

    def _check_condarc(self):
        if self.container_img:
            # Do not check for strict priorities when running conda in an image
            # Instead, we set priorities to strict ourselves in the image.
            return
        from snakemake.shell import shell

        res = json.loads(
            shell.check_output(
                self._get_cmd("conda config --get channel_priority --json"),
                text=True,
                stderr=subprocess.PIPE,
            )
        )
        if res["get"].get("channel_priority") != "strict":
            logger.warning(
                "Your conda installation is not configured to use strict channel priorities. "
                "This is however important for having robust and correct environments (for details, "
                "see https://conda-forge.org/docs/user/tipsandtricks.html). "
                "Please consider to configure strict priorities by executing "
                "'conda config --set channel_priority strict'."
            )

    def bin_path(self):
        if ON_WINDOWS:
            return os.path.join(self.prefix_path, "Scripts")
        else:
            return os.path.join(self.prefix_path, "bin")

    def shellcmd(self, env_address, cmd):
        # get path to activate script
        activate = os.path.join(self.bin_path(), "activate")

        if ON_WINDOWS:
            activate = activate.replace("\\", "/")
            env_address = env_address.replace("\\", "/")

        return f"source {activate} '{env_address}'; {cmd}"

    def shellcmd_win(self, env_address, cmd):
        """Prepend the windows activate bat script."""
        # get path to activate script
        activate = os.path.join(self.bin_path(), "activate.bat").replace("\\", "/")
        env_address = env_address.replace("\\", "/")

        return f'"{activate}" "{env_address}"&&{cmd}'


class CondaEnvSpec(ABC):
    @abstractmethod
    def apply_wildcards(self, wildcards): ...

    @abstractmethod
    def get_conda_env(
        self, workflow, envs_dir=None, container_img=None, cleanup=None
    ): ...

    @abstractmethod
    def check(self): ...

    @property
    def is_file(self):
        return False

    @property
    @abstractmethod
    def contains_wildcard(self): ...

    @abstractmethod
    def __hash__(self): ...

    @abstractmethod
    def __eq__(self, other): ...


class CondaEnvFileSpec(CondaEnvSpec):
    def __init__(self, filepath, rule=None):
        if isinstance(filepath, SourceFile):
            self.file = IOFile(
                str(filepath.get_path_or_uri(secret_free=False)), rule=rule
            )
        elif isinstance(filepath, _IOFile):
            self.file = filepath
        else:
            self.file = IOFile(filepath, rule=rule)

    def apply_wildcards(self, wildcards, rule):
        filepath = self.file.apply_wildcards(wildcards)
        if is_local_file(filepath):
            # Normalize 'file:///my/path.yml' to '/my/path.yml'
            filepath = parse_uri(filepath).uri_path
        return CondaEnvFileSpec(filepath, rule)

    def check(self):
        self.file.check()

    def get_conda_env(self, workflow, envs_dir=None, container_img=None, cleanup=None):
        return Env(
            workflow,
            env_file=self.file,
            envs_dir=envs_dir,
            container_img=container_img,
            cleanup=cleanup,
        )

    @property
    def is_file(self):
        return True

    @property
    def contains_wildcard(self):
        return contains_wildcard(self.file)

    def __hash__(self):
        return hash(self.file)

    def __eq__(self, other):
        return self.file == other.file


class CondaEnvDirSpec(CondaEnvSpec):
    def __init__(self, path, rule=None):
        if isinstance(path, SourceFile):
            self.path = IOFile(str(path.get_path_or_uri(secret_free=False)), rule=rule)
        elif isinstance(path, _IOFile):
            self.path = path
        else:
            self.path = IOFile(path, rule=rule)

    def apply_wildcards(self, wildcards, rule):
        filepath = self.path.apply_wildcards(wildcards)
        if is_local_file(filepath):
            # Normalize 'file:///my/path.yml' to '/my/path.yml'
            filepath = parse_uri(filepath).uri_path
        return CondaEnvDirSpec(filepath, rule)

    def check(self):
        pass

    def get_conda_env(self, workflow, envs_dir=None, container_img=None, cleanup=None):
        return Env(
            workflow,
            env_dir=self.path,
            envs_dir=envs_dir,
            container_img=container_img,
            cleanup=cleanup,
        )

    @property
    def is_file(self):
        return True

    @property
    def contains_wildcard(self):
        return contains_wildcard(self.path)

    def __hash__(self):
        return hash(self.path)

    def __eq__(self, other):
        return self.path == other.path


class CondaEnvNameSpec(CondaEnvSpec):
    def __init__(self, name: str):
        self.name = name

    def apply_wildcards(self, wildcards, _):
        return CondaEnvNameSpec(apply_wildcards(self.name, wildcards))

    def get_conda_env(self, workflow, envs_dir=None, container_img=None, cleanup=None):
        return Env(
            workflow,
            env_name=self.name,
            envs_dir=envs_dir,
            container_img=container_img,
            cleanup=cleanup,
        )

    def check(self):
        # not a file, nothing to check here
        pass

    @property
    def contains_wildcard(self):
        return contains_wildcard(self.name)

    def __hash__(self):
        return hash(self.name)

    def __eq__(self, other):
        return self.name == other.name


class CondaEnvSpecType(Enum):
    FILE = "file"
    NAME = "name"
    DIR = "dir"

    @classmethod
    def from_spec(cls, spec: Union[str, SourceFile, Path]):
        if isinstance(spec, SourceFile):
            if isinstance(spec, LocalSourceFile):
                spec = spec.get_path_or_uri(secret_free=False)
            else:
                spec = spec.get_filename()
        elif isinstance(spec, Path):
            spec = str(spec)

        if spec.endswith(".yaml") or spec.endswith(".yml"):
            return cls.FILE
        elif is_local_file(spec) and os.path.isdir(spec):
            return cls.DIR
        else:
            return cls.NAME<|MERGE_RESOLUTION|>--- conflicted
+++ resolved
@@ -103,12 +103,8 @@
         self._path = None
         self._archive_file = None
         self._cleanup = cleanup
-<<<<<<< HEAD
         self._singularity_args = workflow.legacy_deployment_settings.apptainer_args
-=======
-        self._singularity_args = workflow.deployment_settings.apptainer_args
         self._runtime_paths = workflow.runtime_paths
->>>>>>> 12ce6c6c
 
     @property
     def is_externally_managed(self):
