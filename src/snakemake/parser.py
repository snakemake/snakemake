--- conflicted
+++ resolved
@@ -133,7 +133,6 @@
         Luckily, each token records the content of the line,
         and we can just take what we want there.
         """
-<<<<<<< HEAD
         lines_contents = dict()
 
         def collect_lines(token_: tokenize.TokenInfo):
@@ -141,11 +140,17 @@
             token_string = token_.line
             i = token_.start[0]
             while i <= token_.end[0]:
-                end_of_line_index = (token_string.index("\n") + 1) if "\n" in token_string else len(token_string)
-                line_content = token_string[: end_of_line_index]
+                end_of_line_index = (
+                    (token_string.index("\n") + 1)
+                    if "\n" in token_string
+                    else len(token_string)
+                )
+                line_content = token_string[:end_of_line_index]
 
                 # don't take the new line content if the one already stored is longer
-                if i not in lines_contents or len(lines_contents[i]) < len(line_content):
+                if i not in lines_contents or len(lines_contents[i]) < len(
+                    line_content
+                ):
                     lines_contents[i] = line_content
 
                 # remainder of the line after the newline character
@@ -154,44 +159,23 @@
 
         # Collect lines for the first and subsequent tokens that are part of the f-string
         collect_lines(token)
-        isin_fstring = 1
-        for t1 in self.snakefile:
-            collect_lines(t1)
-=======
         related_lines = token.start[0]
         lines = dict(split_token_lines(token))
         isin_fstring = 1
         for t1 in self.snakefile:
             if t1.end[0] not in lines:
                 lines.update(split_token_lines(t1))
->>>>>>> c9112221
             if t1.type == tokenize.FSTRING_START:
                 isin_fstring += 1
             elif t1.type == tokenize.FSTRING_END:
                 isin_fstring -= 1
             if isin_fstring == 0:
                 break
-<<<<<<< HEAD
-
-        # remove line contents that are not part of the f-string
-        f_string_start = token.start
-        f_string_end = t1.end # t1 is the FSTRING_END token closing the outermost f-string
-        lines_contents[f_string_start[0]] = lines_contents[f_string_start[0]][f_string_start[1]:]
-        lines_contents[f_string_end[0]] = lines_contents[f_string_end[0]][:f_string_end[1]]
-
-        # join the f-string content
-        t = "".join(
-            lines_contents[line]
-            for line in range(f_string_start[0], f_string_end[0] + 1)
-        )
-
-=======
         # trim those around the f-string
         s = "".join(lines[i] for i in sorted(lines))
         t = s[token.start[1] : t1.end[1] - len(t1.line)]
         if hasattr(self, "cmd") and self.cmd[-1][1] == token:
             self.cmd[-1] = t, token
->>>>>>> c9112221
         return t
 
     def consume(self):
