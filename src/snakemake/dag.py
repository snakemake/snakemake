--- conflicted
+++ resolved
@@ -15,11 +15,7 @@
 import textwrap
 import time
 import json
-<<<<<<< HEAD
-from typing import Iterable, List, Mapping, Optional, Set, Union
-=======
-from typing import Iterable, List, Optional, Set, Union, Dict
->>>>>>> f6271765
+from typing import Iterable, List, Mapping, Optional, Set, Union, Dict
 import uuid
 from collections import Counter, defaultdict, deque, namedtuple
 from functools import partial
