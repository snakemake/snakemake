from __future__ import annotations

__author__ = "Johannes Köster"
__copyright__ = "Copyright 2022, Johannes Köster"
__email__ = "johannes.koester@uni-due.de"
__license__ = "MIT"


import logging
import logging.handlers
import platform
import time
import datetime
import sys
import os
import json
import threading
from queue import Queue
from functools import partial
from typing import TYPE_CHECKING
import textwrap
from typing import List, Optional
from snakemake_interface_logger_plugins.base import LogHandlerBase
from snakemake_interface_logger_plugins.settings import OutputSettingsLoggerInterface
from snakemake_interface_logger_plugins.common import LogEvent

if TYPE_CHECKING:
    from snakemake.settings.enums import Quietness


def timestamp():
    """Helper method to format the timestamp."""
    return f"[{time.asctime()}]"


def show_logs(logs):
    """Helper method to show logs."""
    for f in logs:
        try:
            with open(f, "r") as log_file:
                content = log_file.read()
        except FileNotFoundError:
            yield f"Logfile {f} not found."
            return
        except UnicodeDecodeError:
            yield f"Logfile {f} is not a text file."
            return
        lines = content.splitlines()
        logfile_header = f"Logfile {f}:"
        if not lines:
            logfile_header += " empty file"
            yield logfile_header
            return
        yield logfile_header
        max_len = min(max(max(len(line) for line in lines), len(logfile_header)), 80)
        yield "=" * max_len
        yield from lines
        yield "=" * max_len


def format_dict(dict_like, omit_keys=None, omit_values=None):
    from snakemake.io import Namedlist

    omit_keys = omit_keys or []
    omit_values = omit_values or []

    if isinstance(dict_like, (Namedlist, dict)):
        items = dict_like.items()

    else:
        raise ValueError(
            "bug: format_dict applied to something neither a dict nor a Namedlist"
        )
    return ", ".join(
        f"{name}={value}"
        for name, value in items
        if name not in omit_keys and value not in omit_values
    )


format_resources = partial(format_dict, omit_keys={"_cores", "_nodes"})
format_wildcards = format_dict


def format_resource_names(resources, omit_resources="_cores _nodes".split()):
    return ", ".join(name for name in resources if name not in omit_resources)


def format_percentage(done, total):
    """Format percentage from given fraction while avoiding superfluous precision."""
    if done == total:
        return "100%"
    if done == 0:
        return "0%"
    precision = 0
    fraction = done / total
    fmt_precision = "{{:.{}%}}".format

    def fmt(fraction):
        return fmt_precision(precision).format(fraction)

    while fmt(fraction) == "100%" or fmt(fraction) == "0%":
        precision += 1
    return fmt(fraction)


def get_event_level(record: logging.LogRecord) -> tuple[LogEvent, str]:
    """
    Gets snakemake log level from a log record. If there is no snakemake log level,
    returns the log record's level name.

    Args:
        record (logging.LogRecord)
    Returns:
        tuple[LogEvent, str]

    """
    event = record.__dict__.get("event", None)

    return (event, record.levelname)


def is_quiet_about(quiet: "Quietness", msg_type: str):
    from snakemake.settings.enums import Quietness

    parsed = Quietness.parse_choice(msg_type)

    return Quietness.ALL in quiet or parsed in quiet


class DefaultFormatter(logging.Formatter):
    def __init__(
        self,
        quiet: "Quietness",
        show_failed_logs: bool = False,
    ):
        self.quiet = set() if quiet is None else quiet
        self.show_failed_logs = show_failed_logs
        self.last_msg_was_job_info = False

    def format(self, record):
        """
        Override format method to format Snakemake-specific log messages.
        """
        event, level = get_event_level(record)
        record_dict = record.__dict__.copy()

        def default_formatter(rd):
            return rd["msg"]

        formatters = {
            None: default_formatter,
            LogEvent.JOB_INFO: self.format_job_info,
            LogEvent.JOB_ERROR: self.format_job_error,
            LogEvent.JOB_FINISHED: self.format_job_finished,
            LogEvent.GROUP_INFO: self.format_group_info,
            LogEvent.GROUP_ERROR: self.format_group_error,
            LogEvent.SHELLCMD: self.format_shellcmd,
            LogEvent.RUN_INFO: self.format_run_info,
            LogEvent.DEBUG_DAG: self.format_dag_debug,
            LogEvent.PROGRESS: self.format_progress,
        }

        formatter = formatters.get(event, default_formatter)
        return formatter(record_dict)

    def format_info(self, msg):
        """
        Format 'info' level messages.
        """
        output = []

        # Check if 'indent' is specified
        indent = "    " if msg.get("indent", False) else ""

        # Split the message by lines in case it's multiline
        lines = msg["msg"].split("\n")

        # Apply indentation to each line
        for line in lines:
            output.append(f"{indent}{line}")

        # Return the formatted message as a single string with newlines
        return "\n".join(output)

    def format_run_info(self, msg):
        """Format the run_info log messages."""
        return msg["msg"]  # Log the message directly

    def format_host(self, msg):
        """Format for host log."""
        return f"host: {platform.node()}"

    def format_job_info(self, msg):
        """Format for job_info log."""
        output = []

        output.append(timestamp())
        if msg["rule_msg"]:
            output.append(f"Job {msg['jobid']}: {msg['rule_msg']}")
            if not is_quiet_about(self.quiet, "reason"):
                output.append(f"Reason: {msg['reason']}")
        else:
            output.append("\n".join(self._format_job_info(msg)))

        if msg.get("indent", False):
            return textwrap.indent("\n".join(output), "    ")
        return "\n".join(output)

    def format_group_info(self, msg):
        """Format for group_info log."""
        msg = f"{timestamp()} {msg['msg']}"

        return msg

    def format_job_error(self, msg):
        """Format for job_error log."""
        output = []
        output.append(timestamp())
        output.append("\n".join(self._format_job_error(msg)))

        if msg.get("indent", False):
            return textwrap.indent("\n".join(output), "    ")
        return "\n".join(output)

    def format_group_error(self, msg):
        """Format for group_error log."""
        output = []
        output.append(timestamp())
        output.append("\n".join(self._format_group_error(msg)))
        return "\n".join(output)

    def format_progress(self, msg):
        """Format for progress log."""
        done = msg["done"]
        total = msg["total"]
        return f"{done} of {total} steps ({format_percentage(done, total)}) done"

    def format_job_finished(self, msg):
        """Format for job_finished log."""
        return f"{timestamp()}\n{msg['msg']}"

    def format_shellcmd(self, msg):
        """Format for shellcmd log."""
<<<<<<< HEAD

        cmd = msg.get("cmd")
        jobid = msg.get("jobid")
        script = msg.get("script")

        if not self.printshellcmds or cmd is None:
            return ""

        prefix = "Shell command"

        # Add jobid if available
        if jobid is not None:
            prefix += f" (jobid: {jobid}"
            # Add script if available
            if script is not None:
                prefix += f", script: {script}"
            prefix += ")"
        elif script is not None:
            # Only script is available
            prefix += f" (script: {script})"

        return f"{prefix}:\n{textwrap.indent(cmd, '    ')}"
=======
        return msg["msg"]
>>>>>>> fdd824b5

    def format_d3dag(self, msg):
        """Format for d3dag log."""

        return json.dumps({"nodes": msg["nodes"], "links": msg["edges"]})

    def format_dag_debug(self, msg):
        """Format for dag_debug log."""
        output = []

        if "file" in msg:
            output.append(
                f"file {msg['file']}:\n    {msg['msg']}\n{textwrap.indent(str(msg['exception']), '    ')}"
            )
        else:
            job = msg["job"]
            output.append(
                f"{msg['status']} job {job.rule.name}\n    wildcards: {format_wildcards(job.wildcards)}"
            )
        return "\n".join(output)

    def _format_job_info(self, msg):
        """Helper method to format job info details."""

        def format_item(item, omit=None, valueformat=str):
            value = msg[item]
            if value != omit:
                return f"    {item}: {valueformat(value)}"

        output = [
            f"{'local' if msg['local'] else ''}{'checkpoint' if msg['is_checkpoint'] else 'rule'} {msg['rule_name']}:"
        ]
        for item in ["input", "output", "log"]:
            fmt = format_item(item, omit=[], valueformat=", ".join)
            if fmt:
                output.append(fmt)

        singleitems = ["jobid", "benchmark"]
        if not is_quiet_about(self.quiet, "reason"):
            singleitems.append("reason")
        for item in singleitems:
            fmt = format_item(item, omit=None)
            if fmt:
                output.append(fmt)

        wildcards = format_wildcards(msg["wildcards"])
        if wildcards:
            output.append(f"    wildcards: {wildcards}")

        for item, omit in zip("priority threads".split(), [0, 1]):
            fmt = format_item(item, omit=omit)
            if fmt:
                output.append(fmt)

        resources = format_resources(msg["resources"])
        if resources:
            output.append(f"    resources: {resources}")

        return output

    def _format_job_error(self, msg):
        """Helper method to format job error details."""
        output = [f"Error in rule {msg['rule_name']}:"]

        if msg["msg"]:
            output.append(f"    message: {msg['rule_msg']}")
        output.append(f"    jobid: {msg['jobid']}")
        if msg["input"]:
            output.append(f"    input: {', '.join(msg['input'])}")
        if msg["output"]:
            output.append(f"    output: {', '.join(msg['output'])}")
        if msg["log"]:
            output.append(
                f"    log: {', '.join(msg['log'])} (check log file(s) for error details)"
            )
        if msg["conda_env"]:
            output.append(f"    conda-env: {msg['conda_env']}")
        if msg["shellcmd"]:
            output.append(
                f"    shell:\n        {msg['shellcmd']}\n        (command exited with non-zero exit code)"
            )

        for item in msg["aux"].items():
            output.append(f"    {item[0]}: {item[1]}")

        if self.show_failed_logs and msg["log"]:
            output.extend(show_logs(msg["log"]))

        return output

    def _format_group_error(self, msg):
        """Helper method to format group error details."""
        output = []

        if msg["msg"]:
            output.append(f"    message: {msg['msg']}")
        if msg["aux_logs"]:
            output.append(
                f"    log: {', '.join(msg['aux_logs'])} (check log file(s) for error details)"
            )

        output.append("    jobs:")
        for info in msg["job_error_info"]:
            output.append(f"        rule {info['name']}:")
            output.append(f"            jobid: {info['jobid']}")
            if info["output"]:
                output.append(f"            output: {', '.join(info['output'])}")
            if info["log"]:
                output.append(
                    f"            log: {', '.join(info['log'])} (check log file(s) for error details)"
                )

        logs = msg["aux_logs"] + [
            f for info in msg["job_error_info"] for f in info["log"]
        ]
        if self.show_failed_logs and logs:
            output.extend(show_logs(logs))

        return output


class DefaultFilter:
    def __init__(self, quiet, debug_dag, dryrun, printshellcmds) -> None:
        if quiet is None:
            quiet = set()
        self.quiet = quiet
        self.debug_dag = debug_dag
        self.dryrun = dryrun
        self.printshellcmds = printshellcmds

    def filter(self, record):
        from snakemake.settings.enums import Quietness

        event, level = get_event_level(record)
        if self.dryrun and level == "run_info":
            return True

        if Quietness.ALL in self.quiet and not self.dryrun:
            return False

        if hasattr(record, "quietness"):
            if record.quietness in self.quiet:
                return False

        quietness_map = {
            LogEvent.JOB_INFO: Quietness.RULES,
            LogEvent.GROUP_INFO: Quietness.RULES,
            LogEvent.JOB_ERROR: Quietness.RULES,
            LogEvent.GROUP_ERROR: Quietness.RULES,
            LogEvent.PROGRESS: Quietness.PROGRESS,
            LogEvent.SHELLCMD: Quietness.RULES,
            LogEvent.JOB_FINISHED: Quietness.PROGRESS,
            LogEvent.RESOURCES_INFO: Quietness.PROGRESS,
            LogEvent.RUN_INFO: Quietness.PROGRESS,
        }

        # Handle shell commands
        if event == LogEvent.SHELLCMD and not self.printshellcmds:
            return False

        # Check quietness for specific levels
        if event in quietness_map:
            if quietness_map[event] in self.quiet:
                return False

        # Handle dag_debug specifically
        if event == LogEvent.DEBUG_DAG and not self.debug_dag:
            return False
        if event == LogEvent.WORKFLOW_STARTED:
            return False

        return True


class ColorizingTextHandler(logging.StreamHandler):
    """
    Custom handler that combines colorization and Snakemake-specific formatting.
    """

    BLACK, RED, GREEN, YELLOW, BLUE, MAGENTA, CYAN, WHITE = range(8)
    RESET_SEQ = "\033[0m"
    COLOR_SEQ = "\033[%dm"
    BOLD_SEQ = "\033[1m"

    colors = {
        "WARNING": YELLOW,
        "INFO": GREEN,
        "DEBUG": BLUE,
        "CRITICAL": MAGENTA,
        "ERROR": RED,
    }

    yellow_info_events = [
        LogEvent.RUN_INFO,
        LogEvent.SHELLCMD,
        LogEvent.JOB_STARTED,
        None,  # To mimic old coloring where log.info was mapped to log.warn
    ]

    def __init__(
        self,
        nocolor=False,
        stream=sys.stderr,
        formatter: Optional[logging.Formatter] = None,
        filter: Optional[logging.Filter] = None,
    ):
        super().__init__(stream=stream)
        self.last_msg_was_job_info = False
        self._output_lock = threading.Lock()
        self.nocolor = nocolor or not self.can_color_tty()

        if formatter:
            self.setFormatter(formatter)
        if filter:
            self.addFilter(filter)

    def can_color_tty(self):
        """
        Colors are supported when:
        1. Terminal is not "dumb"
        2. Using a TTY on non-Windows systems
        """
        # Case 1: Check if terminal is "dumb"
        if os.environ.get("TERM") == "dumb":
            return False

        # Case 2: Support colors on TTY except for Windows
        is_windows = platform.system() == "Windows"
        has_tty = self.is_tty

        if has_tty and not is_windows:
            return True

        return False

    @property
    def is_tty(self):
        isatty = getattr(self.stream, "isatty", None)
        return isatty and isatty()

    def emit(self, record):
        """
        Emit a log message with custom formatting and color.
        """

        with self._output_lock:
            try:
                event, level = get_event_level(record)

                if event == LogEvent.JOB_INFO:
                    if not self.last_msg_was_job_info:
                        self.stream.write(
                            "\n"
                        )  # Add a blank line before a new job_info message
                    self.last_msg_was_job_info = True
                else:
                    # Reset flag if the message is not a 'job_info'
                    self.last_msg_was_job_info = False
                formatted_message = self.format(record)
                if formatted_message == "None" or formatted_message == "":
                    return

                # Apply color to the formatted message
                self.stream.write(self.decorate(record, formatted_message))
                self.stream.write(getattr(self, "terminator", "\n"))
                self.flush()
            except BrokenPipeError:
                raise
            except (KeyboardInterrupt, SystemExit):
                pass  # Ignore exceptions for these cases, all errors have been handled before.
            except Exception:
                self.handleError(record)

    def decorate(self, record, message):
        """
        Add color to the log message based on its level.
        """
        message = [message]

        event, level = get_event_level(record)

        if not self.nocolor and record.levelname in self.colors:
            if level == "INFO" and event in self.yellow_info_events:
                color = self.colors["WARNING"]
            else:
                color = self.colors[record.levelname]

            message.insert(0, self.COLOR_SEQ % (30 + color))
            message.append(self.RESET_SEQ)

        return "".join(message)


class LoggerManager:
    def __init__(self, logger: logging.Logger):
        self.logger = logger
        self.queue_listener = None

        self.needs_rulegraph = False
        self.logfile_handlers = {}
        self.settings: OutputSettingsLoggerInterface = None

    def setup(
        self,
        handlers: List[LogHandlerBase],
        settings: OutputSettingsLoggerInterface,
    ):
<<<<<<< HEAD
        from snakemake_interface_executor_plugins.settings import ExecMode

        # clear any existing handlers
        for handler in self.logger.handlers[:]:
            self.logger.removeHandler(handler)
        self.mode = mode
=======
        """Set up the logging system based on settings and handlers."""
        # Clear any existing handlers to prevent duplicates
        self.logger.handlers.clear()
>>>>>>> fdd824b5
        self.settings = settings

        # Skip plugin handlers if requested and return early
        if settings.skip_plugin_handlers or not handlers:
            handler = self._default_streamhandler()
<<<<<<< HEAD
            handler.setLevel(logging.INFO)
            stream_handlers.append(handler)
        elif self.mode == ExecMode.REMOTE:
            stream_handlers.append(self._default_streamhandler())
        elif handlers:
            for handler in handlers:
                if handler.needs_rulegraph:
                    self.needs_rulegraph = True
                configured_handler = self._configure_plugin_handler(handler)
                if configured_handler.writes_to_file:
                    self.logfile_handlers[configured_handler] = (
                        configured_handler.baseFilename
                    )
                elif configured_handler.writes_to_stream:
                    stream_handlers.append(configured_handler)
                else:
                    other_handlers.append(configured_handler)
=======
            if settings.log_level_override is not None:
                handler.setLevel(settings.log_level_override)
            self.logger.addHandler(handler)

            # Set logger level
            if settings.log_level_override is not None:
                self.logger.setLevel(settings.log_level_override)
            else:
                self.logger.setLevel(
                    logging.DEBUG if settings.verbose else logging.INFO
                )
            return
>>>>>>> fdd824b5

        # Configure plugin handlers
        plugin_handlers = []
        has_stream_handler = False

        for handler in handlers:
            if handler.needs_rulegraph:
                self.needs_rulegraph = True

            configured_handler = self._configure_plugin_handler(handler)

            # Check for stream handlers (only one allowed)
            if configured_handler.writes_to_stream:
                if has_stream_handler:
                    raise ValueError("More than 1 stream log handler specified!")
                has_stream_handler = True

            # Track file handlers for later reference
            if configured_handler.writes_to_file:
                self.logfile_handlers[configured_handler] = (
                    configured_handler.baseFilename
                )

            plugin_handlers.append(configured_handler)

        # Set up queue for thread-safe plugin handlers
        if plugin_handlers:
            self._queue = Queue(-1)
            self.queue_listener = logging.handlers.QueueListener(
                self._queue,
                *plugin_handlers,
                respect_handler_level=True,
            )
            self.queue_listener.start()
            self.logger.addHandler(logging.handlers.QueueHandler(self._queue))

        # Ensure we have console output
        if not has_stream_handler:
            self.logger.addHandler(self._default_streamhandler())

        # Set final logger level
        if settings.log_level_override is not None:
            self.logger.setLevel(settings.log_level_override)
        else:
            self.logger.setLevel(logging.DEBUG if settings.verbose else logging.INFO)

    def _configure_plugin_handler(self, plugin):
        if not plugin.has_filter:
            plugin.addFilter(self._default_filter())
        if not plugin.has_formatter:
            plugin.setFormatter(self._default_formatter())
        return plugin

    def _default_filter(self):
        return DefaultFilter(
            self.settings.quiet,
            self.settings.debug_dag,
            self.settings.dryrun,
            self.settings.printshellcmds,
        )

    def _default_formatter(self):
        return DefaultFormatter(
            self.settings.quiet,
            self.settings.show_failed_logs,
        )

    def _default_filehandler(self, logfile):
        logfile_handler = logging.FileHandler(logfile)
        logfile_handler.setFormatter(self._default_formatter())
        logfile_handler.addFilter(self._default_filter())
        logfile_handler.setLevel(
            logging.DEBUG if self.settings.verbose else logging.INFO
        )
        logfile_handler.name = "DefaultLogFileHandler"
        return logfile_handler

    def _default_streamhandler(self):
        stream_handler = ColorizingTextHandler(
            nocolor=self.settings.nocolor,
            stream=sys.stdout if self.settings.stdout else sys.stderr,
        )
        stream_handler.addFilter(self._default_filter())
        stream_handler.setFormatter(self._default_formatter())
        stream_handler.name = "DefaultStreamHandler"
        return stream_handler

    def get_logfile(self) -> List[str]:
        return list(self.logfile_handlers.values())

    def logfile_hint(self):
        """Log the logfile location if applicable."""
        logfiles = self.logfile_handlers.values()
        if self.settings.enable_file_logging and not self.settings.dryrun and logfiles:
            log_paths = ", ".join([os.path.abspath(p) for p in logfiles])
            self.logger.info(f"Complete log(s): {log_paths}")
        return logfiles

    def cleanup_logfile(self):
        if self.settings.enable_file_logging:
            for handler in self.logfile_handlers.keys():
                self.logger.removeHandler(handler)
                handler.close()

    def setup_logfile(self, workdir: Optional[os.PathLike] = None):
        if self.settings.enable_file_logging and not self.settings.dryrun:
            if workdir:
                logdir = os.path.join(workdir, ".snakemake", "log")
            else:
                logdir = os.path.join(".snakemake", "log")
            try:
                os.makedirs(logdir, exist_ok=True)
                logfile = os.path.abspath(
                    os.path.join(
                        logdir,
                        datetime.datetime.now().isoformat().replace(":", "")
                        + ".snakemake.log",
                    )
                )
                handler = self._default_filehandler(logfile)
                self.logger.addHandler(handler)
                self.logfile_handlers[handler] = logfile

            except OSError as e:
                self.logger.error(f"Failed to setup log file: {e}")

    def stop(self):
        if self.queue_listener is not None and self.queue_listener._thread is not None:
            self.queue_listener.stop()


# Global logger instance
logger = logging.getLogger(__name__)

# Set logger with reasonable defaults for cases when logger_manager.setup() is not called; i.e in script
stream_handler = ColorizingTextHandler(nocolor=False, stream=sys.stderr, mode=None)
default_filter = DefaultFilter(quiet={}, debug_dag=False, dryrun=False)
stream_handler.addFilter(default_filter)
default_formatter = DefaultFormatter(
    quiet=False, show_failed_logs=False, printshellcmds=True
)
stream_handler.setFormatter(default_formatter)
stream_handler.setLevel(logging.INFO)
logger.addHandler(stream_handler)
logger.setLevel(logging.INFO)

logger_manager = LoggerManager(logger)<|MERGE_RESOLUTION|>--- conflicted
+++ resolved
@@ -242,32 +242,26 @@
 
     def format_shellcmd(self, msg):
         """Format for shellcmd log."""
-<<<<<<< HEAD
-
-        cmd = msg.get("cmd")
-        jobid = msg.get("jobid")
-        script = msg.get("script")
-
-        if not self.printshellcmds or cmd is None:
-            return ""
-
-        prefix = "Shell command"
-
-        # Add jobid if available
-        if jobid is not None:
-            prefix += f" (jobid: {jobid}"
-            # Add script if available
-            if script is not None:
-                prefix += f", script: {script}"
-            prefix += ")"
-        elif script is not None:
-            # Only script is available
-            prefix += f" (script: {script})"
-
-        return f"{prefix}:\n{textwrap.indent(cmd, '    ')}"
-=======
+        if msg.get("cmd"):
+            cmd = msg.get("cmd")
+            jobid = msg.get("jobid")
+            script = msg.get("script")
+
+            prefix = "Shell command"
+
+            # Add jobid if available
+            if jobid is not None:
+                prefix += f" (jobid: {jobid}"
+                # Add script if available
+                if script is not None:
+                    prefix += f", script: {script}"
+                prefix += ")"
+            elif script is not None:
+                # Only script is available
+                prefix += f" (script: {script})"
+
+            return f"{prefix}:\n{textwrap.indent(cmd, '    ')}"
         return msg["msg"]
->>>>>>> fdd824b5
 
     def format_d3dag(self, msg):
         """Format for d3dag log."""
@@ -575,24 +569,17 @@
         handlers: List[LogHandlerBase],
         settings: OutputSettingsLoggerInterface,
     ):
-<<<<<<< HEAD
         from snakemake_interface_executor_plugins.settings import ExecMode
 
         # clear any existing handlers
         for handler in self.logger.handlers[:]:
             self.logger.removeHandler(handler)
         self.mode = mode
-=======
-        """Set up the logging system based on settings and handlers."""
-        # Clear any existing handlers to prevent duplicates
-        self.logger.handlers.clear()
->>>>>>> fdd824b5
         self.settings = settings
 
         # Skip plugin handlers if requested and return early
         if settings.skip_plugin_handlers or not handlers:
             handler = self._default_streamhandler()
-<<<<<<< HEAD
             handler.setLevel(logging.INFO)
             stream_handlers.append(handler)
         elif self.mode == ExecMode.REMOTE:
@@ -610,10 +597,6 @@
                     stream_handlers.append(configured_handler)
                 else:
                     other_handlers.append(configured_handler)
-=======
-            if settings.log_level_override is not None:
-                handler.setLevel(settings.log_level_override)
-            self.logger.addHandler(handler)
 
             # Set logger level
             if settings.log_level_override is not None:
@@ -623,7 +606,6 @@
                     logging.DEBUG if settings.verbose else logging.INFO
                 )
             return
->>>>>>> fdd824b5
 
         # Configure plugin handlers
         plugin_handlers = []
