from __future__ import annotations

__author__ = "Johannes Köster"
__copyright__ = "Copyright 2022, Johannes Köster"
__email__ = "johannes.koester@uni-due.de"
__license__ = "MIT"


import logging
import logging.handlers
import platform
import time
import datetime
import sys
import os
import json
import threading
from queue import Queue
from functools import partial
from typing import TYPE_CHECKING
import textwrap
from typing import List, Optional, Collection, TextIO
from snakemake_interface_logger_plugins.base import LogHandlerBase
from snakemake_interface_logger_plugins.settings import OutputSettingsLoggerInterface
from snakemake_interface_logger_plugins.common import LogEvent

if TYPE_CHECKING:
    from snakemake.settings.enums import Quietness


def timestamp() -> str:
    """Helper method to format the timestamp."""
    return f"[{time.asctime()}]"


def show_logs(logs):
    """Helper method to show logs."""
    for f in logs:
        try:
            with open(f, "r") as log_file:
                content = log_file.read()
        except FileNotFoundError:
            yield f"Logfile {f} not found."
            return
        except UnicodeDecodeError:
            yield f"Logfile {f} is not a text file."
            return
        lines = content.splitlines()
        logfile_header = f"Logfile {f}:"
        if not lines:
            logfile_header += " empty file"
            yield logfile_header
            return
        yield logfile_header
        max_len = min(max(max(len(line) for line in lines), len(logfile_header)), 80)
        yield "=" * max_len
        yield from lines
        yield "=" * max_len


def format_dict(dict_like, omit_keys=None, omit_values=None):
    from snakemake.io import Namedlist

    omit_keys = omit_keys or []
    omit_values = omit_values or []

    if isinstance(dict_like, (Namedlist, dict)):
        items = dict_like.items()

    else:
        raise ValueError(
            "bug: format_dict applied to something neither a dict nor a Namedlist"
        )
    return ", ".join(
        f"{name}={value}"
        for name, value in items
        if name not in omit_keys and value not in omit_values
    )


format_resources = partial(format_dict, omit_keys={"_cores", "_nodes"})
format_wildcards = format_dict


def format_resource_names(resources, omit_resources="_cores _nodes".split()):
    return ", ".join(name for name in resources if name not in omit_resources)


def format_percentage(done: int, total: int) -> str:
    """Format percentage from given fraction while avoiding superfluous precision."""
    if done == total:
        return "100%"
    if done == 0:
        return "0%"
    precision = 0
    fraction = done / total
    fmt_precision = "{{:.{}%}}".format

    def fmt(fraction):
        return fmt_precision(precision).format(fraction)

    while fmt(fraction) == "100%" or fmt(fraction) == "0%":
        precision += 1
    return fmt(fraction)


def get_event_level(record: logging.LogRecord) -> tuple[Optional[LogEvent], str]:
    """Get snakemake log level and standard level name from a log record."""
    event = record.__dict__.get("event", None)
    return (event, record.levelname)


def is_quiet_about(quiet: Collection["Quietness"], msg_type: str) -> bool:
    from snakemake.settings.enums import Quietness

    parsed = Quietness.parse_choice(msg_type)

    return Quietness.ALL in quiet or parsed in quiet


class DefaultFormatter(logging.Formatter):
    quiet: Collection["Quietness"]
    show_failed_logs: bool

    def __init__(
        self,
        quiet: Optional[Collection["Quietness"]],
        show_failed_logs: bool = False,
    ):
        self.quiet = set() if quiet is None else quiet
        self.show_failed_logs = show_failed_logs
        self.last_msg_was_job_info = False

    def format(self, record: logging.LogRecord):
        """
        Override format method to format Snakemake-specific log messages.
        """
        event, level = get_event_level(record)
        record_dict = record.__dict__.copy()

        def default_formatter(rd):
            return rd["msg"]

        formatters = {
            None: default_formatter,
            LogEvent.JOB_INFO: self.format_job_info,
            LogEvent.JOB_ERROR: self.format_job_error,
            LogEvent.JOB_FINISHED: self.format_job_finished,
            LogEvent.GROUP_INFO: self.format_group_info,
            LogEvent.GROUP_ERROR: self.format_group_error,
            LogEvent.SHELLCMD: self.format_shellcmd,
            LogEvent.RUN_INFO: self.format_run_info,
            LogEvent.DEBUG_DAG: self.format_dag_debug,
            LogEvent.PROGRESS: self.format_progress,
        }

        formatter = formatters.get(event, default_formatter)
        return formatter(record_dict)

    def format_info(self, msg):
        """
        Format 'info' level messages.
        """
        output = []

        # Check if 'indent' is specified
        indent = "    " if msg.get("indent", False) else ""

        # Split the message by lines in case it's multiline
        lines = msg["msg"].split("\n")

        # Apply indentation to each line
        for line in lines:
            output.append(f"{indent}{line}")

        # Return the formatted message as a single string with newlines
        return "\n".join(output)

    def format_run_info(self, msg):
        """Format the run_info log messages."""
        return msg["msg"]  # Log the message directly

    def format_host(self, msg):
        """Format for host log."""
        return f"host: {platform.node()}"

    def format_job_info(self, msg):
        """Format for job_info log."""
        output = []

        output.append(timestamp())
        if msg["rule_msg"]:
            output.append(f"Job {msg['jobid']}: {msg['rule_msg']}")
            if not is_quiet_about(self.quiet, "reason"):
                output.append(f"Reason: {msg['reason']}")
        else:
            output.append("\n".join(self._format_job_info(msg)))

        if msg.get("indent", False):
            return textwrap.indent("\n".join(output), "    ")
        return "\n".join(output)

    def format_group_info(self, msg):
        """Format for group_info log."""
        msg = f"{timestamp()} {msg['msg']}"

        return msg

    def format_job_error(self, msg):
        """Format for job_error log."""
        output = []
        output.append(timestamp())
        output.append("\n".join(self._format_job_error(msg)))

        if msg.get("indent", False):
            return textwrap.indent("\n".join(output), "    ")
        return "\n".join(output)

    def format_group_error(self, msg):
        """Format for group_error log."""
        output = []
        output.append(timestamp())
        output.append("\n".join(self._format_group_error(msg)))
        return "\n".join(output)

    def format_progress(self, msg):
        """Format for progress log."""
        done = msg["done"]
        total = msg["total"]
        return f"{done} of {total} steps ({format_percentage(done, total)}) done"

    def format_job_finished(self, msg):
        """Format for job_finished log."""
        return f"{timestamp()}\n{msg['msg']}"

    def format_shellcmd(self, msg):
        """Format for shellcmd log."""
        return msg["msg"]

    def format_d3dag(self, msg):
        """Format for d3dag log."""

        return json.dumps({"nodes": msg["nodes"], "links": msg["edges"]})

    def format_dag_debug(self, msg):
        """Format for dag_debug log."""
        output = []

        if "file" in msg:
            output.append(
                f"file {msg['file']}:\n    {msg['msg']}\n{textwrap.indent(str(msg['exception']), '    ')}"
            )
        else:
            job = msg["job"]
            output.append(
                f"{msg['status']} job {job.rule.name}\n    wildcards: {format_wildcards(job.wildcards)}"
            )
        return "\n".join(output)

    def _format_job_info(self, msg):
        """Helper method to format job info details."""

        def format_item(item, omit=None, valueformat=str):
            value = msg[item]
            if value != omit:
                return f"    {item}: {valueformat(value)}"

        output = [
            f"{'local' if msg['local'] else ''}{'checkpoint' if msg['is_checkpoint'] else 'rule'} {msg['rule_name']}:"
        ]
        for item in ["input", "output", "log"]:
            fmt = format_item(item, omit=[], valueformat=", ".join)
            if fmt:
                output.append(fmt)

        singleitems = ["jobid", "benchmark"]
        if not is_quiet_about(self.quiet, "reason"):
            singleitems.append("reason")
        for item in singleitems:
            fmt = format_item(item, omit=None)
            if fmt:
                output.append(fmt)

        wildcards = format_wildcards(msg["wildcards"])
        if wildcards:
            output.append(f"    wildcards: {wildcards}")

        for item, omit in zip("priority threads".split(), [0, 1]):
            fmt = format_item(item, omit=omit)
            if fmt:
                output.append(fmt)

        resources = format_resources(msg["resources"])
        if resources:
            output.append(f"    resources: {resources}")

        return output

    def _format_job_error(self, msg):
        """Helper method to format job error details."""
        output = [f"Error in rule {msg['rule_name']}:"]

        if msg["msg"]:
            output.append(f"    message: {msg['rule_msg']}")
        output.append(f"    jobid: {msg['jobid']}")
        if msg["input"]:
            output.append(f"    input: {', '.join(msg['input'])}")
        if msg["output"]:
            output.append(f"    output: {', '.join(msg['output'])}")
        if msg["log"]:
            output.append(
                f"    log: {', '.join(msg['log'])} (check log file(s) for error details)"
            )
        if msg["conda_env"]:
            output.append(f"    conda-env: {msg['conda_env']}")
        if msg["shellcmd"]:
            output.append(
                f"    shell:\n        {msg['shellcmd']}\n        (command exited with non-zero exit code)"
            )

        for item in msg["aux"].items():
            output.append(f"    {item[0]}: {item[1]}")

        if self.show_failed_logs and msg["log"]:
            output.extend(show_logs(msg["log"]))

        return output

    def _format_group_error(self, msg):
        """Helper method to format group error details."""
        output = []

        if msg["msg"]:
            output.append(f"    message: {msg['msg']}")
        if msg["aux_logs"]:
            output.append(
                f"    log: {', '.join(msg['aux_logs'])} (check log file(s) for error details)"
            )

        output.append("    jobs:")
        for info in msg["job_error_info"]:
            output.append(f"        rule {info['name']}:")
            output.append(f"            jobid: {info['jobid']}")
            if info["output"]:
                output.append(f"            output: {', '.join(info['output'])}")
            if info["log"]:
                output.append(
                    f"            log: {', '.join(info['log'])} (check log file(s) for error details)"
                )

        logs = msg["aux_logs"] + [
            f for info in msg["job_error_info"] for f in info["log"]
        ]
        if self.show_failed_logs and logs:
            output.extend(show_logs(logs))

        return output


class DefaultFilter:
    quiet: Collection["Quietness"]
    debug_dag: bool
    dryrun: bool
    printshellcmds: bool

    def __init__(
            self,
            quiet: Optional[Collection["Quietness"]],
            debug_dag: bool,
            dryrun: bool,
            printshellcmds: bool,
    ) -> None:
        if quiet is None:
            quiet = set()
        self.quiet = quiet
        self.debug_dag = debug_dag
        self.dryrun = dryrun
        self.printshellcmds = printshellcmds

    def filter(self, record: logging.LogRecord):
        from snakemake.settings.enums import Quietness

        event, level = get_event_level(record)
        if self.dryrun and level == "run_info":
            return True

        if Quietness.ALL in self.quiet and not self.dryrun:
            return False

        if hasattr(record, "quietness"):
            if record.quietness in self.quiet:
                return False

        quietness_map = {
            LogEvent.JOB_INFO: Quietness.RULES,
            LogEvent.GROUP_INFO: Quietness.RULES,
            LogEvent.JOB_ERROR: Quietness.RULES,
            LogEvent.GROUP_ERROR: Quietness.RULES,
            LogEvent.PROGRESS: Quietness.PROGRESS,
            LogEvent.SHELLCMD: Quietness.RULES,
            LogEvent.JOB_FINISHED: Quietness.PROGRESS,
            LogEvent.RESOURCES_INFO: Quietness.PROGRESS,
            LogEvent.RUN_INFO: Quietness.PROGRESS,
        }

        # Handle shell commands
        if event == LogEvent.SHELLCMD and not self.printshellcmds:
            return False

        # Check quietness for specific levels
        if event in quietness_map:
            if quietness_map[event] in self.quiet:
                return False

        # Handle dag_debug specifically
        if event == LogEvent.DEBUG_DAG and not self.debug_dag:
            return False
        if event == LogEvent.WORKFLOW_STARTED:
            return False

        return True


class ColorizingTextHandler(logging.StreamHandler):
    """
    Custom handler that combines colorization and Snakemake-specific formatting.
    """

    BLACK, RED, GREEN, YELLOW, BLUE, MAGENTA, CYAN, WHITE = range(8)
    RESET_SEQ = "\033[0m"
    COLOR_SEQ = "\033[%dm"
    BOLD_SEQ = "\033[1m"

    colors = {
        "WARNING": YELLOW,
        "INFO": GREEN,
        "DEBUG": BLUE,
        "CRITICAL": MAGENTA,
        "ERROR": RED,
    }

    yellow_info_events = [
        LogEvent.RUN_INFO,
        LogEvent.SHELLCMD,
        LogEvent.JOB_STARTED,
        None,  # To mimic old coloring where log.info was mapped to log.warn
    ]

    nocolor: bool
    stream: TextIO
    mode: Optional["ExecMode"]

    def __init__(
        self,
<<<<<<< HEAD
        nocolor: bool = False,
        stream: TextIO = sys.stderr,
        mode: Optional["ExecMode"] = None,
=======
        nocolor=False,
        stream=sys.stderr,
>>>>>>> fdd824b5
        formatter: Optional[logging.Formatter] = None,
        filter: Optional[logging.Filter] = None,
    ):
        super().__init__(stream=stream)
        self.last_msg_was_job_info = False
        self._output_lock = threading.Lock()
        self.nocolor = nocolor or not self.can_color_tty()

        if formatter:
            self.setFormatter(formatter)
        if filter:
            self.addFilter(filter)

<<<<<<< HEAD
    def can_color_tty(self, mode: Optional["ExecMode"]):
=======
    def can_color_tty(self):
>>>>>>> fdd824b5
        """
        Colors are supported when:
        1. Terminal is not "dumb"
        2. Using a TTY on non-Windows systems
        """
        # Case 1: Check if terminal is "dumb"
        if os.environ.get("TERM") == "dumb":
            return False

        # Case 2: Support colors on TTY except for Windows
        is_windows = platform.system() == "Windows"
        has_tty = self.is_tty

        if has_tty and not is_windows:
            return True

        return False

    @property
    def is_tty(self) -> bool:
        isatty = getattr(self.stream, "isatty", None)
        return isatty and isatty()

    def emit(self, record: logging.LogRecord):
        """
        Emit a log message with custom formatting and color.
        """

        with self._output_lock:
            try:
                event, level = get_event_level(record)

                if event == LogEvent.JOB_INFO:
                    if not self.last_msg_was_job_info:
                        self.stream.write(
                            "\n"
                        )  # Add a blank line before a new job_info message
                    self.last_msg_was_job_info = True
                else:
                    # Reset flag if the message is not a 'job_info'
                    self.last_msg_was_job_info = False
                formatted_message = self.format(record)
                if formatted_message == "None" or formatted_message == "":
                    return
                # Apply color to the formatted message
                self.stream.write(self.decorate(record, formatted_message))
                self.stream.write(getattr(self, "terminator", "\n"))
                self.flush()
            except BrokenPipeError:
                raise
            except (KeyboardInterrupt, SystemExit):
                pass  # Ignore exceptions for these cases, all errors have been handled before.
            except Exception:
                self.handleError(record)

    def decorate(self, record: logging.LogRecord, message: str):
        """
        Add color to the log message based on its level.
        """
        message = [message]

        event, level = get_event_level(record)

        if not self.nocolor and record.levelname in self.colors:
            if level == "INFO" and event in self.yellow_info_events:
                color = self.colors["WARNING"]
            else:
                color = self.colors[record.levelname]

            message.insert(0, self.COLOR_SEQ % (30 + color))
            message.append(self.RESET_SEQ)

        return "".join(message)


class LoggerManager:
    logger: logging.Logger
    initialized: bool
    queue_listener: Optional[logging.handlers.QueueListener]
    mode: Optional[ExecMode]
    needs_rulegraph: bool
    logfile_handlers: dict[logging.Handler, str]
    settings: Optional[OutputSettingsLoggerInterface]

    def __init__(self, logger: logging.Logger):
        self.logger = logger
        self.queue_listener = None

        self.needs_rulegraph = False
        self.logfile_handlers = {}
        self.settings = None

    def setup(
        self,
        handlers: List[LogHandlerBase],
        settings: OutputSettingsLoggerInterface,
    ):
        """Set up the logging system based on settings and handlers."""
        # Clear any existing handlers to prevent duplicates
        self.logger.handlers.clear()
        self.settings = settings

        # Skip plugin handlers if requested and return early
        if settings.skip_plugin_handlers or not handlers:
            handler = self._default_streamhandler()
            if settings.log_level_override is not None:
                handler.setLevel(settings.log_level_override)
            self.logger.addHandler(handler)

            # Set logger level
            if settings.log_level_override is not None:
                self.logger.setLevel(settings.log_level_override)
            else:
                self.logger.setLevel(
                    logging.DEBUG if settings.verbose else logging.INFO
                )
            return

        # Configure plugin handlers
        plugin_handlers = []
        has_stream_handler = False

        for handler in handlers:
            if handler.needs_rulegraph:
                self.needs_rulegraph = True

            configured_handler = self._configure_plugin_handler(handler)

            # Check for stream handlers (only one allowed)
            if configured_handler.writes_to_stream:
                if has_stream_handler:
                    raise ValueError("More than 1 stream log handler specified!")
                has_stream_handler = True

            # Track file handlers for later reference
            if configured_handler.writes_to_file:
                self.logfile_handlers[configured_handler] = (
                    configured_handler.baseFilename
                )

            plugin_handlers.append(configured_handler)

        # Set up queue for thread-safe plugin handlers
        if plugin_handlers:
            self._queue = Queue(-1)
            self.queue_listener = logging.handlers.QueueListener(
                self._queue,
                *plugin_handlers,
                respect_handler_level=True,
            )
            self.queue_listener.start()
            self.logger.addHandler(logging.handlers.QueueHandler(self._queue))

        # Ensure we have console output
        if not has_stream_handler:
            self.logger.addHandler(self._default_streamhandler())

        # Set final logger level
        if settings.log_level_override is not None:
            self.logger.setLevel(settings.log_level_override)
        else:
            self.logger.setLevel(logging.DEBUG if settings.verbose else logging.INFO)

    def _configure_plugin_handler(self, plugin: LogHandlerBase) -> LogHandlerBase:
        if not plugin.has_filter:
            plugin.addFilter(self._default_filter())
        if not plugin.has_formatter:
            plugin.setFormatter(self._default_formatter())
        return plugin

    def _default_filter(self) -> DefaultFilter:
        return DefaultFilter(
            self.settings.quiet,
            self.settings.debug_dag,
            self.settings.dryrun,
            self.settings.printshellcmds,
        )

    def _default_formatter(self) -> DefaultFormatter:
        return DefaultFormatter(
            self.settings.quiet,
            self.settings.show_failed_logs,
        )

    def _default_filehandler(self, logfile) -> logging.Handler:
        logfile_handler = logging.FileHandler(logfile)
        logfile_handler.setFormatter(self._default_formatter())
        logfile_handler.addFilter(self._default_filter())
        logfile_handler.setLevel(
            logging.DEBUG if self.settings.verbose else logging.INFO
        )
        logfile_handler.name = "DefaultLogFileHandler"
        return logfile_handler

    def _default_streamhandler(self) -> logging.Handler:
        stream_handler = ColorizingTextHandler(
            nocolor=self.settings.nocolor,
            stream=sys.stdout if self.settings.stdout else sys.stderr,
        )
        stream_handler.addFilter(self._default_filter())
        stream_handler.setFormatter(self._default_formatter())
        stream_handler.name = "DefaultStreamHandler"
        return stream_handler

    def get_logfile(self) -> List[str]:
        return list(self.logfile_handlers.values())

    def logfile_hint(self):
        """Log the logfile location if applicable."""
        logfiles = self.logfile_handlers.values()
        if self.settings.enable_file_logging and not self.settings.dryrun and logfiles:
            log_paths = ", ".join([os.path.abspath(p) for p in logfiles])
            self.logger.info(f"Complete log(s): {log_paths}")
        return logfiles

<<<<<<< HEAD
    def cleanup_logfile(self) -> None:
        from snakemake_interface_executor_plugins.settings import ExecMode

        if self.mode == ExecMode.DEFAULT:
=======
    def cleanup_logfile(self):
        if self.settings.enable_file_logging:
>>>>>>> fdd824b5
            for handler in self.logfile_handlers.keys():
                self.logger.removeHandler(handler)
                handler.close()

<<<<<<< HEAD
    def setup_logfile(self) -> None:
        from snakemake_interface_executor_plugins.settings import ExecMode

        if self.mode == ExecMode.DEFAULT and not self.settings.dryrun:
=======
    def setup_logfile(self, workdir: Optional[os.PathLike] = None):
        if self.settings.enable_file_logging and not self.settings.dryrun:
            if workdir:
                logdir = os.path.join(workdir, ".snakemake", "log")
            else:
                logdir = os.path.join(".snakemake", "log")
>>>>>>> fdd824b5
            try:
                os.makedirs(logdir, exist_ok=True)
                logfile = os.path.abspath(
                    os.path.join(
                        logdir,
                        datetime.datetime.now().isoformat().replace(":", "")
                        + ".snakemake.log",
                    )
                )
                handler = self._default_filehandler(logfile)
                self.logger.addHandler(handler)
                self.logfile_handlers[handler] = logfile

            except OSError as e:
                self.logger.error(f"Failed to setup log file: {e}")

    def stop(self) -> None:
        if self.queue_listener is not None and self.queue_listener._thread is not None:
            self.queue_listener.stop()


# Global logger instance
logger = logging.getLogger(__name__)
logger_manager = LoggerManager(logger)<|MERGE_RESOLUTION|>--- conflicted
+++ resolved
@@ -452,14 +452,8 @@
 
     def __init__(
         self,
-<<<<<<< HEAD
         nocolor: bool = False,
         stream: TextIO = sys.stderr,
-        mode: Optional["ExecMode"] = None,
-=======
-        nocolor=False,
-        stream=sys.stderr,
->>>>>>> fdd824b5
         formatter: Optional[logging.Formatter] = None,
         filter: Optional[logging.Filter] = None,
     ):
@@ -473,11 +467,7 @@
         if filter:
             self.addFilter(filter)
 
-<<<<<<< HEAD
-    def can_color_tty(self, mode: Optional["ExecMode"]):
-=======
     def can_color_tty(self):
->>>>>>> fdd824b5
         """
         Colors are supported when:
         1. Terminal is not "dumb"
@@ -693,32 +683,18 @@
             self.logger.info(f"Complete log(s): {log_paths}")
         return logfiles
 
-<<<<<<< HEAD
     def cleanup_logfile(self) -> None:
-        from snakemake_interface_executor_plugins.settings import ExecMode
-
-        if self.mode == ExecMode.DEFAULT:
-=======
-    def cleanup_logfile(self):
         if self.settings.enable_file_logging:
->>>>>>> fdd824b5
             for handler in self.logfile_handlers.keys():
                 self.logger.removeHandler(handler)
                 handler.close()
 
-<<<<<<< HEAD
-    def setup_logfile(self) -> None:
-        from snakemake_interface_executor_plugins.settings import ExecMode
-
-        if self.mode == ExecMode.DEFAULT and not self.settings.dryrun:
-=======
-    def setup_logfile(self, workdir: Optional[os.PathLike] = None):
+    def setup_logfile(self, workdir: Optional[os.PathLike] = None) -> None:
         if self.settings.enable_file_logging and not self.settings.dryrun:
             if workdir:
                 logdir = os.path.join(workdir, ".snakemake", "log")
             else:
                 logdir = os.path.join(".snakemake", "log")
->>>>>>> fdd824b5
             try:
                 os.makedirs(logdir, exist_ok=True)
                 logfile = os.path.abspath(
