__author__ = "Johannes Köster"
__copyright__ = "Copyright 2022, Johannes Köster"
__email__ = "johannes.koester@uni-due.de"
__license__ = "MIT"

import os
import sys
import contextlib
import time
import datetime
import json
import textwrap
import stat
import shutil
import shlex
import threading
import concurrent.futures
import subprocess
import signal
import tempfile
import threading
from functools import partial
from itertools import chain
from collections import namedtuple
from snakemake.io import _IOFile
import random
import base64
import uuid
import re
import math

from snakemake.jobs import Job
from snakemake.shell import shell
from snakemake.logging import logger
from snakemake.stats import Stats
from snakemake.utils import format, Unformattable, makedirs
from snakemake.io import get_wildcard_names, Wildcards
from snakemake.exceptions import print_exception, get_exception_origin
from snakemake.exceptions import format_error, RuleException, log_verbose_traceback
from snakemake.exceptions import (
    ProtectedOutputException,
    WorkflowError,
    ImproperShadowException,
    SpawnedJobError,
    CacheMissException,
)
from snakemake.common import Mode, __version__, get_container_image, get_uuid


# TODO move each executor into a separate submodule


def sleep():
    # do not sleep on CI. In that case we just want to quickly test everything.
    if os.environ.get("CI") != "true":
        time.sleep(10)


class AbstractExecutor:
    def __init__(
        self,
        workflow,
        dag,
        printreason=False,
        quiet=False,
        printshellcmds=False,
        printthreads=True,
        latency_wait=3,
        keepincomplete=False,
        keepmetadata=True,
    ):
        self.workflow = workflow
        self.dag = dag
        self.quiet = quiet
        self.printreason = printreason
        self.printshellcmds = printshellcmds
        self.printthreads = printthreads
        self.latency_wait = latency_wait
        self.keepincomplete = keepincomplete
        self.keepmetadata = keepmetadata

    def get_default_remote_provider_args(self):
        if self.workflow.default_remote_provider:
            return (
                " --default-remote-provider {} " "--default-remote-prefix {} "
            ).format(
                self.workflow.default_remote_provider.__module__.split(".")[-1],
                self.workflow.default_remote_prefix,
            )
        return ""

    def _format_key_value_args(self, flag, kwargs):
        if kwargs:
            return " {} {} ".format(
                flag,
                " ".join("{}={}".format(key, value) for key, value in kwargs.items()),
            )
        return ""

    def get_set_threads_args(self):
        return self._format_key_value_args(
            "--set-threads", self.workflow.overwrite_threads
        )

    def get_set_resources_args(self):
        if self.workflow.overwrite_resources:
            return " --set-resources {} ".format(
                " ".join(
                    "{}:{}={}".format(rule, name, value)
                    for rule, res in self.workflow.overwrite_resources.items()
                    for name, value in res.items()
                )
            )
        return ""

    def get_set_scatter_args(self):
        return self._format_key_value_args(
            "--set-scatter", self.workflow.overwrite_scatter
        )

    def get_default_resources_args(self, default_resources=None):
        if default_resources is None:
            default_resources = self.workflow.default_resources
        if default_resources:

            def fmt(res):
                if isinstance(res, str):
                    res = res.replace('"', r"\"")
                return '"{}"'.format(res)

            args = " --default-resources {} ".format(
                " ".join(map(fmt, self.workflow.default_resources.args))
            )
            return args
        return ""

    def get_behavior_args(self):
        if self.workflow.conda_not_block_search_path_envvars:
            return " --conda-not-block-search-path-envvars "
        return ""

    def run_jobs(self, jobs, callback=None, submit_callback=None, error_callback=None):
        """Run a list of jobs that is ready at a given point in time.

        By default, this method just runs each job individually.
        This method can be overwritten to submit many jobs in a more efficient way than one-by-one.
        Note that in any case, for each job, the callback functions have to be called individually!
        """
        for job in jobs:
            self.run(
                job,
                callback=callback,
                submit_callback=submit_callback,
                error_callback=error_callback,
            )

    def run(self, job, callback=None, submit_callback=None, error_callback=None):
        """Run a specific job or group job."""
        self._run(job)
        callback(job)

    def shutdown(self):
        pass

    def cancel(self):
        pass

    def _run(self, job):
        job.check_protected_output()
        self.printjob(job)

    def rule_prefix(self, job):
        return "local " if job.is_local else ""

    def printjob(self, job):
        job.log_info(skip_dynamic=True)

    def print_job_error(self, job, msg=None, **kwargs):
        job.log_error(msg, **kwargs)

    def handle_job_success(self, job):
        pass

    def handle_job_error(self, job):
        pass


class DryrunExecutor(AbstractExecutor):
    def printjob(self, job):
        super().printjob(job)
        if job.is_group():
            for j in job.jobs:
                self.printcache(j)
        else:
            self.printcache(job)

    def printcache(self, job):
        if self.workflow.is_cached_rule(job.rule):
            if self.workflow.output_file_cache.exists(job):
                logger.info(
                    "Output file {} will be obtained from global between-workflow cache.".format(
                        job.output[0]
                    )
                )
            else:
                logger.info(
                    "Output file {} will be written to global between-workflow cache.".format(
                        job.output[0]
                    )
                )


class RealExecutor(AbstractExecutor):
    def __init__(
        self,
        workflow,
        dag,
        printreason=False,
        quiet=False,
        printshellcmds=False,
        latency_wait=3,
        assume_shared_fs=True,
        keepincomplete=False,
        keepmetadata=False,
    ):
        super().__init__(
            workflow,
            dag,
            printreason=printreason,
            quiet=quiet,
            printshellcmds=printshellcmds,
            latency_wait=latency_wait,
            keepincomplete=keepincomplete,
            keepmetadata=keepmetadata,
        )
        self.assume_shared_fs = assume_shared_fs
        self.stats = Stats()
        self.snakefile = workflow.main_snakefile

    def register_job(self, job):
        job.register()

    def _run(self, job, callback=None, error_callback=None):
        super()._run(job)
        self.stats.report_job_start(job)

        try:
            self.register_job(job)
        except IOError as e:
            logger.info(
                "Failed to set marker file for job started ({}). "
                "Snakemake will work, but cannot ensure that output files "
                "are complete in case of a kill signal or power loss. "
                "Please ensure write permissions for the "
                "directory {}".format(e, self.workflow.persistence.path)
            )

    def handle_job_success(
        self,
        job,
        upload_remote=True,
        handle_log=True,
        handle_touch=True,
        ignore_missing_output=False,
    ):
        job.postprocess(
            upload_remote=upload_remote,
            handle_log=handle_log,
            handle_touch=handle_touch,
            ignore_missing_output=ignore_missing_output,
            latency_wait=self.latency_wait,
            assume_shared_fs=self.assume_shared_fs,
            keep_metadata=self.keepmetadata,
        )
        self.stats.report_job_end(job)

    def handle_job_error(self, job, upload_remote=True):
        job.postprocess(
            error=True,
            assume_shared_fs=self.assume_shared_fs,
            latency_wait=self.latency_wait,
        )

    def get_additional_args(self):
        """Return a string to add to self.exec_job that includes additional
        arguments from the command line. This is currently used in the
        ClusterExecutor and CPUExecutor, as both were using the same
        code. Both have base class of the RealExecutor.
        """
        additional = ""
        if not self.workflow.cleanup_scripts:
            additional += " --skip-script-cleanup "
        if self.workflow.shadow_prefix:
            additional += " --shadow-prefix {} ".format(self.workflow.shadow_prefix)
        if self.workflow.use_conda:
            additional += " --use-conda "
            if self.workflow.conda_frontend:
                additional += " --conda-frontend {} ".format(
                    self.workflow.conda_frontend
                )
            if self.workflow.conda_prefix:
                additional += " --conda-prefix {} ".format(self.workflow.conda_prefix)
            if self.workflow.conda_base_path and self.assume_shared_fs:
                additional += " --conda-base-path {} ".format(
                    self.workflow.conda_base_path
                )
        if self.workflow.use_singularity:
            additional += " --use-singularity "
            if self.workflow.singularity_prefix:
                additional += " --singularity-prefix {} ".format(
                    self.workflow.singularity_prefix
                )
            if self.workflow.singularity_args:
                additional += ' --singularity-args "{}"'.format(
                    self.workflow.singularity_args
                )
        if not self.workflow.execute_subworkflows:
            additional += " --no-subworkflows "

        if self.workflow.max_threads is not None:
            additional += " --max-threads {} ".format(self.workflow.max_threads)

        additional += self.get_set_resources_args()
        additional += self.get_set_scatter_args()
        additional += self.get_set_threads_args()
        additional += self.get_behavior_args()

        if self.workflow.use_env_modules:
            additional += " --use-envmodules "
        if not self.keepmetadata:
            additional += " --drop-metadata "

        return additional

    def format_job_pattern(self, pattern, job=None, **kwargs):
        overwrite_workdir = []
        if self.workflow.overwrite_workdir:
            overwrite_workdir.extend(("--directory", self.workflow.overwrite_workdir))

        overwrite_config = []
        if self.workflow.overwrite_configfiles:
            # add each of the overwriting configfiles in the original order
            if self.workflow.overwrite_configfiles:
                overwrite_config.append("--configfiles")
                overwrite_config.extend(self.workflow.overwrite_configfiles)
        if self.workflow.config_args:
            overwrite_config.append("--config")
            overwrite_config.extend(self.workflow.config_args)

        printshellcmds = ""
        if self.workflow.printshellcmds:
            printshellcmds = "-p"

        if not job.is_branched and not job.is_updated:
            # Restrict considered rules. This does not work for updated jobs
            # because they need to be updated in the spawned process as well.
            rules = ["--allowed-rules"]
            rules.extend(job.rules)
        else:
            rules = []

        target = kwargs.get("target", job.get_targets())
        snakefile = kwargs.get("snakefile", self.snakefile)
        cores = kwargs.get("cores", self.cores)
        if "target" in kwargs:
            del kwargs["target"]
        if "snakefile" in kwargs:
            del kwargs["snakefile"]
        if "cores" in kwargs:
            del kwargs["cores"]

        cmd = format(
            pattern,
            job=job,
            attempt=job.attempt,
            overwrite_workdir=overwrite_workdir,
            overwrite_config=overwrite_config,
            printshellcmds=printshellcmds,
            workflow=self.workflow,
            snakefile=snakefile,
            cores=cores,
            benchmark_repeats=job.benchmark_repeats if not job.is_group() else None,
            target=target,
            rules=rules,
            **kwargs,
        )
        return cmd


class TouchExecutor(RealExecutor):
    def run(self, job, callback=None, submit_callback=None, error_callback=None):
        super()._run(job)
        try:
            # Touching of output files will be done by handle_job_success
            time.sleep(0.1)
            callback(job)
        except OSError as ex:
            print_exception(ex, self.workflow.linemaps)
            error_callback(job)

    def handle_job_success(self, job):
        super().handle_job_success(job, ignore_missing_output=True)


_ProcessPoolExceptions = (KeyboardInterrupt,)
try:
    from concurrent.futures.process import BrokenProcessPool

    _ProcessPoolExceptions = (KeyboardInterrupt, BrokenProcessPool)
except ImportError:
    pass


class CPUExecutor(RealExecutor):
    def __init__(
        self,
        workflow,
        dag,
        workers,
        printreason=False,
        quiet=False,
        printshellcmds=False,
        use_threads=False,
        latency_wait=3,
        cores=1,
        keepincomplete=False,
        keepmetadata=True,
    ):
        super().__init__(
            workflow,
            dag,
            printreason=printreason,
            quiet=quiet,
            printshellcmds=printshellcmds,
            latency_wait=latency_wait,
            keepincomplete=keepincomplete,
            keepmetadata=keepmetadata,
        )

        self.exec_job = "\\\n".join(
            (
                "cd {workflow.workdir_init} && ",
                "{sys.executable} -m snakemake {target} --snakefile {snakefile} ",
                "--force --cores {cores} --keep-target-files --keep-remote ",
                "--attempt {attempt} --scheduler {workflow.scheduler_type} ",
                "--force-use-threads --wrapper-prefix {workflow.wrapper_prefix} ",
                "--max-inventory-time 0 --ignore-incomplete ",
                "--latency-wait {latency_wait} ",
                self.get_default_remote_provider_args(),
                self.get_default_resources_args(),
                "{overwrite_workdir} {overwrite_config} {printshellcmds} {rules} ",
                "--notemp --quiet --no-hooks --nolock --mode {} ".format(
                    Mode.subprocess
                ),
            )
        )

        self.exec_job += self.get_additional_args()
        self.use_threads = use_threads
        self.cores = cores

        # Zero thread jobs do not need a thread, but they occupy additional workers.
        # Hence we need to reserve additional workers for them.
        self.workers = workers + 5
        self.pool = concurrent.futures.ThreadPoolExecutor(max_workers=self.workers)

    def run(self, job, callback=None, submit_callback=None, error_callback=None):
        super()._run(job)

        if job.is_group():
            # if we still don't have enough workers for this group, create a new pool here
            missing_workers = max(len(job) - self.workers, 0)
            if missing_workers:
                self.workers += missing_workers
                self.pool = concurrent.futures.ThreadPoolExecutor(
                    max_workers=self.workers
                )

            # the future waits for the entire group job
            future = self.pool.submit(self.run_group_job, job)
        else:
            future = self.run_single_job(job)

        future.add_done_callback(partial(self._callback, job, callback, error_callback))

    def job_args_and_prepare(self, job):
        job.prepare()

        conda_env = (
            job.conda_env.address if self.workflow.use_conda and job.conda_env else None
        )
        container_img = (
            job.container_img_path if self.workflow.use_singularity else None
        )
        env_modules = job.env_modules if self.workflow.use_env_modules else None

        benchmark = None
        benchmark_repeats = job.benchmark_repeats or 1
        if job.benchmark is not None:
            benchmark = str(job.benchmark)
        return (
            job.rule,
            job.input._plainstrings(),
            job.output._plainstrings(),
            job.params,
            job.wildcards,
            job.threads,
            job.resources,
            job.log._plainstrings(),
            benchmark,
            benchmark_repeats,
            conda_env,
            container_img,
            self.workflow.singularity_args,
            env_modules,
            self.workflow.use_singularity,
            self.workflow.linemaps,
            self.workflow.debug,
            self.workflow.cleanup_scripts,
            job.shadow_dir,
            job.jobid,
            self.workflow.edit_notebook if self.dag.is_edit_notebook_job(job) else None,
            self.workflow.conda_base_path,
            job.rule.basedir,
            self.workflow.sourcecache.runtime_cache_path,
        )

    def run_single_job(self, job):
        if (
            self.use_threads
            or (not job.is_shadow and not job.is_run)
            or job.is_template_engine
        ):
            future = self.pool.submit(
                self.cached_or_run, job, run_wrapper, *self.job_args_and_prepare(job)
            )
        else:
            # run directive jobs are spawned into subprocesses
            future = self.pool.submit(self.cached_or_run, job, self.spawn_job, job)
        return future

    def run_group_job(self, job):
        """Run a pipe group job.

        This lets all items run simultaneously."""
        # we only have to consider pipe groups because in local running mode,
        # these are the only groups that will occur

        futures = [self.run_single_job(j) for j in job]

        while True:
            k = 0
            for f in futures:
                if f.done():
                    ex = f.exception()
                    if ex is not None:
                        # kill all shell commands of the other group jobs
                        # there can be only shell commands because the
                        # run directive is not allowed for pipe jobs
                        for j in job:
                            shell.kill(j.jobid)
                        raise ex
                    else:
                        k += 1
            if k == len(futures):
                return
            time.sleep(1)

    def spawn_job(self, job):
        exec_job = self.exec_job
        cmd = self.format_job_pattern(
            exec_job, job=job, _quote_all=True, latency_wait=self.latency_wait
        )
        try:
            subprocess.check_call(cmd, shell=True)
        except subprocess.CalledProcessError as e:
            raise SpawnedJobError()

    def cached_or_run(self, job, run_func, *args):
        """
        Either retrieve result from cache, or run job with given function.
        """
        to_cache = self.workflow.is_cached_rule(job.rule)
        try:
            if to_cache:
                self.workflow.output_file_cache.fetch(job)
                return
        except CacheMissException:
            pass
        run_func(*args)
        if to_cache:
            self.workflow.output_file_cache.store(job)

    def shutdown(self):
        self.pool.shutdown()

    def cancel(self):
        self.pool.shutdown()

    def _callback(self, job, callback, error_callback, future):
        try:
            ex = future.exception()
            if ex is not None:
                raise ex
            callback(job)
        except _ProcessPoolExceptions:
            self.handle_job_error(job)
            # no error callback, just silently ignore the interrupt as the main scheduler is also killed
        except SpawnedJobError:
            # don't print error message, this is done by the spawned subprocess
            error_callback(job)
        except (Exception, BaseException) as ex:
            self.print_job_error(job)
            if not (job.is_group() or job.shellcmd) or self.workflow.verbose:
                print_exception(ex, self.workflow.linemaps)
            error_callback(job)

    def handle_job_success(self, job):
        super().handle_job_success(job)

    def handle_job_error(self, job):
        super().handle_job_error(job)
        if not self.keepincomplete:
            job.cleanup()
            self.workflow.persistence.cleanup(job)


class ClusterExecutor(RealExecutor):
    """Backend for distributed execution.

    The key idea is that a job is converted into a script that invokes Snakemake again, in whatever environment is targeted. The script is submitted to some job management platform (e.g. a cluster scheduler like slurm).
    This class can be specialized to generate more specific backends, also for the cloud.
    """

    default_jobscript = "jobscript.sh"

    def __init__(
        self,
        workflow,
        dag,
        cores,
        jobname="snakejob.{name}.{jobid}.sh",
        printreason=False,
        quiet=False,
        printshellcmds=False,
        latency_wait=3,
        cluster_config=None,
        local_input=None,
        restart_times=None,
        exec_job=None,
        assume_shared_fs=True,
        max_status_checks_per_second=1,
        disable_default_remote_provider_args=False,
        disable_get_default_resources_args=False,
        keepincomplete=False,
        keepmetadata=True,
    ):
        from ratelimiter import RateLimiter

        local_input = local_input or []
        super().__init__(
            workflow,
            dag,
            printreason=printreason,
            quiet=quiet,
            printshellcmds=printshellcmds,
            latency_wait=latency_wait,
            assume_shared_fs=assume_shared_fs,
            keepincomplete=keepincomplete,
            keepmetadata=keepmetadata,
        )

        if not self.assume_shared_fs:
            # use relative path to Snakefile
            self.snakefile = os.path.relpath(workflow.main_snakefile)

        jobscript = workflow.jobscript
        if jobscript is None:
            jobscript = os.path.join(os.path.dirname(__file__), self.default_jobscript)
        try:
            with open(jobscript) as f:
                self.jobscript = f.read()
        except IOError as e:
            raise WorkflowError(e)

        if not "jobid" in get_wildcard_names(jobname):
            raise WorkflowError(
                'Defined jobname ("{}") has to contain the wildcard {jobid}.'
            )

        if exec_job is None:
            self.exec_job = "\\\n".join(
                (
                    "{envvars} " "cd {workflow.workdir_init} && "
                    if assume_shared_fs
                    else "",
                    "{sys.executable} " if assume_shared_fs else "python ",
                    "-m snakemake {target} --snakefile {snakefile} ",
                    "--force --cores {cores} --keep-target-files --keep-remote --max-inventory-time 0 ",
                    "{waitfiles_parameter:u} --latency-wait {latency_wait} ",
                    " --attempt {attempt} {use_threads} --scheduler {workflow.scheduler_type} ",
                    "--wrapper-prefix {workflow.wrapper_prefix} ",
                    "{overwrite_workdir} {overwrite_config} {printshellcmds} {rules} "
                    "--nocolor --notemp --no-hooks --nolock {scheduler_solver_path:u} ",
                    "--mode {} ".format(Mode.cluster),
                )
            )
        else:
            self.exec_job = exec_job

        self.exec_job += self.get_additional_args()
        if not disable_default_remote_provider_args:
            self.exec_job += self.get_default_remote_provider_args()
        if not disable_get_default_resources_args:
            self.exec_job += self.get_default_resources_args()

        self.jobname = jobname
        self._tmpdir = None
        self.cores = cores if cores else "all"
        self.cluster_config = cluster_config if cluster_config else dict()

        self.restart_times = restart_times

        self.active_jobs = list()
        self.lock = threading.Lock()
        self.wait = True
        self.wait_thread = threading.Thread(target=self._wait_thread)
        self.wait_thread.daemon = True
        self.wait_thread.start()

        self.max_status_checks_per_second = max_status_checks_per_second

        self.status_rate_limiter = RateLimiter(
            max_calls=self.max_status_checks_per_second, period=1
        )

    def _wait_thread(self):
        try:
            self._wait_for_jobs()
        except Exception as e:
            self.workflow.scheduler.executor_error_callback(e)

    def shutdown(self):
        with self.lock:
            self.wait = False
        self.wait_thread.join()
        if not self.workflow.immediate_submit:
            # Only delete tmpdir (containing jobscripts) if not using
            # immediate_submit. With immediate_submit, jobs can be scheduled
            # after this method is completed. Hence we have to keep the
            # directory.
            shutil.rmtree(self.tmpdir)

    def cancel(self):
        self.shutdown()

    def _run(self, job, callback=None, error_callback=None):
        if self.assume_shared_fs:
            job.remove_existing_output()
            job.download_remote_input()
        super()._run(job, callback=callback, error_callback=error_callback)

    @property
    def tmpdir(self):
        if self._tmpdir is None:
            self._tmpdir = tempfile.mkdtemp(dir=".snakemake", prefix="tmp.")
        return os.path.abspath(self._tmpdir)

    def get_jobscript(self, job):
        f = job.format_wildcards(self.jobname, cluster=self.cluster_wildcards(job))

        if os.path.sep in f:
            raise WorkflowError(
                "Path separator ({}) found in job name {}. "
                "This is not supported.".format(os.path.sep, f)
            )

        return os.path.join(self.tmpdir, f)

    def format_job(self, pattern, job, **kwargs):
        wait_for_files = []
        scheduler_solver_path = ""
        if self.assume_shared_fs:
            wait_for_files.append(self.tmpdir)
            wait_for_files.extend(job.get_wait_for_files())
            # Prepend PATH of current python executable to PATH.
            # This way, we ensure that the snakemake process in the cluster node runs
            # in the same environment as the current process.
            # This is necessary in order to find the pulp solver backends (e.g. coincbc).
            scheduler_solver_path = "--scheduler-solver-path {}".format(
                os.path.dirname(sys.executable)
            )

        # Only create extra file if we have more than 20 input files.
        # This should not require the file creation in most cases.
        if len(wait_for_files) > 20:
            wait_for_files_file = self.get_jobscript(job) + ".waitforfilesfile.txt"
            with open(wait_for_files_file, "w") as fd:
                fd.write("\n".join(wait_for_files))

            waitfiles_parameter = format(
                "--wait-for-files-file {wait_for_files_file}",
                wait_for_files_file=repr(wait_for_files_file),
            )
        else:
            waitfiles_parameter = format(
                "--wait-for-files {wait_for_files}",
                wait_for_files=[repr(f) for f in wait_for_files],
            )

        format_p = partial(
            self.format_job_pattern,
            job=job,
            properties=job.properties(cluster=self.cluster_params(job)),
            latency_wait=self.latency_wait,
            waitfiles_parameter=waitfiles_parameter,
            scheduler_solver_path=scheduler_solver_path,
            **kwargs,
        )
        try:
            return format_p(pattern)
        except KeyError as e:
            raise WorkflowError(
                "Error formatting jobscript: {} not found\n"
                "Make sure that your custom jobscript is up to date.".format(e)
            )

    def write_jobscript(self, job, jobscript, **kwargs):
        # only force threads if this is not a group job
        # otherwise we want proper process handling
        use_threads = "--force-use-threads" if not job.is_group() else ""

        envvars = " ".join(
            "{}={}".format(var, os.environ[var]) for var in self.workflow.envvars
        )

        exec_job = self.format_job(
            self.exec_job,
            job,
            _quote_all=True,
            use_threads=use_threads,
            envvars=envvars,
            **kwargs,
        )
        content = self.format_job(self.jobscript, job, exec_job=exec_job, **kwargs)
        logger.debug("Jobscript:\n{}".format(content))
        with open(jobscript, "w") as f:
            print(content, file=f)
        os.chmod(jobscript, os.stat(jobscript).st_mode | stat.S_IXUSR | stat.S_IRUSR)

    def cluster_params(self, job):
        """Return wildcards object for job from cluster_config."""
        cluster = self.cluster_config.get("__default__", dict()).copy()
        cluster.update(self.cluster_config.get(job.name, dict()))
        # Format values with available parameters from the job.
        for key, value in list(cluster.items()):
            if isinstance(value, str):
                try:
                    cluster[key] = job.format_wildcards(value)
                except NameError as e:
                    if job.is_group():
                        msg = (
                            "Failed to format cluster config for group job. "
                            "You have to ensure that your default entry "
                            "does not contain any items that group jobs "
                            "cannot provide, like {rule}, {wildcards}."
                        )
                    else:
                        msg = (
                            "Failed to format cluster config "
                            "entry for job {}.".format(job.rule.name)
                        )
                    raise WorkflowError(msg, e)

        return cluster

    def cluster_wildcards(self, job):
        return Wildcards(fromdict=self.cluster_params(job))

    def handle_job_success(self, job):
        super().handle_job_success(
            job, upload_remote=False, handle_log=False, handle_touch=False
        )

    def handle_job_error(self, job):
        # TODO what about removing empty remote dirs?? This cannot be decided
        # on the cluster node.
        super().handle_job_error(job, upload_remote=False)
        logger.debug("Cleanup job metadata.")
        # We have to remove metadata here as well.
        # It will be removed by the CPUExecutor in case of a shared FS,
        # but we might not see the removal due to filesystem latency.
        # By removing it again, we make sure that it is gone on the host FS.
        if not self.keepincomplete:
            self.workflow.persistence.cleanup(job)
            # Also cleanup the jobs output files, in case the remote job
            # was not able to, due to e.g. timeout.
            logger.debug("Cleanup failed jobs output files.")
            job.cleanup()

    def print_cluster_job_error(self, job_info, jobid):
        job = job_info.job
        kind = (
            "rule {}".format(job.rule.name)
            if not job.is_group()
            else "group job {}".format(job.groupid)
        )
        logger.error(
            "Error executing {} on cluster (jobid: {}, external: "
            "{}, jobscript: {}). For error details see the cluster "
            "log and the log files of the involved rule(s).".format(
                kind, jobid, job_info.jobid, job_info.jobscript
            )
        )


GenericClusterJob = namedtuple(
    "GenericClusterJob",
    "job jobid callback error_callback jobscript jobfinished jobfailed",
)


class GenericClusterExecutor(ClusterExecutor):
    def __init__(
        self,
        workflow,
        dag,
        cores,
        submitcmd="qsub",
        statuscmd=None,
        cancelcmd=None,
        cancelnargs=None,
        sidecarcmd=None,
        cluster_config=None,
        jobname="snakejob.{rulename}.{jobid}.sh",
        printreason=False,
        quiet=False,
        printshellcmds=False,
        latency_wait=3,
        restart_times=0,
        assume_shared_fs=True,
        max_status_checks_per_second=1,
        keepincomplete=False,
        keepmetadata=True,
    ):

        self.submitcmd = submitcmd
        if not assume_shared_fs and statuscmd is None:
            raise WorkflowError(
                "When no shared filesystem can be assumed, a "
                "status command must be given."
            )

        self.statuscmd = statuscmd
        self.cancelcmd = cancelcmd
        self.sidecarcmd = sidecarcmd
        self.cancelnargs = cancelnargs
        self.external_jobid = dict()
        # We need to collect all external ids so we can properly cancel even if
        # the status update queue is running.
        self.all_ext_jobids = list()

        super().__init__(
            workflow,
            dag,
            cores,
            jobname=jobname,
            printreason=printreason,
            quiet=quiet,
            printshellcmds=printshellcmds,
            latency_wait=latency_wait,
            cluster_config=cluster_config,
            restart_times=restart_times,
            assume_shared_fs=assume_shared_fs,
            max_status_checks_per_second=max_status_checks_per_second,
            keepincomplete=keepincomplete,
            keepmetadata=keepmetadata,
        )

        self.sidecar_vars = None
        if self.sidecarcmd:
            self._launch_sidecar()

        if statuscmd:
            self.exec_job += " && exit 0 || exit 1"
        elif assume_shared_fs:
            # TODO wrap with watch and touch {jobrunning}
            # check modification date of {jobrunning} in the wait_for_job method
            self.exec_job += " && touch {jobfinished} || (touch {jobfailed}; exit 1)"
        else:
            raise WorkflowError(
                "If no shared filesystem is used, you have to "
                "specify a cluster status command."
            )

    def _launch_sidecar(self):
        def copy_stdout(executor, process):
            """Run sidecar process and copy it's stdout to our stdout."""
            while process.poll() is None and executor.wait:
                buf = process.stdout.readline()
                if buf:
                    self.stdout.write(buf)
            # one final time ...
            buf = process.stdout.readline()
            if buf:
                self.stdout.write(buf)

        def wait(executor, process):
            while executor.wait:
                time.sleep(0.5)
            process.terminate()
            process.wait()
            logger.info(
                "Cluster sidecar process has terminated (retcode=%d)."
                % process.returncode
            )

        logger.info("Launch sidecar process and read first output line.")
        process = subprocess.Popen(
            self.sidecarcmd, stdout=subprocess.PIPE, shell=False, encoding="utf-8"
        )
        self.sidecar_vars = process.stdout.readline()
        while self.sidecar_vars and self.sidecar_vars[-1] in "\n\r":
            self.sidecar_vars = self.sidecar_vars[:-1]
        logger.info("Done reading first output line.")

        thread_stdout = threading.Thread(
            target=copy_stdout, name="sidecar_stdout", args=(self, process)
        )
        thread_stdout.start()
        thread_wait = threading.Thread(
            target=wait, name="sidecar_stdout", args=(self, process)
        )
        thread_wait.start()

    def cancel(self):
        def _chunks(lst, n):
            """Yield successive n-sized chunks from lst."""
            for i in range(0, len(lst), n):
                yield lst[i : i + n]

        if self.cancelcmd:  # We have --cluster-cancel
            # Enumerate job IDs and create chunks.  If cancelnargs evaluates to false (0/None)
            # then pass all job ids at once
            jobids = list(self.all_ext_jobids)
            chunks = list(_chunks(jobids, self.cancelnargs or len(jobids)))
            # Go through the chunks and cancel the jobs, warn in case of failures.
            failures = 0
            for chunk in chunks:
                try:
                    cancel_timeout = 2  # rather fail on timeout than miss canceling all
                    env = dict(os.environ)
                    if self.sidecar_vars:
                        env["SNAKEMAKE_CLUSTER_SIDECAR_VARS"] = self.sidecar_vars
                    subprocess.check_call(
                        [self.cancelcmd] + chunk,
                        shell=False,
                        timeout=cancel_timeout,
                        env=env,
                    )
                except subprocess.SubprocessError:
                    failures += 1
            if failures:
                logger.info(
                    (
                        "{} out of {} calls to --cluster-cancel failed.  This is safe to "
                        "ignore in most cases."
                    ).format(failures, len(chunks))
                )
        else:
            logger.info(
                "No --cluster-cancel given. Will exit after finishing currently running jobs."
            )
            self.shutdown()

    def register_job(self, job):
        # Do not register job here.
        # Instead do it manually once the jobid is known.
        pass

    def run(self, job, callback=None, submit_callback=None, error_callback=None):
        super()._run(job)
        workdir = os.getcwd()
        jobid = job.jobid

        jobscript = self.get_jobscript(job)
        jobfinished = os.path.join(self.tmpdir, "{}.jobfinished".format(jobid))
        jobfailed = os.path.join(self.tmpdir, "{}.jobfailed".format(jobid))
        self.write_jobscript(
            job, jobscript, jobfinished=jobfinished, jobfailed=jobfailed
        )

        if self.statuscmd:
            ext_jobid = self.dag.incomplete_external_jobid(job)
            if ext_jobid:
                # Job is incomplete and still running.
                # We simply register it and wait for completion or failure.
                logger.info(
                    "Resuming incomplete job {} with external jobid '{}'.".format(
                        jobid, ext_jobid
                    )
                )
                submit_callback(job)
                with self.lock:
                    self.all_ext_jobids.append(ext_jobid)
                    self.active_jobs.append(
                        GenericClusterJob(
                            job,
                            ext_jobid,
                            callback,
                            error_callback,
                            jobscript,
                            jobfinished,
                            jobfailed,
                        )
                    )
                return

        deps = " ".join(
            self.external_jobid[f] for f in job.input if f in self.external_jobid
        )
        try:
            submitcmd = job.format_wildcards(
                self.submitcmd, dependencies=deps, cluster=self.cluster_wildcards(job)
            )
        except AttributeError as e:
            raise WorkflowError(str(e), rule=job.rule if not job.is_group() else None)

        try:
            env = dict(os.environ)
            if self.sidecar_vars:
                env["SNAKEMAKE_CLUSTER_SIDECAR_VARS"] = self.sidecar_vars
<<<<<<< HEAD
            # Remove SNAKEMAKE_PROFILE from environment as the snakemake call inside
            # of the cluster job must run locally (or complains about missing -j).
            env.pop("SNAKEMAKE_PROFILE", None)
=======
>>>>>>> a007bd11
            ext_jobid = (
                subprocess.check_output(
                    '{submitcmd} "{jobscript}"'.format(
                        submitcmd=submitcmd, jobscript=jobscript
                    ),
                    shell=True,
                    env=env,
                )
                .decode()
                .split("\n")
            )
        except subprocess.CalledProcessError as ex:
            logger.error(
                "Error submitting jobscript (exit code {}):\n{}".format(
                    ex.returncode, ex.output.decode()
                )
            )
            error_callback(job)
            return
        if ext_jobid and ext_jobid[0]:
            ext_jobid = ext_jobid[0]
            self.external_jobid.update((f, ext_jobid) for f in job.output)
            logger.info(
                "Submitted {} {} with external jobid '{}'.".format(
                    "group job" if job.is_group() else "job", jobid, ext_jobid
                )
            )
            self.workflow.persistence.started(job, external_jobid=ext_jobid)

        submit_callback(job)

        with self.lock:
            self.all_ext_jobids.append(ext_jobid)
            self.active_jobs.append(
                GenericClusterJob(
                    job,
                    ext_jobid,
                    callback,
                    error_callback,
                    jobscript,
                    jobfinished,
                    jobfailed,
                )
            )

    def _wait_for_jobs(self):
        success = "success"
        failed = "failed"
        running = "running"
        status_cmd_kills = []
        if self.statuscmd is not None:

            def job_status(job, valid_returns=["running", "success", "failed"]):
                try:
                    # this command shall return "success", "failed" or "running"
                    env = dict(os.environ)
                    if self.sidecar_vars:
                        env["SNAKEMAKE_CLUSTER_SIDECAR_VARS"] = self.sidecar_vars
                    ret = subprocess.check_output(
                        "{statuscmd} {jobid}".format(
                            jobid=job.jobid, statuscmd=self.statuscmd
                        ),
                        shell=True,
                        env=env,
                    ).decode()
                except subprocess.CalledProcessError as e:
                    if e.returncode < 0:
                        # Ignore SIGINT and all other issues due to signals
                        # because it will be caused by hitting e.g.
                        # Ctrl-C on the main process or sending killall to
                        # snakemake.
                        # Snakemake will handle the signal in
                        # the main process.
                        status_cmd_kills.append(-e.returncode)
                        if len(status_cmd_kills) > 10:
                            logger.info(
                                "Cluster status command {} was killed >10 times with signal(s) {} "
                                "(if this happens unexpectedly during your workflow execution, "
                                "have a closer look.).".format(
                                    self.statuscmd, ",".join(status_cmd_kills)
                                )
                            )
                            status_cmd_kills.clear()
                    else:
                        raise WorkflowError(
                            "Failed to obtain job status. "
                            "See above for error message."
                        )

                ret = ret.strip().split("\n")
                if len(ret) != 1 or ret[0] not in valid_returns:
                    raise WorkflowError(
                        "Cluster status command {} returned {} but just a single line with one of {} is expected.".format(
                            self.statuscmd, "\\n".join(ret), ",".join(valid_returns)
                        )
                    )
                return ret[0]

        else:

            def job_status(job):
                if os.path.exists(active_job.jobfinished):
                    os.remove(active_job.jobfinished)
                    os.remove(active_job.jobscript)
                    return success
                if os.path.exists(active_job.jobfailed):
                    os.remove(active_job.jobfailed)
                    os.remove(active_job.jobscript)
                    return failed
                return running

        while True:
            with self.lock:
                if not self.wait:
                    return
                active_jobs = self.active_jobs
                self.active_jobs = list()
                still_running = list()
            # logger.debug("Checking status of {} jobs.".format(len(active_jobs)))
            for active_job in active_jobs:
                with self.status_rate_limiter:
                    status = job_status(active_job)

                    if status == success:
                        active_job.callback(active_job.job)
                    elif status == failed:
                        self.print_job_error(
                            active_job.job,
                            cluster_jobid=active_job.jobid
                            if active_job.jobid
                            else "unknown",
                        )
                        self.print_cluster_job_error(
                            active_job, self.dag.jobid(active_job.job)
                        )
                        active_job.error_callback(active_job.job)
                    else:
                        still_running.append(active_job)
            with self.lock:
                self.active_jobs.extend(still_running)
            sleep()


SynchronousClusterJob = namedtuple(
    "SynchronousClusterJob", "job jobid callback error_callback jobscript process"
)


class SynchronousClusterExecutor(ClusterExecutor):
    """
    invocations like "qsub -sync y" (SGE) or "bsub -K" (LSF) are
    synchronous, blocking the foreground thread and returning the
    remote exit code at remote exit.
    """

    def __init__(
        self,
        workflow,
        dag,
        cores,
        submitcmd="qsub",
        cluster_config=None,
        jobname="snakejob.{rulename}.{jobid}.sh",
        printreason=False,
        quiet=False,
        printshellcmds=False,
        latency_wait=3,
        restart_times=0,
        assume_shared_fs=True,
        keepincomplete=False,
        keepmetadata=True,
    ):
        super().__init__(
            workflow,
            dag,
            cores,
            jobname=jobname,
            printreason=printreason,
            quiet=quiet,
            printshellcmds=printshellcmds,
            latency_wait=latency_wait,
            cluster_config=cluster_config,
            restart_times=restart_times,
            assume_shared_fs=assume_shared_fs,
            max_status_checks_per_second=10,
            keepincomplete=keepincomplete,
            keepmetadata=keepmetadata,
        )
        self.submitcmd = submitcmd
        self.external_jobid = dict()

    def cancel(self):
        logger.info("Will exit after finishing currently running jobs.")
        self.shutdown()

    def run(self, job, callback=None, submit_callback=None, error_callback=None):
        super()._run(job)
        workdir = os.getcwd()
        jobid = job.jobid

        jobscript = self.get_jobscript(job)
        self.write_jobscript(job, jobscript)

        deps = " ".join(
            self.external_jobid[f] for f in job.input if f in self.external_jobid
        )
        try:
            submitcmd = job.format_wildcards(
                self.submitcmd, dependencies=deps, cluster=self.cluster_wildcards(job)
            )
        except AttributeError as e:
            raise WorkflowError(str(e), rule=job.rule if not job.is_group() else None)

        process = subprocess.Popen(
            '{submitcmd} "{jobscript}"'.format(
                submitcmd=submitcmd, jobscript=jobscript
            ),
            shell=True,
        )
        submit_callback(job)

        with self.lock:
            self.active_jobs.append(
                SynchronousClusterJob(
                    job, process.pid, callback, error_callback, jobscript, process
                )
            )

    def _wait_for_jobs(self):
        while True:
            with self.lock:
                if not self.wait:
                    return
                active_jobs = self.active_jobs
                self.active_jobs = list()
                still_running = list()
            for active_job in active_jobs:
                with self.status_rate_limiter:
                    exitcode = active_job.process.poll()
                    if exitcode is None:
                        # job not yet finished
                        still_running.append(active_job)
                    elif exitcode == 0:
                        # job finished successfully
                        os.remove(active_job.jobscript)
                        active_job.callback(active_job.job)
                    else:
                        # job failed
                        os.remove(active_job.jobscript)
                        self.print_job_error(active_job.job)
                        self.print_cluster_job_error(
                            active_job, self.dag.jobid(active_job.job)
                        )
                        active_job.error_callback(active_job.job)
            with self.lock:
                self.active_jobs.extend(still_running)
            sleep()


DRMAAClusterJob = namedtuple(
    "DRMAAClusterJob", "job jobid callback error_callback jobscript"
)


class DRMAAExecutor(ClusterExecutor):
    def __init__(
        self,
        workflow,
        dag,
        cores,
        jobname="snakejob.{rulename}.{jobid}.sh",
        printreason=False,
        quiet=False,
        printshellcmds=False,
        drmaa_args="",
        drmaa_log_dir=None,
        latency_wait=3,
        cluster_config=None,
        restart_times=0,
        assume_shared_fs=True,
        max_status_checks_per_second=1,
        keepincomplete=False,
        keepmetadata=True,
    ):
        super().__init__(
            workflow,
            dag,
            cores,
            jobname=jobname,
            printreason=printreason,
            quiet=quiet,
            printshellcmds=printshellcmds,
            latency_wait=latency_wait,
            cluster_config=cluster_config,
            restart_times=restart_times,
            assume_shared_fs=assume_shared_fs,
            max_status_checks_per_second=max_status_checks_per_second,
            keepincomplete=keepincomplete,
            keepmetadata=keepmetadata,
        )
        try:
            import drmaa
        except ImportError:
            raise WorkflowError(
                "Python support for DRMAA is not installed. "
                "Please install it, e.g. with easy_install3 --user drmaa"
            )
        except RuntimeError as e:
            raise WorkflowError("Error loading drmaa support:\n{}".format(e))
        self.session = drmaa.Session()
        self.drmaa_args = drmaa_args
        self.drmaa_log_dir = drmaa_log_dir
        self.session.initialize()
        self.submitted = list()

    def cancel(self):
        from drmaa.const import JobControlAction
        from drmaa.errors import InvalidJobException, InternalException

        for jobid in self.submitted:
            try:
                self.session.control(jobid, JobControlAction.TERMINATE)
            except (InvalidJobException, InternalException):
                # This is common - logging a warning would probably confuse the user.
                pass
        self.shutdown()

    def run(self, job, callback=None, submit_callback=None, error_callback=None):
        super()._run(job)
        jobscript = self.get_jobscript(job)
        self.write_jobscript(job, jobscript)

        try:
            drmaa_args = job.format_wildcards(
                self.drmaa_args, cluster=self.cluster_wildcards(job)
            )
        except AttributeError as e:
            raise WorkflowError(str(e), rule=job.rule)

        import drmaa

        if self.drmaa_log_dir:
            makedirs(self.drmaa_log_dir)

        try:
            jt = self.session.createJobTemplate()
            jt.remoteCommand = jobscript
            jt.nativeSpecification = drmaa_args
            if self.drmaa_log_dir:
                jt.outputPath = ":" + self.drmaa_log_dir
                jt.errorPath = ":" + self.drmaa_log_dir
            jt.jobName = os.path.basename(jobscript)

            jobid = self.session.runJob(jt)
        except (
            drmaa.DeniedByDrmException,
            drmaa.InternalException,
            drmaa.InvalidAttributeValueException,
        ) as e:
            print_exception(
                WorkflowError("DRMAA Error: {}".format(e)), self.workflow.linemaps
            )
            error_callback(job)
            return
        logger.info(
            "Submitted DRMAA job {} with external jobid {}.".format(job.jobid, jobid)
        )
        self.submitted.append(jobid)
        self.session.deleteJobTemplate(jt)

        submit_callback(job)

        with self.lock:
            self.active_jobs.append(
                DRMAAClusterJob(job, jobid, callback, error_callback, jobscript)
            )

    def shutdown(self):
        super().shutdown()
        self.session.exit()

    def _wait_for_jobs(self):
        import drmaa

        suspended_msg = set()

        while True:
            with self.lock:
                if not self.wait:
                    return
                active_jobs = self.active_jobs
                self.active_jobs = list()
                still_running = list()
            for active_job in active_jobs:
                with self.status_rate_limiter:
                    try:
                        retval = self.session.jobStatus(active_job.jobid)
                    except drmaa.ExitTimeoutException as e:
                        # job still active
                        still_running.append(active_job)
                        continue
                    except (drmaa.InternalException, Exception) as e:
                        print_exception(
                            WorkflowError("DRMAA Error: {}".format(e)),
                            self.workflow.linemaps,
                        )
                        os.remove(active_job.jobscript)
                        active_job.error_callback(active_job.job)
                        continue
                    if retval == drmaa.JobState.DONE:
                        os.remove(active_job.jobscript)
                        active_job.callback(active_job.job)
                    elif retval == drmaa.JobState.FAILED:
                        os.remove(active_job.jobscript)
                        self.print_job_error(active_job.job)
                        self.print_cluster_job_error(
                            active_job, self.dag.jobid(active_job.job)
                        )
                        active_job.error_callback(active_job.job)
                    else:
                        # still running
                        still_running.append(active_job)

                        def handle_suspended(by):
                            if active_job.job.jobid not in suspended_msg:
                                logger.warning(
                                    "Job {} (DRMAA id: {}) was suspended by {}.".format(
                                        active_job.job.jobid, active_job.jobid, by
                                    )
                                )
                                suspended_msg.add(active_job.job.jobid)

                        if retval == drmaa.JobState.USER_SUSPENDED:
                            handle_suspended("user")
                        elif retval == drmaa.JobState.SYSTEM_SUSPENDED:
                            handle_suspended("system")
                        else:
                            try:
                                suspended_msg.remove(active_job.job.jobid)
                            except KeyError:
                                # there was nothing to remove
                                pass

            with self.lock:
                self.active_jobs.extend(still_running)
            sleep()


@contextlib.contextmanager
def change_working_directory(directory=None):
    """Change working directory in execution context if provided."""
    if directory:
        try:
            saved_directory = os.getcwd()
            logger.info("Changing to shadow directory: {}".format(directory))
            os.chdir(directory)
            yield
        finally:
            os.chdir(saved_directory)
    else:
        yield


KubernetesJob = namedtuple(
    "KubernetesJob", "job jobid callback error_callback kubejob jobscript"
)


class KubernetesExecutor(ClusterExecutor):
    def __init__(
        self,
        workflow,
        dag,
        namespace,
        container_image=None,
        jobname="{rulename}.{jobid}",
        printreason=False,
        quiet=False,
        printshellcmds=False,
        latency_wait=3,
        cluster_config=None,
        local_input=None,
        restart_times=None,
        keepincomplete=False,
        keepmetadata=True,
    ):
        self.workflow = workflow

        exec_job = (
            "cp -rf /source/. . && "
            "snakemake {target} --snakefile {snakefile} "
            "--force --cores {cores} --keep-target-files  --keep-remote "
            "--latency-wait {latency_wait} --scheduler {workflow.scheduler_type} "
            " --attempt {attempt} {use_threads} --max-inventory-time 0 "
            "--wrapper-prefix {workflow.wrapper_prefix} "
            "{overwrite_config} {printshellcmds} {rules} --nocolor "
            "--notemp --no-hooks --nolock "
        )

        super().__init__(
            workflow,
            dag,
            None,
            jobname=jobname,
            printreason=printreason,
            quiet=quiet,
            printshellcmds=printshellcmds,
            latency_wait=latency_wait,
            cluster_config=cluster_config,
            local_input=local_input,
            restart_times=restart_times,
            exec_job=exec_job,
            assume_shared_fs=False,
            max_status_checks_per_second=10,
        )
        # use relative path to Snakefile
        self.snakefile = os.path.relpath(workflow.main_snakefile)

        try:
            from kubernetes import config
        except ImportError:
            raise WorkflowError(
                "The Python 3 package 'kubernetes' "
                "must be installed to use Kubernetes"
            )
        config.load_kube_config()

        import kubernetes.client

        self.kubeapi = kubernetes.client.CoreV1Api()
        self.batchapi = kubernetes.client.BatchV1Api()
        self.namespace = namespace
        self.envvars = workflow.envvars
        self.secret_files = {}
        self.run_namespace = str(uuid.uuid4())
        self.secret_envvars = {}
        self.register_secret()
        self.container_image = container_image or get_container_image()

    def register_secret(self):
        import kubernetes.client

        secret = kubernetes.client.V1Secret()
        secret.metadata = kubernetes.client.V1ObjectMeta()
        # create a random uuid
        secret.metadata.name = self.run_namespace
        secret.type = "Opaque"
        secret.data = {}
        for i, f in enumerate(self.workflow.get_sources()):
            if f.startswith(".."):
                logger.warning(
                    "Ignoring source file {}. Only files relative "
                    "to the working directory are allowed.".format(f)
                )
                continue

            # The kubernetes API can't create secret files larger than 1MB.
            source_file_size = os.path.getsize(f)
            max_file_size = 1048576
            if source_file_size > max_file_size:
                logger.warning(
                    "Skipping the source file {f}. Its size {source_file_size} exceeds "
                    "the maximum file size (1MB) that can be passed "
                    "from host to kubernetes.".format(
                        f=f, source_file_size=source_file_size
                    )
                )
                continue

            with open(f, "br") as content:
                key = "f{}".format(i)

                # Some files are smaller than 1MB, but grows larger after being base64 encoded
                # We should exclude them as well, otherwise Kubernetes APIs will complain
                encoded_contents = base64.b64encode(content.read()).decode()
                encoded_size = len(encoded_contents)
                if encoded_size > 1048576:
                    logger.warning(
                        "Skipping the source file {f} for secret key {key}. "
                        "Its base64 encoded size {encoded_size} exceeds "
                        "the maximum file size (1MB) that can be passed "
                        "from host to kubernetes.".format(
                            f=f,
                            source_file_size=source_file_size,
                            key=key,
                            encoded_size=encoded_size,
                        )
                    )
                    continue

                self.secret_files[key] = f
                secret.data[key] = encoded_contents

        for e in self.envvars:
            try:
                key = e.lower()
                secret.data[key] = base64.b64encode(os.environ[e].encode()).decode()
                self.secret_envvars[key] = e
            except KeyError:
                continue

        # Test if the total size of the configMap exceeds 1MB
        config_map_size = sum(
            [len(base64.b64decode(v)) for k, v in secret.data.items()]
        )
        if config_map_size > 1048576:
            logger.warning(
                "The total size of the included files and other Kubernetes secrets "
                "is {}, exceeding the 1MB limit.\n".format(config_map_size)
            )
            logger.warning(
                "The following are the largest files. Consider removing some of them "
                "(you need remove at least {} bytes):".format(config_map_size - 1048576)
            )

            entry_sizes = {
                self.secret_files[k]: len(base64.b64decode(v))
                for k, v in secret.data.items()
                if k in self.secret_files
            }
            for k, v in sorted(entry_sizes.items(), key=lambda item: item[1])[:-6:-1]:
                logger.warning("  * File: {k}, original size: {v}".format(k=k, v=v))

            raise WorkflowError("ConfigMap too large")

        self.kubeapi.create_namespaced_secret(self.namespace, secret)

    def unregister_secret(self):
        import kubernetes.client

        safe_delete_secret = lambda: self.kubeapi.delete_namespaced_secret(
            self.run_namespace, self.namespace, body=kubernetes.client.V1DeleteOptions()
        )
        self._kubernetes_retry(safe_delete_secret)

    # In rare cases, deleting a pod may rais 404 NotFound error.
    def safe_delete_pod(self, jobid, ignore_not_found=True):
        import kubernetes.client

        body = kubernetes.client.V1DeleteOptions()
        try:
            self.kubeapi.delete_namespaced_pod(jobid, self.namespace, body=body)
        except kubernetes.client.rest.ApiException as e:
            if e.status == 404 and ignore_not_found:
                # Can't find the pod. Maybe it's already been
                # destroyed. Proceed with a warning message.
                logger.warning(
                    "[WARNING] 404 not found when trying to delete the pod: {jobid}\n"
                    "[WARNING] Ignore this error\n".format(jobid=jobid)
                )
            else:
                raise e

    def shutdown(self):
        self.unregister_secret()
        super().shutdown()

    def cancel(self):
        import kubernetes.client

        body = kubernetes.client.V1DeleteOptions()
        with self.lock:
            for j in self.active_jobs:
                func = lambda: self.safe_delete_pod(j.jobid, ignore_not_found=True)
                self._kubernetes_retry(func)

        self.shutdown()

    def run(self, job, callback=None, submit_callback=None, error_callback=None):
        import kubernetes.client

        super()._run(job)
        exec_job = self.format_job(
            self.exec_job,
            job,
            _quote_all=True,
            use_threads="--force-use-threads" if not job.is_group() else "",
        )
        # Kubernetes silently does not submit a job if the name is too long
        # therefore, we ensure that it is not longer than snakejob+uuid.
        jobid = "snakejob-{}".format(
            get_uuid("{}-{}-{}".format(self.run_namespace, job.jobid, job.attempt))
        )

        body = kubernetes.client.V1Pod()
        body.metadata = kubernetes.client.V1ObjectMeta(labels={"app": "snakemake"})

        body.metadata.name = jobid

        # container
        container = kubernetes.client.V1Container(name=jobid)
        container.image = self.container_image
        container.command = shlex.split("/bin/sh")
        container.args = ["-c", exec_job]
        container.working_dir = "/workdir"
        container.volume_mounts = [
            kubernetes.client.V1VolumeMount(name="workdir", mount_path="/workdir")
        ]
        container.volume_mounts = [
            kubernetes.client.V1VolumeMount(name="source", mount_path="/source")
        ]

        body.spec = kubernetes.client.V1PodSpec(containers=[container])
        # fail on first error
        body.spec.restart_policy = "Never"

        # source files as a secret volume
        # we copy these files to the workdir before executing Snakemake
        too_large = [
            path
            for path in self.secret_files.values()
            if os.path.getsize(path) > 1000000
        ]
        if too_large:
            raise WorkflowError(
                "The following source files exceed the maximum "
                "file size (1MB) that can be passed from host to "
                "kubernetes. These are likely not source code "
                "files. Consider adding them to your "
                "remote storage instead or (if software) use "
                "Conda packages or container images:\n{}".format("\n".join(too_large))
            )
        secret_volume = kubernetes.client.V1Volume(name="source")
        secret_volume.secret = kubernetes.client.V1SecretVolumeSource()
        secret_volume.secret.secret_name = self.run_namespace
        secret_volume.secret.items = [
            kubernetes.client.V1KeyToPath(key=key, path=path)
            for key, path in self.secret_files.items()
        ]
        # workdir as an emptyDir volume of undefined size
        workdir_volume = kubernetes.client.V1Volume(name="workdir")
        workdir_volume.empty_dir = kubernetes.client.V1EmptyDirVolumeSource()
        body.spec.volumes = [secret_volume, workdir_volume]

        # env vars
        container.env = []
        for key, e in self.secret_envvars.items():
            envvar = kubernetes.client.V1EnvVar(name=e)
            envvar.value_from = kubernetes.client.V1EnvVarSource()
            envvar.value_from.secret_key_ref = kubernetes.client.V1SecretKeySelector(
                key=key, name=self.run_namespace
            )
            container.env.append(envvar)

        # request resources
        container.resources = kubernetes.client.V1ResourceRequirements()
        container.resources.requests = {}
        container.resources.requests["cpu"] = job.resources["_cores"]
        if "mem_mb" in job.resources.keys():
            container.resources.requests["memory"] = "{}M".format(
                job.resources["mem_mb"]
            )

        # capabilities
        if job.needs_singularity and self.workflow.use_singularity:
            # TODO this should work, but it doesn't currently because of
            # missing loop devices
            # singularity inside docker requires SYS_ADMIN capabilities
            # see https://groups.google.com/a/lbl.gov/forum/#!topic/singularity/e9mlDuzKowc
            # container.capabilities = kubernetes.client.V1Capabilities()
            # container.capabilities.add = ["SYS_ADMIN",
            #                               "DAC_OVERRIDE",
            #                               "SETUID",
            #                               "SETGID",
            #                               "SYS_CHROOT"]

            # Running in priviledged mode always works
            container.security_context = kubernetes.client.V1SecurityContext(
                privileged=True
            )

        pod = self._kubernetes_retry(
            lambda: self.kubeapi.create_namespaced_pod(self.namespace, body)
        )

        logger.info(
            "Get status with:\n"
            "kubectl describe pod {jobid}\n"
            "kubectl logs {jobid}".format(jobid=jobid)
        )
        self.active_jobs.append(
            KubernetesJob(job, jobid, callback, error_callback, pod, None)
        )

    # Sometimes, certain k8s requests throw kubernetes.client.rest.ApiException
    # Solving this issue requires reauthentication, as _kubernetes_retry shows
    # However, reauthentication itself, under rare conditions, may also throw
    # errors such as:
    #   kubernetes.client.exceptions.ApiException: (409), Reason: Conflict
    #
    # This error doesn't mean anything wrong with the k8s cluster, and users can safely
    # ignore it.
    def _reauthenticate_and_retry(self, func=None):
        import kubernetes

        # Unauthorized.
        # Reload config in order to ensure token is
        # refreshed. Then try again.
        logger.info("Trying to reauthenticate")
        kubernetes.config.load_kube_config()
        subprocess.run(["kubectl", "get", "nodes"])

        self.kubeapi = kubernetes.client.CoreV1Api()
        self.batchapi = kubernetes.client.BatchV1Api()

        try:
            self.register_secret()
        except kubernetes.client.rest.ApiException as e:
            if e.status == 409 and e.reason == "Conflict":
                logger.warning("409 conflict ApiException when registering secrets")
                logger.warning(e)
            else:
                raise WorkflowError(
                    e,
                    "This is likely a bug in "
                    "https://github.com/kubernetes-client/python.",
                )

        if func:
            return func()

    def _kubernetes_retry(self, func):
        import kubernetes
        import urllib3

        with self.lock:
            try:
                return func()
            except kubernetes.client.rest.ApiException as e:
                if e.status == 401:
                    # Unauthorized.
                    # Reload config in order to ensure token is
                    # refreshed. Then try again.
                    return self._reauthenticate_and_retry(func)
            # Handling timeout that may occur in case of GKE master upgrade
            except urllib3.exceptions.MaxRetryError as e:
                logger.info(
                    "Request time out! "
                    "check your connection to Kubernetes master"
                    "Workflow will pause for 5 minutes to allow any update operations to complete"
                )
                time.sleep(300)
                try:
                    return func()
                except:
                    # Still can't reach the server after 5 minutes
                    raise WorkflowError(
                        e,
                        "Error 111 connection timeout, please check"
                        " that the k8 cluster master is reachable!",
                    )

    def _wait_for_jobs(self):
        import kubernetes

        while True:
            with self.lock:
                if not self.wait:
                    return
                active_jobs = self.active_jobs
                self.active_jobs = list()
                still_running = list()
            for j in active_jobs:
                with self.status_rate_limiter:
                    logger.debug("Checking status for pod {}".format(j.jobid))
                    job_not_found = False
                    try:
                        res = self._kubernetes_retry(
                            lambda: self.kubeapi.read_namespaced_pod_status(
                                j.jobid, self.namespace
                            )
                        )
                    except kubernetes.client.rest.ApiException as e:
                        if e.status == 404:
                            # Jobid not found
                            # The job is likely already done and was deleted on
                            # the server.
                            j.callback(j.job)
                            continue
                    except WorkflowError as e:
                        print_exception(e, self.workflow.linemaps)
                        j.error_callback(j.job)
                        continue

                    if res is None:
                        msg = (
                            "Unknown pod {jobid}. "
                            "Has the pod been deleted "
                            "manually?"
                        ).format(jobid=j.jobid)
                        self.print_job_error(j.job, msg=msg, jobid=j.jobid)
                        j.error_callback(j.job)
                    elif res.status.phase == "Failed":
                        msg = (
                            "For details, please issue:\n"
                            "kubectl describe pod {jobid}\n"
                            "kubectl logs {jobid}"
                        ).format(jobid=j.jobid)
                        # failed
                        self.print_job_error(j.job, msg=msg, jobid=j.jobid)
                        j.error_callback(j.job)
                    elif res.status.phase == "Succeeded":
                        # finished
                        j.callback(j.job)

                        func = lambda: self.safe_delete_pod(
                            j.jobid, ignore_not_found=True
                        )
                        self._kubernetes_retry(func)
                    else:
                        # still active
                        still_running.append(j)
            with self.lock:
                self.active_jobs.extend(still_running)
            sleep()


TibannaJob = namedtuple(
    "TibannaJob", "job jobname jobid exec_arn callback error_callback"
)


class TibannaExecutor(ClusterExecutor):
    def __init__(
        self,
        workflow,
        dag,
        cores,
        tibanna_sfn,
        precommand="",
        tibanna_config=False,
        container_image=None,
        printreason=False,
        quiet=False,
        printshellcmds=False,
        latency_wait=3,
        local_input=None,
        restart_times=None,
        max_status_checks_per_second=1,
        keepincomplete=False,
        keepmetadata=True,
    ):
        self.workflow = workflow
        self.workflow_sources = []
        for wfs in workflow.get_sources():
            if os.path.isdir(wfs):
                for (dirpath, dirnames, filenames) in os.walk(wfs):
                    self.workflow_sources.extend(
                        [os.path.join(dirpath, f) for f in filenames]
                    )
            else:
                self.workflow_sources.append(os.path.abspath(wfs))

        log = "sources="
        for f in self.workflow_sources:
            log += f
        logger.debug(log)
        self.snakefile = workflow.main_snakefile
        self.envvars = {e: os.environ[e] for e in workflow.envvars}
        if self.envvars:
            logger.debug("envvars = %s" % str(self.envvars))
        self.tibanna_sfn = tibanna_sfn
        if precommand:
            self.precommand = precommand
        else:
            self.precommand = ""
        self.s3_bucket = workflow.default_remote_prefix.split("/")[0]
        self.s3_subdir = re.sub(
            "^{}/".format(self.s3_bucket), "", workflow.default_remote_prefix
        )
        logger.debug("precommand= " + self.precommand)
        logger.debug("bucket=" + self.s3_bucket)
        logger.debug("subdir=" + self.s3_subdir)
        self.quiet = quiet
        exec_job = (
            "snakemake {target} --snakefile {snakefile} "
            "--force --cores {cores} --keep-target-files  --keep-remote "
            "--latency-wait 0 --scheduler {workflow.scheduler_type} "
            "--attempt 1 {use_threads} --max-inventory-time 0 "
            "{overwrite_config} {rules} --nocolor "
            "--notemp --no-hooks --nolock "
        )

        super().__init__(
            workflow,
            dag,
            cores,
            printreason=printreason,
            quiet=quiet,
            printshellcmds=printshellcmds,
            latency_wait=latency_wait,
            local_input=local_input,
            restart_times=restart_times,
            exec_job=exec_job,
            assume_shared_fs=False,
            max_status_checks_per_second=max_status_checks_per_second,
            disable_default_remote_provider_args=True,
            disable_get_default_resources_args=True,
        )
        self.container_image = container_image or get_container_image()
        self.tibanna_config = tibanna_config

    def shutdown(self):
        # perform additional steps on shutdown if necessary
        logger.debug("shutting down Tibanna executor")
        super().shutdown()

    def cancel(self):
        from tibanna.core import API

        for j in self.active_jobs:
            logger.info("killing job {}".format(j.jobname))
            while True:
                try:
                    res = API().kill(j.exec_arn)
                    if not self.quiet:
                        print(res)
                    break
                except KeyboardInterrupt:
                    pass
        self.shutdown()

    def split_filename(self, filename, checkdir=None):
        f = os.path.abspath(filename)
        if checkdir:
            checkdir = checkdir.rstrip("/")
            if f.startswith(checkdir):
                fname = re.sub("^{}/".format(checkdir), "", f)
                fdir = checkdir
            else:
                direrrmsg = (
                    "All source files including Snakefile, "
                    + "conda env files, and rule script files "
                    + "must be in the same working directory: {} vs {}"
                )
                raise WorkflowError(direrrmsg.format(checkdir, f))
        else:
            fdir, fname = os.path.split(f)
        return fname, fdir

    def remove_prefix(self, s):
        return re.sub("^{}/{}/".format(self.s3_bucket, self.s3_subdir), "", s)

    def handle_remote(self, target):
        if isinstance(target, _IOFile) and target.remote_object.provider.is_default:
            return self.remove_prefix(target)
        else:
            return target

    def add_command(self, job, tibanna_args, tibanna_config):
        # snakefile, with file name remapped
        snakefile_fname = tibanna_args.snakemake_main_filename
        # targets, with file name remapped
        targets = job.get_targets()
        if not isinstance(targets, list):
            targets = [targets]
        targets_default = " ".join([self.handle_remote(t) for t in targets])
        # use_threads
        use_threads = "--force-use-threads" if not job.is_group() else ""
        # format command
        command = self.format_job_pattern(
            self.exec_job,
            job,
            target=targets_default,
            snakefile=snakefile_fname,
            use_threads=use_threads,
            cores=tibanna_config["cpu"],
        )
        if self.precommand:
            command = self.precommand + "; " + command
        logger.debug("command = " + str(command))
        tibanna_args.command = command

    def add_workflow_files(self, job, tibanna_args):
        snakefile_fname, snakemake_dir = self.split_filename(self.snakefile)
        snakemake_child_fnames = []
        for src in self.workflow_sources:
            src_fname, _ = self.split_filename(src, snakemake_dir)
            if src_fname != snakefile_fname:  # redundant
                snakemake_child_fnames.append(src_fname)
        # change path for config files
        self.workflow.overwrite_configfiles = [
            self.split_filename(cf, snakemake_dir)[0]
            for cf in self.workflow.overwrite_configfiles
        ]
        tibanna_args.snakemake_directory_local = snakemake_dir
        tibanna_args.snakemake_main_filename = snakefile_fname
        tibanna_args.snakemake_child_filenames = list(set(snakemake_child_fnames))

    def adjust_filepath(self, f):
        if not hasattr(f, "remote_object"):
            rel = self.remove_prefix(f)  # log/benchmark
        elif (
            hasattr(f.remote_object, "provider") and f.remote_object.provider.is_default
        ):
            rel = self.remove_prefix(f)
        else:
            rel = f
        return rel

    def make_tibanna_input(self, job):
        from tibanna import ec2_utils, core as tibanna_core

        # input & output
        # Local snakemake command here must be run with --default-remote-prefix
        # and --default-remote-provider (forced) but on VM these options will be removed.
        # The snakemake on the VM will consider these input and output as not remote.
        # They files are transferred to the container by Tibanna before running snakemake.
        # In short, the paths on VM must be consistent with what's in Snakefile.
        # but the actual location of the files is on the S3 bucket/prefix.
        # This mapping info must be passed to Tibanna.
        for i in job.input:
            logger.debug("job input " + str(i))
            logger.debug("job input is remote= " + ("true" if i.is_remote else "false"))
            if hasattr(i.remote_object, "provider"):
                logger.debug(
                    " is remote default= "
                    + ("true" if i.remote_object.provider.is_default else "false")
                )
        for o in job.expanded_output:
            logger.debug("job output " + str(o))
            logger.debug(
                "job output is remote= " + ("true" if o.is_remote else "false")
            )
            if hasattr(o.remote_object, "provider"):
                logger.debug(
                    " is remote default= "
                    + ("true" if o.remote_object.provider.is_default else "false")
                )
        file_prefix = (
            "file:///data1/snakemake"  # working dir inside snakemake container on VM
        )
        input_source = dict()
        for ip in job.input:
            ip_rel = self.adjust_filepath(ip)
            input_source[os.path.join(file_prefix, ip_rel)] = "s3://" + ip
        output_target = dict()
        output_all = [eo for eo in job.expanded_output]
        if job.log:
            if isinstance(job.log, list):
                output_all.extend([str(_) for _ in job.log])
            else:
                output_all.append(str(job.log))
        if hasattr(job, "benchmark") and job.benchmark:
            if isinstance(job.benchmark, list):
                output_all.extend([str(_) for _ in job.benchmark])
            else:
                output_all.append(str(job.benchmark))
        for op in output_all:
            op_rel = self.adjust_filepath(op)
            output_target[os.path.join(file_prefix, op_rel)] = "s3://" + op

        # mem & cpu
        mem = job.resources["mem_mb"] / 1024 if "mem_mb" in job.resources.keys() else 1
        cpu = job.threads

        # jobid, grouping, run_name
        jobid = tibanna_core.create_jobid()
        if job.is_group():
            run_name = "snakemake-job-%s-group-%s" % (str(jobid), str(job.groupid))
        else:
            run_name = "snakemake-job-%s-rule-%s" % (str(jobid), str(job.rule))

        # tibanna input
        tibanna_config = {
            "run_name": run_name,
            "mem": mem,
            "cpu": cpu,
            "ebs_size": math.ceil(job.resources["disk_mb"] / 1024),
            "log_bucket": self.s3_bucket,
        }
        logger.debug("additional tibanna config: " + str(self.tibanna_config))
        if self.tibanna_config:
            tibanna_config.update(self.tibanna_config)
        tibanna_args = ec2_utils.Args(
            output_S3_bucket=self.s3_bucket,
            language="snakemake",
            container_image=self.container_image,
            input_files=input_source,
            output_target=output_target,
            input_env=self.envvars,
        )
        self.add_workflow_files(job, tibanna_args)
        self.add_command(job, tibanna_args, tibanna_config)
        tibanna_input = {
            "jobid": jobid,
            "config": tibanna_config,
            "args": tibanna_args.as_dict(),
        }
        logger.debug(json.dumps(tibanna_input, indent=4))
        return tibanna_input

    def run(self, job, callback=None, submit_callback=None, error_callback=None):
        logger.info("running job using Tibanna...")
        from tibanna.core import API

        super()._run(job)

        # submit job here, and obtain job ids from the backend
        tibanna_input = self.make_tibanna_input(job)
        jobid = tibanna_input["jobid"]
        exec_info = API().run_workflow(
            tibanna_input,
            sfn=self.tibanna_sfn,
            verbose=not self.quiet,
            jobid=jobid,
            open_browser=False,
            sleep=0,
        )
        exec_arn = exec_info.get("_tibanna", {}).get("exec_arn", "")
        jobname = tibanna_input["config"]["run_name"]
        jobid = tibanna_input["jobid"]

        # register job as active, using your own namedtuple.
        # The namedtuple must at least contain the attributes
        # job, jobid, callback, error_callback.
        self.active_jobs.append(
            TibannaJob(job, jobname, jobid, exec_arn, callback, error_callback)
        )

    def _wait_for_jobs(self):
        # busy wait on job completion
        # This is only needed if your backend does not allow to use callbacks
        # for obtaining job status.
        from tibanna.core import API

        while True:
            # always use self.lock to avoid race conditions
            with self.lock:
                if not self.wait:
                    return
                active_jobs = self.active_jobs
                self.active_jobs = list()
                still_running = list()
            for j in active_jobs:
                # use self.status_rate_limiter to avoid too many API calls.
                with self.status_rate_limiter:
                    if j.exec_arn:
                        status = API().check_status(j.exec_arn)
                    else:
                        status = "FAILED_AT_SUBMISSION"
                    if not self.quiet or status != "RUNNING":
                        logger.debug("job %s: %s" % (j.jobname, status))
                    if status == "RUNNING":
                        still_running.append(j)
                    elif status == "SUCCEEDED":
                        j.callback(j.job)
                    else:
                        j.error_callback(j.job)
            with self.lock:
                self.active_jobs.extend(still_running)
            sleep()


def run_wrapper(
    job_rule,
    input,
    output,
    params,
    wildcards,
    threads,
    resources,
    log,
    benchmark,
    benchmark_repeats,
    conda_env,
    container_img,
    singularity_args,
    env_modules,
    use_singularity,
    linemaps,
    debug,
    cleanup_scripts,
    shadow_dir,
    jobid,
    edit_notebook,
    conda_base_path,
    basedir,
    runtime_sourcecache_path,
):
    """
    Wrapper around the run method that handles exceptions and benchmarking.

    Arguments
    job_rule   -- the ``job.rule`` member
    input      -- a list of input files
    output     -- a list of output files
    wildcards  -- so far processed wildcards
    threads    -- usable threads
    log        -- a list of log files
    shadow_dir -- optional shadow directory root
    """
    # get shortcuts to job_rule members
    run = job_rule.run_func
    version = job_rule.version
    rule = job_rule.name
    is_shell = job_rule.shellcmd is not None

    if os.name == "posix" and debug:
        sys.stdin = open("/dev/stdin")

    if benchmark is not None:
        from snakemake.benchmark import (
            BenchmarkRecord,
            benchmarked,
            write_benchmark_records,
        )

    # Change workdir if shadow defined and not using singularity.
    # Otherwise, we do the change from inside the container.
    passed_shadow_dir = None
    if use_singularity and container_img:
        passed_shadow_dir = shadow_dir
        shadow_dir = None

    try:
        with change_working_directory(shadow_dir):
            if benchmark:
                bench_records = []
                for bench_iteration in range(benchmark_repeats):
                    # Determine whether to benchmark this process or do not
                    # benchmarking at all.  We benchmark this process unless the
                    # execution is done through the ``shell:``, ``script:``, or
                    # ``wrapper:`` stanza.
                    is_sub = (
                        job_rule.shellcmd
                        or job_rule.script
                        or job_rule.wrapper
                        or job_rule.cwl
                    )
                    if is_sub:
                        # The benchmarking through ``benchmarked()`` is started
                        # in the execution of the shell fragment, script, wrapper
                        # etc, as the child PID is available there.
                        bench_record = BenchmarkRecord()
                        run(
                            input,
                            output,
                            params,
                            wildcards,
                            threads,
                            resources,
                            log,
                            version,
                            rule,
                            conda_env,
                            container_img,
                            singularity_args,
                            use_singularity,
                            env_modules,
                            bench_record,
                            jobid,
                            is_shell,
                            bench_iteration,
                            cleanup_scripts,
                            passed_shadow_dir,
                            edit_notebook,
                            conda_base_path,
                            basedir,
                            runtime_sourcecache_path,
                        )
                    else:
                        # The benchmarking is started here as we have a run section
                        # and the generated Python function is executed in this
                        # process' thread.
                        with benchmarked() as bench_record:
                            run(
                                input,
                                output,
                                params,
                                wildcards,
                                threads,
                                resources,
                                log,
                                version,
                                rule,
                                conda_env,
                                container_img,
                                singularity_args,
                                use_singularity,
                                env_modules,
                                bench_record,
                                jobid,
                                is_shell,
                                bench_iteration,
                                cleanup_scripts,
                                passed_shadow_dir,
                                edit_notebook,
                                conda_base_path,
                                basedir,
                                runtime_sourcecache_path,
                            )
                    # Store benchmark record for this iteration
                    bench_records.append(bench_record)
            else:
                run(
                    input,
                    output,
                    params,
                    wildcards,
                    threads,
                    resources,
                    log,
                    version,
                    rule,
                    conda_env,
                    container_img,
                    singularity_args,
                    use_singularity,
                    env_modules,
                    None,
                    jobid,
                    is_shell,
                    None,
                    cleanup_scripts,
                    passed_shadow_dir,
                    edit_notebook,
                    conda_base_path,
                    basedir,
                    runtime_sourcecache_path,
                )
    except (KeyboardInterrupt, SystemExit) as e:
        # Re-raise the keyboard interrupt in order to record an error in the
        # scheduler but ignore it
        raise e
    except (Exception, BaseException) as ex:
        # this ensures that exception can be re-raised in the parent thread
        origin = get_exception_origin(ex, linemaps)
        if origin is not None:
            log_verbose_traceback(ex)
            lineno, file = origin
            raise RuleException(
                format_error(
                    ex, lineno, linemaps=linemaps, snakefile=file, show_traceback=True
                )
            )
        else:
            # some internal bug, just reraise
            raise ex

    if benchmark is not None:
        try:
            write_benchmark_records(bench_records, benchmark)
        except (Exception, BaseException) as ex:
            raise WorkflowError(ex)<|MERGE_RESOLUTION|>--- conflicted
+++ resolved
@@ -1130,12 +1130,11 @@
             env = dict(os.environ)
             if self.sidecar_vars:
                 env["SNAKEMAKE_CLUSTER_SIDECAR_VARS"] = self.sidecar_vars
-<<<<<<< HEAD
+
             # Remove SNAKEMAKE_PROFILE from environment as the snakemake call inside
             # of the cluster job must run locally (or complains about missing -j).
             env.pop("SNAKEMAKE_PROFILE", None)
-=======
->>>>>>> a007bd11
+
             ext_jobid = (
                 subprocess.check_output(
                     '{submitcmd} "{jobscript}"'.format(
