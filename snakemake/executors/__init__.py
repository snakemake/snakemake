__author__ = "Johannes Köster"
__copyright__ = "Copyright 2022, Johannes Köster"
__email__ = "johannes.koester@uni-due.de"
__license__ = "MIT"

import os
import sys
import contextlib
import time
import datetime
import json
import textwrap
import stat
import shutil
import shlex
import threading
import concurrent.futures
import subprocess
import signal
import tempfile
import threading
from functools import partial
from itertools import chain
from collections import namedtuple
from snakemake.executors.common import format_cli_arg, format_cli_pos_arg
from snakemake.io import _IOFile
import random
import base64
import uuid
import re
import math

from snakemake.jobs import Job
from snakemake.shell import shell
from snakemake.logging import logger
from snakemake.stats import Stats
from snakemake.utils import format, Unformattable, makedirs
from snakemake.io import get_wildcard_names, Wildcards
from snakemake.exceptions import print_exception, get_exception_origin
from snakemake.exceptions import format_error, RuleException, log_verbose_traceback
from snakemake.exceptions import (
    ProtectedOutputException,
    WorkflowError,
    ImproperShadowException,
    SpawnedJobError,
    CacheMissException,
)
from snakemake.common import Mode, __version__, get_container_image, get_uuid


# TODO move each executor into a separate submodule


def sleep():
    # do not sleep on CI. In that case we just want to quickly test everything.
    if os.environ.get("CI") != "true":
        time.sleep(10)


class AbstractExecutor:
    def __init__(
        self,
        workflow,
        dag,
        printreason=False,
        quiet=False,
        printshellcmds=False,
        printthreads=True,
        keepincomplete=False,
    ):
        self.workflow = workflow
        self.dag = dag
        self.quiet = quiet
        self.printreason = printreason
        self.printshellcmds = printshellcmds
        self.printthreads = printthreads
        self.latency_wait = workflow.latency_wait
        self.keepincomplete = keepincomplete

    def get_default_remote_provider_args(self):
        if self.workflow.default_remote_provider:
            return (
                " --default-remote-provider {} " "--default-remote-prefix {} "
            ).format(
                self.workflow.default_remote_provider.__module__.split(".")[-1],
                self.workflow.default_remote_prefix,
            )
        return ""

    def _format_key_value_args(self, flag, kwargs):
        if kwargs:
            return " {} {} ".format(
                flag,
                " ".join("{}={}".format(key, value) for key, value in kwargs.items()),
            )
        return ""

    def get_set_threads_args(self):
        return self._format_key_value_args(
            "--set-threads", self.workflow.overwrite_threads
        )

    def get_set_resources_args(self):
        if self.workflow.overwrite_resources:
            return " --set-resources {} ".format(
                " ".join(
                    "{}:{}={}".format(rule, name, value)
                    for rule, res in self.workflow.overwrite_resources.items()
                    for name, value in res.items()
                )
            )
        return ""

    def get_set_scatter_args(self):
        return self._format_key_value_args(
            "--set-scatter", self.workflow.overwrite_scatter
        )

    def get_default_resources_args(self, default_resources=None):
        if default_resources is None:
            default_resources = self.workflow.default_resources
        if default_resources:

            def fmt(res):
                if isinstance(res, str):
                    res = res.replace('"', r"\"")
                return '"{}"'.format(res)

            args = " --default-resources {} ".format(
                " ".join(map(fmt, self.workflow.default_resources.args))
            )
            return args
        return ""

    def get_local_groupid_arg(self):
        return f" --local-groupid {self.workflow.local_groupid} "

    def get_behavior_args(self):
        if self.workflow.conda_not_block_search_path_envvars:
            return " --conda-not-block-search-path-envvars "
        return ""

    def run_jobs(self, jobs, callback=None, submit_callback=None, error_callback=None):
        """Run a list of jobs that is ready at a given point in time.

        By default, this method just runs each job individually.
        This method can be overwritten to submit many jobs in a more efficient way than one-by-one.
        Note that in any case, for each job, the callback functions have to be called individually!
        """
        for job in jobs:
            self.run(
                job,
                callback=callback,
                submit_callback=submit_callback,
                error_callback=error_callback,
            )

    def run(self, job, callback=None, submit_callback=None, error_callback=None):
        """Run a specific job or group job."""
        self._run(job)
        callback(job)

    def shutdown(self):
        pass

    def cancel(self):
        pass

    def _run(self, job):
        job.check_protected_output()
        self.printjob(job)

    def rule_prefix(self, job):
        return "local " if job.is_local else ""

    def printjob(self, job):
        job.log_info(skip_dynamic=True)

    def print_job_error(self, job, msg=None, **kwargs):
        job.log_error(msg, **kwargs)

    def handle_job_success(self, job):
        pass

    def handle_job_error(self, job):
        pass


class DryrunExecutor(AbstractExecutor):
    def printjob(self, job):
        super().printjob(job)
        if job.is_group():
            for j in job.jobs:
                self.printcache(j)
        else:
            self.printcache(job)

    def printcache(self, job):
        if self.workflow.is_cached_rule(job.rule):
            if self.workflow.output_file_cache.exists(job):
                logger.info(
                    "Output file {} will be obtained from global between-workflow cache.".format(
                        job.output[0]
                    )
                )
            else:
                logger.info(
                    "Output file {} will be written to global between-workflow cache.".format(
                        job.output[0]
                    )
                )


class RealExecutor(AbstractExecutor):
    def __init__(
        self,
        workflow,
        dag,
        printreason=False,
        quiet=False,
        printshellcmds=False,
        assume_shared_fs=True,
        keepincomplete=False,
    ):
        super().__init__(
            workflow,
            dag,
            printreason=printreason,
            quiet=quiet,
            printshellcmds=printshellcmds,
            keepincomplete=keepincomplete,
        )
        self.assume_shared_fs = assume_shared_fs
        self.stats = Stats()
        self.snakefile = workflow.main_snakefile

    def register_job(self, job):
        job.register()

    def _run(self, job, callback=None, error_callback=None):
        super()._run(job)
        self.stats.report_job_start(job)

        try:
            self.register_job(job)
        except IOError as e:
            logger.info(
                "Failed to set marker file for job started ({}). "
                "Snakemake will work, but cannot ensure that output files "
                "are complete in case of a kill signal or power loss. "
                "Please ensure write permissions for the "
                "directory {}".format(e, self.workflow.persistence.path)
            )

    def handle_job_success(
        self,
        job,
        upload_remote=True,
        handle_log=True,
        handle_touch=True,
        ignore_missing_output=False,
    ):
        job.postprocess(
            upload_remote=upload_remote,
            handle_log=handle_log,
            handle_touch=handle_touch,
            ignore_missing_output=ignore_missing_output,
            latency_wait=self.latency_wait,
            assume_shared_fs=self.assume_shared_fs,
            keep_metadata=self.workflow.keep_metadata,
        )
        self.stats.report_job_end(job)

    def handle_job_error(self, job, upload_remote=True):
        job.postprocess(
            error=True,
            assume_shared_fs=self.assume_shared_fs,
            latency_wait=self.latency_wait,
        )

    def workflow_property_to_arg(
        self, property, flag=None, quote=True, skip=False, invert=False
    ):
        if skip:
            return ""
        value = getattr(self.workflow, property)
        if flag is None:
            flag = f"--{property.replace('_', '-')}"

        if invert and isinstance(value, bool):
            value = not value

        return format_cli_arg(flag, value, quote=quote)

    def get_additional_args(self):
        """Return a string to add to self.exec_job that includes additional
        arguments from the command line. This is currently used in the
        ClusterExecutor and CPUExecutor, as both were using the same
        code. Both have base class of the RealExecutor.
        """
        w2a = self.workflow_property_to_arg

        additional = "".join(
            [
                w2a("cleanup_scripts", flag="--skip-script-cleanup"),
                w2a("shadow_prefix"),
                w2a("use_conda"),
                w2a("conda_frontend"),
                w2a("conda_prefix"),
                w2a("conda_base_path", skip=not self.assume_shared_fs),
                w2a("use_singularity"),
                w2a("singularity_prefix"),
                w2a("singularity_args"),
                w2a("execute_subworkflows", flag="--no-subworkflows", invert=True),
                w2a("max_threads"),
                w2a("use_env_modules", flag="--use-envmodules"),
                w2a("keep_metadata", flag="--drop-metadata", invert=True),
                w2a("wrapper_prefix"),
            ]
        )

        additional += self.get_set_resources_args()
        additional += self.get_set_scatter_args()
        additional += self.get_set_threads_args()
        additional += self.get_behavior_args()

        return additional

    def format_job_pattern(self, pattern, job=None, **kwargs):
        overwrite_workdir = self.workflow_property_to_arg(
            "overwrite_workdir", flag="--directory"
        )

        overwrite_configfiles = self.workflow_property_to_arg(
            "overwrite_configfiles",
            flag="--configfiles",
        )
        overwrite_config = overwrite_configfiles + self.workflow_property_to_arg(
            "config_args", flag="--config"
        )

        printshellcmds = self.workflow_property_to_arg("printshellcmds")

        rules = ""
        if not job.is_branched and not job.is_updated:
            # Restrict considered rules. This does not work for updated jobs
            # because they need to be updated in the spawned process as well.
            format_cli_arg("--allowed-rules", job.rules, quote=False)

        target = format_cli_pos_arg(kwargs.get("target", job.get_targets()))
        snakefile = format_cli_pos_arg(kwargs.get("snakefile", self.snakefile))
        cores = kwargs.get("cores", self.cores)
        if "target" in kwargs:
            del kwargs["target"]
        if "snakefile" in kwargs:
            del kwargs["snakefile"]
        if "cores" in kwargs:
            del kwargs["cores"]

        cmd = format(
            pattern,
            job=job,
            attempt=job.attempt,
            overwrite_workdir=overwrite_workdir,
            overwrite_config=overwrite_config,
            printshellcmds=printshellcmds,
            workflow=self.workflow,
            snakefile=snakefile,
            cores=cores,
            benchmark_repeats=job.benchmark_repeats if not job.is_group() else None,
            target=target,
            rules=rules,
            **kwargs,
        )
        return cmd


class TouchExecutor(RealExecutor):
    def run(self, job, callback=None, submit_callback=None, error_callback=None):
        super()._run(job)
        try:
            # Touching of output files will be done by handle_job_success
            time.sleep(0.1)
            callback(job)
        except OSError as ex:
            print_exception(ex, self.workflow.linemaps)
            error_callback(job)

    def handle_job_success(self, job):
        super().handle_job_success(job, ignore_missing_output=True)


_ProcessPoolExceptions = (KeyboardInterrupt,)
try:
    from concurrent.futures.process import BrokenProcessPool

    _ProcessPoolExceptions = (KeyboardInterrupt, BrokenProcessPool)
except ImportError:
    pass


class CPUExecutor(RealExecutor):
    def __init__(
        self,
        workflow,
        dag,
        workers,
        printreason=False,
        quiet=False,
        printshellcmds=False,
        use_threads=False,
        cores=1,
        keepincomplete=False,
    ):
        super().__init__(
            workflow,
            dag,
            printreason=printreason,
            quiet=quiet,
            printshellcmds=printshellcmds,
            keepincomplete=keepincomplete,
        )

        self.exec_job = "\\\n".join(
            (
                "cd {workflow.workdir_init} && ",
                "{sys.executable} -m snakemake {target} --snakefile {snakefile} ",
                "--force --cores {cores} --keep-target-files --keep-remote ",
                "--attempt {attempt} --scheduler {workflow.scheduler_type} ",
                "--force-use-threads ",
                "--max-inventory-time 0 --ignore-incomplete ",
                "--latency-wait {latency_wait} ",
                self.get_default_remote_provider_args(),
                self.get_default_resources_args(),
                self.get_local_groupid_arg(),
                "{overwrite_workdir} {overwrite_config} {printshellcmds} {rules} ",
                "--notemp --quiet --no-hooks --nolock --mode {} ".format(
                    Mode.subprocess
                ),
            )
        )

        self.exec_job += self.get_additional_args()
        self.use_threads = use_threads
        self.cores = cores

        # Zero thread jobs do not need a thread, but they occupy additional workers.
        # Hence we need to reserve additional workers for them.
        self.workers = workers + 5
        self.pool = concurrent.futures.ThreadPoolExecutor(max_workers=self.workers)

    def run(self, job, callback=None, submit_callback=None, error_callback=None):
        super()._run(job)

        if job.is_group():
            # if we still don't have enough workers for this group, create a new pool here
            missing_workers = max(len(job) - self.workers, 0)
            if missing_workers:
                self.workers += missing_workers
                self.pool = concurrent.futures.ThreadPoolExecutor(
                    max_workers=self.workers
                )

            # the future waits for the entire group job
            future = self.pool.submit(self.run_group_job, job)
        else:
            future = self.run_single_job(job)

        future.add_done_callback(partial(self._callback, job, callback, error_callback))

    def job_args_and_prepare(self, job):
        job.prepare()

        conda_env = (
            job.conda_env.address if self.workflow.use_conda and job.conda_env else None
        )
        container_img = (
            job.container_img_path if self.workflow.use_singularity else None
        )
        env_modules = job.env_modules if self.workflow.use_env_modules else None

        benchmark = None
        benchmark_repeats = job.benchmark_repeats or 1
        if job.benchmark is not None:
            benchmark = str(job.benchmark)
        return (
            job.rule,
            job.input._plainstrings(),
            job.output._plainstrings(),
            job.params,
            job.wildcards,
            job.threads,
            job.resources,
            job.log._plainstrings(),
            benchmark,
            benchmark_repeats,
            conda_env,
            container_img,
            self.workflow.singularity_args,
            env_modules,
            self.workflow.use_singularity,
            self.workflow.linemaps,
            self.workflow.debug,
            self.workflow.cleanup_scripts,
            job.shadow_dir,
            job.jobid,
            self.workflow.edit_notebook if self.dag.is_edit_notebook_job(job) else None,
            self.workflow.conda_base_path,
            job.rule.basedir,
            self.workflow.sourcecache.runtime_cache_path,
        )

    def run_single_job(self, job):
        if (
            self.use_threads
            or (not job.is_shadow and not job.is_run)
            or job.is_template_engine
        ):
            future = self.pool.submit(
                self.cached_or_run, job, run_wrapper, *self.job_args_and_prepare(job)
            )
        else:
            # run directive jobs are spawned into subprocesses
            future = self.pool.submit(self.cached_or_run, job, self.spawn_job, job)
        return future

    def run_group_job(self, job):
        """Run a pipe or service group job.

        This lets all items run simultaneously."""
        # we only have to consider pipe or service groups because in local running mode,
        # these are the only groups that will occur

        futures = [self.run_single_job(j) for j in job]
        n_non_service = sum(1 for j in job if not j.is_service)

        while True:
            n_finished = 0
            for f in futures:
                if f.done():
                    ex = f.exception()
                    if ex is not None:
                        # kill all shell commands of the other group jobs
                        # there can be only shell commands because the
                        # run directive is not allowed for pipe jobs
                        for j in job:
                            shell.kill(j.jobid)
                        raise ex
                    else:
                        n_finished += 1
            if n_finished >= n_non_service:
                # terminate all service jobs since all consumers are done
                for j in job:
                    if j.is_service:
                        logger.info(
                            f"Terminating service job {j.jobid} since all consuming jobs are finished."
                        )
                        shell.terminate(j.jobid)
                        logger.info(
                            f"Service job {j.jobid} has been successfully terminated."
                        )

                return
            time.sleep(1)

    def spawn_job(self, job):
        exec_job = self.exec_job
        cmd = self.format_job_pattern(exec_job, job=job, latency_wait=self.latency_wait)
        try:
            subprocess.check_call(cmd, shell=True)
        except subprocess.CalledProcessError as e:
            raise SpawnedJobError()

    def cached_or_run(self, job, run_func, *args):
        """
        Either retrieve result from cache, or run job with given function.
        """
        to_cache = self.workflow.is_cached_rule(job.rule)
        try:
            if to_cache:
                self.workflow.output_file_cache.fetch(job)
                return
        except CacheMissException:
            pass
        run_func(*args)
        if to_cache:
            self.workflow.output_file_cache.store(job)

    def shutdown(self):
        self.pool.shutdown()

    def cancel(self):
        self.pool.shutdown()

    def _callback(self, job, callback, error_callback, future):
        try:
            ex = future.exception()
            if ex is not None:
                raise ex
            callback(job)
        except _ProcessPoolExceptions:
            self.handle_job_error(job)
            # no error callback, just silently ignore the interrupt as the main scheduler is also killed
        except SpawnedJobError:
            # don't print error message, this is done by the spawned subprocess
            error_callback(job)
        except (Exception, BaseException) as ex:
            self.print_job_error(job)
            if not (job.is_group() or job.shellcmd) or self.workflow.verbose:
                print_exception(ex, self.workflow.linemaps)
            error_callback(job)

    def handle_job_success(self, job):
        super().handle_job_success(job)

    def handle_job_error(self, job):
        super().handle_job_error(job)
        if not self.keepincomplete:
            job.cleanup()
            self.workflow.persistence.cleanup(job)


class ClusterExecutor(RealExecutor):
    """Backend for distributed execution.

    The key idea is that a job is converted into a script that invokes Snakemake again, in whatever environment is targeted. The script is submitted to some job management platform (e.g. a cluster scheduler like slurm).
    This class can be specialized to generate more specific backends, also for the cloud.
    """

    default_jobscript = "jobscript.sh"

    def __init__(
        self,
        workflow,
        dag,
        cores,
        jobname="snakejob.{name}.{jobid}.sh",
        printreason=False,
        quiet=False,
        printshellcmds=False,
        cluster_config=None,
        local_input=None,
        restart_times=None,
        exec_job=None,
        assume_shared_fs=True,
        max_status_checks_per_second=1,
        disable_default_remote_provider_args=False,
        disable_get_default_resources_args=False,
        keepincomplete=False,
    ):
        from ratelimiter import RateLimiter

        local_input = local_input or []
        super().__init__(
            workflow,
            dag,
            printreason=printreason,
            quiet=quiet,
            printshellcmds=printshellcmds,
            assume_shared_fs=assume_shared_fs,
            keepincomplete=keepincomplete,
        )

        if not self.assume_shared_fs:
            # use relative path to Snakefile
            self.snakefile = os.path.relpath(workflow.main_snakefile)

        jobscript = workflow.jobscript
        if jobscript is None:
            jobscript = os.path.join(os.path.dirname(__file__), self.default_jobscript)
        try:
            with open(jobscript) as f:
                self.jobscript = f.read()
        except IOError as e:
            raise WorkflowError(e)

        if not "jobid" in get_wildcard_names(jobname):
            raise WorkflowError(
                'Defined jobname ("{}") has to contain the wildcard {jobid}.'
            )

        if exec_job is None:
            self.exec_job = "\\\n".join(
                (
                    "{envvars} " "cd {workflow.workdir_init} && "
                    if assume_shared_fs
                    else "",
                    "{sys.executable} " if assume_shared_fs else "python ",
                    "-m snakemake {target} --snakefile {snakefile} ",
                    "--force --cores {cores} --keep-target-files --keep-remote --max-inventory-time 0 ",
                    "{waitfiles_parameter:u} --latency-wait {latency_wait} ",
                    " --attempt {attempt} {use_threads} --scheduler {workflow.scheduler_type} ",
                    "{overwrite_workdir} {overwrite_config} {printshellcmds} {rules} "
                    "--nocolor --notemp --no-hooks --nolock {scheduler_solver_path:u} ",
                    "--mode {} ".format(Mode.cluster),
                )
            )
        else:
            self.exec_job = exec_job

        self.exec_job += self.get_additional_args()
        self.exec_job += " {job_specific_args:u} "
        if not disable_default_remote_provider_args:
            self.exec_job += self.get_default_remote_provider_args()
        if not disable_get_default_resources_args:
            self.exec_job += self.get_default_resources_args()

        self.jobname = jobname
        self._tmpdir = None
        self.cores = cores if cores else "all"
        self.cluster_config = cluster_config if cluster_config else dict()

        self.restart_times = restart_times

        self.active_jobs = list()
        self.lock = threading.Lock()
        self.wait = True
        self.wait_thread = threading.Thread(target=self._wait_thread)
        self.wait_thread.daemon = True
        self.wait_thread.start()

        self.max_status_checks_per_second = max_status_checks_per_second

        self.status_rate_limiter = RateLimiter(
            max_calls=self.max_status_checks_per_second, period=1
        )

    def _wait_thread(self):
        try:
            self._wait_for_jobs()
        except Exception as e:
            self.workflow.scheduler.executor_error_callback(e)

    def shutdown(self):
        with self.lock:
            self.wait = False
        self.wait_thread.join()
        if not self.workflow.immediate_submit:
            # Only delete tmpdir (containing jobscripts) if not using
            # immediate_submit. With immediate_submit, jobs can be scheduled
            # after this method is completed. Hence we have to keep the
            # directory.
            shutil.rmtree(self.tmpdir)

    def cancel(self):
        self.shutdown()

    def _run(self, job, callback=None, error_callback=None):
        if self.assume_shared_fs:
            job.remove_existing_output()
            job.download_remote_input()
        super()._run(job, callback=callback, error_callback=error_callback)

    @property
    def tmpdir(self):
        if self._tmpdir is None:
            self._tmpdir = tempfile.mkdtemp(dir=".snakemake", prefix="tmp.")
        return os.path.abspath(self._tmpdir)

    def get_jobscript(self, job):
        f = job.format_wildcards(self.jobname, cluster=self.cluster_wildcards(job))

        if os.path.sep in f:
            raise WorkflowError(
                "Path separator ({}) found in job name {}. "
                "This is not supported.".format(os.path.sep, f)
            )

        return os.path.join(self.tmpdir, f)

    def format_job(self, pattern, job, **kwargs):
        wait_for_files = []
        scheduler_solver_path = ""
        if self.assume_shared_fs:
            wait_for_files.append(self.tmpdir)
            wait_for_files.extend(job.get_wait_for_files())
            # Prepend PATH of current python executable to PATH.
            # This way, we ensure that the snakemake process in the cluster node runs
            # in the same environment as the current process.
            # This is necessary in order to find the pulp solver backends (e.g. coincbc).
            scheduler_solver_path = format_cli_arg(
                "--scheduler-solver-path", os.path.dirname(sys.executable)
            )

        # Only create extra file if we have more than 20 input files.
        # This should not require the file creation in most cases.
        if len(wait_for_files) > 20:
            wait_for_files_file = self.get_jobscript(job) + ".waitforfilesfile.txt"
            with open(wait_for_files_file, "w") as fd:
                print(wait_for_files, sep="\n", file=fd)

            waitfiles_parameter = format_cli_arg(
                "--wait-for-files-file", wait_for_files_file
            )
        else:
<<<<<<< HEAD
            waitfiles_parameter = format_cli_arg("--wait-for-files", wait_for_files)
        job_specific_args = format_cli_arg(
            "--local-groupid", job.jobid, skip=not job.is_group()
        )
=======
            waitfiles_parameter = format(
                "--wait-for-files {wait_for_files}",
                wait_for_files=[repr(f) for f in wait_for_files],
            )
        job_specific_args = ""
        if job.is_group():
            job_specific_args = f"--local-groupid {job.jobid}"
>>>>>>> d0304435

        format_p = partial(
            self.format_job_pattern,
            job=job,
            properties=job.properties(cluster=self.cluster_params(job)),
            latency_wait=self.latency_wait,
            waitfiles_parameter=waitfiles_parameter,
            scheduler_solver_path=scheduler_solver_path,
            job_specific_args=job_specific_args,
            **kwargs,
        )
        try:
            return format_p(pattern)
        except KeyError as e:
            raise WorkflowError(
                "Error formatting jobscript: {} not found\n"
                "Make sure that your custom jobscript is up to date.".format(e)
            )

    def write_jobscript(self, job, jobscript, **kwargs):
        # only force threads if this is not a group job
        # otherwise we want proper process handling
        use_threads = "--force-use-threads" if not job.is_group() else ""

        envvars = " ".join(
            repr(f"{var}={os.environ[var]}") for var in self.workflow.envvars
        )

        exec_job = self.format_job(
            self.exec_job,
            job,
            use_threads=use_threads,
            envvars=envvars,
            **kwargs,
        )
        content = self.format_job(self.jobscript, job, exec_job=exec_job, **kwargs)
        logger.debug("Jobscript:\n{}".format(content))
        with open(jobscript, "w") as f:
            print(content, file=f)
        os.chmod(jobscript, os.stat(jobscript).st_mode | stat.S_IXUSR | stat.S_IRUSR)

    def cluster_params(self, job):
        """Return wildcards object for job from cluster_config."""
        cluster = self.cluster_config.get("__default__", dict()).copy()
        cluster.update(self.cluster_config.get(job.name, dict()))
        # Format values with available parameters from the job.
        for key, value in list(cluster.items()):
            if isinstance(value, str):
                try:
                    cluster[key] = job.format_wildcards(value)
                except NameError as e:
                    if job.is_group():
                        msg = (
                            "Failed to format cluster config for group job. "
                            "You have to ensure that your default entry "
                            "does not contain any items that group jobs "
                            "cannot provide, like {rule}, {wildcards}."
                        )
                    else:
                        msg = (
                            "Failed to format cluster config "
                            "entry for job {}.".format(job.rule.name)
                        )
                    raise WorkflowError(msg, e)

        return cluster

    def cluster_wildcards(self, job):
        return Wildcards(fromdict=self.cluster_params(job))

    def handle_job_success(self, job):
        super().handle_job_success(
            job, upload_remote=False, handle_log=False, handle_touch=False
        )

    def handle_job_error(self, job):
        # TODO what about removing empty remote dirs?? This cannot be decided
        # on the cluster node.
        super().handle_job_error(job, upload_remote=False)
        logger.debug("Cleanup job metadata.")
        # We have to remove metadata here as well.
        # It will be removed by the CPUExecutor in case of a shared FS,
        # but we might not see the removal due to filesystem latency.
        # By removing it again, we make sure that it is gone on the host FS.
        if not self.keepincomplete:
            self.workflow.persistence.cleanup(job)
            # Also cleanup the jobs output files, in case the remote job
            # was not able to, due to e.g. timeout.
            logger.debug("Cleanup failed jobs output files.")
            job.cleanup()

    def print_cluster_job_error(self, job_info, jobid):
        job = job_info.job
        kind = (
            "rule {}".format(job.rule.name)
            if not job.is_group()
            else "group job {}".format(job.groupid)
        )
        logger.error(
            "Error executing {} on cluster (jobid: {}, external: "
            "{}, jobscript: {}). For error details see the cluster "
            "log and the log files of the involved rule(s).".format(
                kind, jobid, job_info.jobid, job_info.jobscript
            )
        )


GenericClusterJob = namedtuple(
    "GenericClusterJob",
    "job jobid callback error_callback jobscript jobfinished jobfailed",
)


class GenericClusterExecutor(ClusterExecutor):
    def __init__(
        self,
        workflow,
        dag,
        cores,
        submitcmd="qsub",
        statuscmd=None,
        cancelcmd=None,
        cancelnargs=None,
        sidecarcmd=None,
        cluster_config=None,
        jobname="snakejob.{rulename}.{jobid}.sh",
        printreason=False,
        quiet=False,
        printshellcmds=False,
        restart_times=0,
        assume_shared_fs=True,
        max_status_checks_per_second=1,
        keepincomplete=False,
    ):

        self.submitcmd = submitcmd
        if not assume_shared_fs and statuscmd is None:
            raise WorkflowError(
                "When no shared filesystem can be assumed, a "
                "status command must be given."
            )

        self.statuscmd = statuscmd
        self.cancelcmd = cancelcmd
        self.sidecarcmd = sidecarcmd
        self.cancelnargs = cancelnargs
        self.external_jobid = dict()
        # We need to collect all external ids so we can properly cancel even if
        # the status update queue is running.
        self.all_ext_jobids = list()

        super().__init__(
            workflow,
            dag,
            cores,
            jobname=jobname,
            printreason=printreason,
            quiet=quiet,
            printshellcmds=printshellcmds,
            cluster_config=cluster_config,
            restart_times=restart_times,
            assume_shared_fs=assume_shared_fs,
            max_status_checks_per_second=max_status_checks_per_second,
            keepincomplete=keepincomplete,
        )

        self.sidecar_vars = None
        if self.sidecarcmd:
            self._launch_sidecar()

        if statuscmd:
            self.exec_job += " && exit 0 || exit 1"
        elif assume_shared_fs:
            # TODO wrap with watch and touch {jobrunning}
            # check modification date of {jobrunning} in the wait_for_job method
            self.exec_job += " && touch {jobfinished} || (touch {jobfailed}; exit 1)"
        else:
            raise WorkflowError(
                "If no shared filesystem is used, you have to "
                "specify a cluster status command."
            )

    def _launch_sidecar(self):
        def copy_stdout(executor, process):
            """Run sidecar process and copy it's stdout to our stdout."""
            while process.poll() is None and executor.wait:
                buf = process.stdout.readline()
                if buf:
                    sys.stdout.write(buf)
            # one final time ...
            buf = process.stdout.readline()
            if buf:
                sys.stdout.write(buf)

        def wait(executor, process):
            while executor.wait:
                time.sleep(0.5)
            process.terminate()
            process.wait()
            logger.info(
                "Cluster sidecar process has terminated (retcode=%d)."
                % process.returncode
            )

        logger.info("Launch sidecar process and read first output line.")
        process = subprocess.Popen(
            self.sidecarcmd, stdout=subprocess.PIPE, shell=False, encoding="utf-8"
        )
        self.sidecar_vars = process.stdout.readline()
        while self.sidecar_vars and self.sidecar_vars[-1] in "\n\r":
            self.sidecar_vars = self.sidecar_vars[:-1]
        logger.info("Done reading first output line.")

        thread_stdout = threading.Thread(
            target=copy_stdout, name="sidecar_stdout", args=(self, process)
        )
        thread_stdout.start()
        thread_wait = threading.Thread(
            target=wait, name="sidecar_stdout", args=(self, process)
        )
        thread_wait.start()

    def cancel(self):
        def _chunks(lst, n):
            """Yield successive n-sized chunks from lst."""
            for i in range(0, len(lst), n):
                yield lst[i : i + n]

        if self.cancelcmd:  # We have --cluster-cancel
            # Enumerate job IDs and create chunks.  If cancelnargs evaluates to false (0/None)
            # then pass all job ids at once
            jobids = list(self.all_ext_jobids)
            chunks = list(_chunks(jobids, self.cancelnargs or len(jobids)))
            # Go through the chunks and cancel the jobs, warn in case of failures.
            failures = 0
            for chunk in chunks:
                try:
                    cancel_timeout = 2  # rather fail on timeout than miss canceling all
                    env = dict(os.environ)
                    if self.sidecar_vars:
                        env["SNAKEMAKE_CLUSTER_SIDECAR_VARS"] = self.sidecar_vars
                    subprocess.check_call(
                        [self.cancelcmd] + chunk,
                        shell=False,
                        timeout=cancel_timeout,
                        env=env,
                    )
                except subprocess.SubprocessError:
                    failures += 1
            if failures:
                logger.info(
                    (
                        "{} out of {} calls to --cluster-cancel failed.  This is safe to "
                        "ignore in most cases."
                    ).format(failures, len(chunks))
                )
        else:
            logger.info(
                "No --cluster-cancel given. Will exit after finishing currently running jobs."
            )
            self.shutdown()

    def register_job(self, job):
        # Do not register job here.
        # Instead do it manually once the jobid is known.
        pass

    def run(self, job, callback=None, submit_callback=None, error_callback=None):
        super()._run(job)
        workdir = os.getcwd()
        jobid = job.jobid

        jobscript = self.get_jobscript(job)
        jobfinished = os.path.join(self.tmpdir, "{}.jobfinished".format(jobid))
        jobfailed = os.path.join(self.tmpdir, "{}.jobfailed".format(jobid))
        self.write_jobscript(
            job, jobscript, jobfinished=jobfinished, jobfailed=jobfailed
        )

        if self.statuscmd:
            ext_jobid = self.dag.incomplete_external_jobid(job)
            if ext_jobid:
                # Job is incomplete and still running.
                # We simply register it and wait for completion or failure.
                logger.info(
                    "Resuming incomplete job {} with external jobid '{}'.".format(
                        jobid, ext_jobid
                    )
                )
                submit_callback(job)
                with self.lock:
                    self.all_ext_jobids.append(ext_jobid)
                    self.active_jobs.append(
                        GenericClusterJob(
                            job,
                            ext_jobid,
                            callback,
                            error_callback,
                            jobscript,
                            jobfinished,
                            jobfailed,
                        )
                    )
                return

        deps = " ".join(
            self.external_jobid[f] for f in job.input if f in self.external_jobid
        )
        try:
            submitcmd = job.format_wildcards(
                self.submitcmd, dependencies=deps, cluster=self.cluster_wildcards(job)
            )
        except AttributeError as e:
            raise WorkflowError(str(e), rule=job.rule if not job.is_group() else None)

        try:
            env = dict(os.environ)
            if self.sidecar_vars:
                env["SNAKEMAKE_CLUSTER_SIDECAR_VARS"] = self.sidecar_vars

            # Remove SNAKEMAKE_PROFILE from environment as the snakemake call inside
            # of the cluster job must run locally (or complains about missing -j).
            env.pop("SNAKEMAKE_PROFILE", None)

            ext_jobid = (
                subprocess.check_output(
                    '{submitcmd} "{jobscript}"'.format(
                        submitcmd=submitcmd, jobscript=jobscript
                    ),
                    shell=True,
                    env=env,
                )
                .decode()
                .split("\n")
            )
        except subprocess.CalledProcessError as ex:
            logger.error(
                "Error submitting jobscript (exit code {}):\n{}".format(
                    ex.returncode, ex.output.decode()
                )
            )
            error_callback(job)
            return
        if ext_jobid and ext_jobid[0]:
            ext_jobid = ext_jobid[0]
            self.external_jobid.update((f, ext_jobid) for f in job.output)
            logger.info(
                "Submitted {} {} with external jobid '{}'.".format(
                    "group job" if job.is_group() else "job", jobid, ext_jobid
                )
            )
            self.workflow.persistence.started(job, external_jobid=ext_jobid)

        submit_callback(job)

        with self.lock:
            self.all_ext_jobids.append(ext_jobid)
            self.active_jobs.append(
                GenericClusterJob(
                    job,
                    ext_jobid,
                    callback,
                    error_callback,
                    jobscript,
                    jobfinished,
                    jobfailed,
                )
            )

    def _wait_for_jobs(self):
        success = "success"
        failed = "failed"
        running = "running"
        status_cmd_kills = []
        if self.statuscmd is not None:

            def job_status(job, valid_returns=["running", "success", "failed"]):
                try:
                    # this command shall return "success", "failed" or "running"
                    env = dict(os.environ)
                    if self.sidecar_vars:
                        env["SNAKEMAKE_CLUSTER_SIDECAR_VARS"] = self.sidecar_vars
                    ret = subprocess.check_output(
                        "{statuscmd} '{jobid}'".format(
                            jobid=job.jobid, statuscmd=self.statuscmd
                        ),
                        shell=True,
                        env=env,
                    ).decode()
                except subprocess.CalledProcessError as e:
                    if e.returncode < 0:
                        # Ignore SIGINT and all other issues due to signals
                        # because it will be caused by hitting e.g.
                        # Ctrl-C on the main process or sending killall to
                        # snakemake.
                        # Snakemake will handle the signal in
                        # the main process.
                        status_cmd_kills.append(-e.returncode)
                        if len(status_cmd_kills) > 10:
                            logger.info(
                                "Cluster status command {} was killed >10 times with signal(s) {} "
                                "(if this happens unexpectedly during your workflow execution, "
                                "have a closer look.).".format(
                                    self.statuscmd, ",".join(status_cmd_kills)
                                )
                            )
                            status_cmd_kills.clear()
                    else:
                        raise WorkflowError(
                            "Failed to obtain job status. "
                            "See above for error message."
                        )

                ret = ret.strip().split("\n")
                if len(ret) != 1 or ret[0] not in valid_returns:
                    raise WorkflowError(
                        "Cluster status command {} returned {} but just a single line with one of {} is expected.".format(
                            self.statuscmd, "\\n".join(ret), ",".join(valid_returns)
                        )
                    )
                return ret[0]

        else:

            def job_status(job):
                if os.path.exists(active_job.jobfinished):
                    os.remove(active_job.jobfinished)
                    os.remove(active_job.jobscript)
                    return success
                if os.path.exists(active_job.jobfailed):
                    os.remove(active_job.jobfailed)
                    os.remove(active_job.jobscript)
                    return failed
                return running

        while True:
            with self.lock:
                if not self.wait:
                    return
                active_jobs = self.active_jobs
                self.active_jobs = list()
                still_running = list()
            # logger.debug("Checking status of {} jobs.".format(len(active_jobs)))
            for active_job in active_jobs:
                with self.status_rate_limiter:
                    status = job_status(active_job)

                    if status == success:
                        active_job.callback(active_job.job)
                    elif status == failed:
                        self.print_job_error(
                            active_job.job,
                            cluster_jobid=active_job.jobid
                            if active_job.jobid
                            else "unknown",
                        )
                        self.print_cluster_job_error(
                            active_job, self.dag.jobid(active_job.job)
                        )
                        active_job.error_callback(active_job.job)
                    else:
                        still_running.append(active_job)
            with self.lock:
                self.active_jobs.extend(still_running)
            sleep()


SynchronousClusterJob = namedtuple(
    "SynchronousClusterJob", "job jobid callback error_callback jobscript process"
)


class SynchronousClusterExecutor(ClusterExecutor):
    """
    invocations like "qsub -sync y" (SGE) or "bsub -K" (LSF) are
    synchronous, blocking the foreground thread and returning the
    remote exit code at remote exit.
    """

    def __init__(
        self,
        workflow,
        dag,
        cores,
        submitcmd="qsub",
        cluster_config=None,
        jobname="snakejob.{rulename}.{jobid}.sh",
        printreason=False,
        quiet=False,
        printshellcmds=False,
        restart_times=0,
        assume_shared_fs=True,
        keepincomplete=False,
    ):
        super().__init__(
            workflow,
            dag,
            cores,
            jobname=jobname,
            printreason=printreason,
            quiet=quiet,
            printshellcmds=printshellcmds,
            cluster_config=cluster_config,
            restart_times=restart_times,
            assume_shared_fs=assume_shared_fs,
            max_status_checks_per_second=10,
            keepincomplete=keepincomplete,
        )
        self.submitcmd = submitcmd
        self.external_jobid = dict()

    def cancel(self):
        logger.info("Will exit after finishing currently running jobs.")
        self.shutdown()

    def run(self, job, callback=None, submit_callback=None, error_callback=None):
        super()._run(job)
        workdir = os.getcwd()
        jobid = job.jobid

        jobscript = self.get_jobscript(job)
        self.write_jobscript(job, jobscript)

        deps = " ".join(
            self.external_jobid[f] for f in job.input if f in self.external_jobid
        )
        try:
            submitcmd = job.format_wildcards(
                self.submitcmd, dependencies=deps, cluster=self.cluster_wildcards(job)
            )
        except AttributeError as e:
            raise WorkflowError(str(e), rule=job.rule if not job.is_group() else None)

        process = subprocess.Popen(
            '{submitcmd} "{jobscript}"'.format(
                submitcmd=submitcmd, jobscript=jobscript
            ),
            shell=True,
        )
        submit_callback(job)

        with self.lock:
            self.active_jobs.append(
                SynchronousClusterJob(
                    job, process.pid, callback, error_callback, jobscript, process
                )
            )

    def _wait_for_jobs(self):
        while True:
            with self.lock:
                if not self.wait:
                    return
                active_jobs = self.active_jobs
                self.active_jobs = list()
                still_running = list()
            for active_job in active_jobs:
                with self.status_rate_limiter:
                    exitcode = active_job.process.poll()
                    if exitcode is None:
                        # job not yet finished
                        still_running.append(active_job)
                    elif exitcode == 0:
                        # job finished successfully
                        os.remove(active_job.jobscript)
                        active_job.callback(active_job.job)
                    else:
                        # job failed
                        os.remove(active_job.jobscript)
                        self.print_job_error(active_job.job)
                        self.print_cluster_job_error(
                            active_job, self.dag.jobid(active_job.job)
                        )
                        active_job.error_callback(active_job.job)
            with self.lock:
                self.active_jobs.extend(still_running)
            sleep()


DRMAAClusterJob = namedtuple(
    "DRMAAClusterJob", "job jobid callback error_callback jobscript"
)


class DRMAAExecutor(ClusterExecutor):
    def __init__(
        self,
        workflow,
        dag,
        cores,
        jobname="snakejob.{rulename}.{jobid}.sh",
        printreason=False,
        quiet=False,
        printshellcmds=False,
        drmaa_args="",
        drmaa_log_dir=None,
        cluster_config=None,
        restart_times=0,
        assume_shared_fs=True,
        max_status_checks_per_second=1,
        keepincomplete=False,
    ):
        super().__init__(
            workflow,
            dag,
            cores,
            jobname=jobname,
            printreason=printreason,
            quiet=quiet,
            printshellcmds=printshellcmds,
            cluster_config=cluster_config,
            restart_times=restart_times,
            assume_shared_fs=assume_shared_fs,
            max_status_checks_per_second=max_status_checks_per_second,
            keepincomplete=keepincomplete,
        )
        try:
            import drmaa
        except ImportError:
            raise WorkflowError(
                "Python support for DRMAA is not installed. "
                "Please install it, e.g. with easy_install3 --user drmaa"
            )
        except RuntimeError as e:
            raise WorkflowError("Error loading drmaa support:\n{}".format(e))
        self.session = drmaa.Session()
        self.drmaa_args = drmaa_args
        self.drmaa_log_dir = drmaa_log_dir
        self.session.initialize()
        self.submitted = list()

    def cancel(self):
        from drmaa.const import JobControlAction
        from drmaa.errors import InvalidJobException, InternalException

        for jobid in self.submitted:
            try:
                self.session.control(jobid, JobControlAction.TERMINATE)
            except (InvalidJobException, InternalException):
                # This is common - logging a warning would probably confuse the user.
                pass
        self.shutdown()

    def run(self, job, callback=None, submit_callback=None, error_callback=None):
        super()._run(job)
        jobscript = self.get_jobscript(job)
        self.write_jobscript(job, jobscript)

        try:
            drmaa_args = job.format_wildcards(
                self.drmaa_args, cluster=self.cluster_wildcards(job)
            )
        except AttributeError as e:
            raise WorkflowError(str(e), rule=job.rule)

        import drmaa

        if self.drmaa_log_dir:
            makedirs(self.drmaa_log_dir)

        try:
            jt = self.session.createJobTemplate()
            jt.remoteCommand = jobscript
            jt.nativeSpecification = drmaa_args
            if self.drmaa_log_dir:
                jt.outputPath = ":" + self.drmaa_log_dir
                jt.errorPath = ":" + self.drmaa_log_dir
            jt.jobName = os.path.basename(jobscript)

            jobid = self.session.runJob(jt)
        except (
            drmaa.DeniedByDrmException,
            drmaa.InternalException,
            drmaa.InvalidAttributeValueException,
        ) as e:
            print_exception(
                WorkflowError("DRMAA Error: {}".format(e)), self.workflow.linemaps
            )
            error_callback(job)
            return
        logger.info(
            "Submitted DRMAA job {} with external jobid {}.".format(job.jobid, jobid)
        )
        self.submitted.append(jobid)
        self.session.deleteJobTemplate(jt)

        submit_callback(job)

        with self.lock:
            self.active_jobs.append(
                DRMAAClusterJob(job, jobid, callback, error_callback, jobscript)
            )

    def shutdown(self):
        super().shutdown()
        self.session.exit()

    def _wait_for_jobs(self):
        import drmaa

        suspended_msg = set()

        while True:
            with self.lock:
                if not self.wait:
                    return
                active_jobs = self.active_jobs
                self.active_jobs = list()
                still_running = list()
            for active_job in active_jobs:
                with self.status_rate_limiter:
                    try:
                        retval = self.session.jobStatus(active_job.jobid)
                    except drmaa.ExitTimeoutException as e:
                        # job still active
                        still_running.append(active_job)
                        continue
                    except (drmaa.InternalException, Exception) as e:
                        print_exception(
                            WorkflowError("DRMAA Error: {}".format(e)),
                            self.workflow.linemaps,
                        )
                        os.remove(active_job.jobscript)
                        active_job.error_callback(active_job.job)
                        continue
                    if retval == drmaa.JobState.DONE:
                        os.remove(active_job.jobscript)
                        active_job.callback(active_job.job)
                    elif retval == drmaa.JobState.FAILED:
                        os.remove(active_job.jobscript)
                        self.print_job_error(active_job.job)
                        self.print_cluster_job_error(
                            active_job, self.dag.jobid(active_job.job)
                        )
                        active_job.error_callback(active_job.job)
                    else:
                        # still running
                        still_running.append(active_job)

                        def handle_suspended(by):
                            if active_job.job.jobid not in suspended_msg:
                                logger.warning(
                                    "Job {} (DRMAA id: {}) was suspended by {}.".format(
                                        active_job.job.jobid, active_job.jobid, by
                                    )
                                )
                                suspended_msg.add(active_job.job.jobid)

                        if retval == drmaa.JobState.USER_SUSPENDED:
                            handle_suspended("user")
                        elif retval == drmaa.JobState.SYSTEM_SUSPENDED:
                            handle_suspended("system")
                        else:
                            try:
                                suspended_msg.remove(active_job.job.jobid)
                            except KeyError:
                                # there was nothing to remove
                                pass

            with self.lock:
                self.active_jobs.extend(still_running)
            sleep()


@contextlib.contextmanager
def change_working_directory(directory=None):
    """Change working directory in execution context if provided."""
    if directory:
        try:
            saved_directory = os.getcwd()
            logger.info("Changing to shadow directory: {}".format(directory))
            os.chdir(directory)
            yield
        finally:
            os.chdir(saved_directory)
    else:
        yield


KubernetesJob = namedtuple(
    "KubernetesJob", "job jobid callback error_callback kubejob jobscript"
)


class KubernetesExecutor(ClusterExecutor):
    def __init__(
        self,
        workflow,
        dag,
        namespace,
        container_image=None,
        jobname="{rulename}.{jobid}",
        printreason=False,
        quiet=False,
        printshellcmds=False,
        cluster_config=None,
        local_input=None,
        restart_times=None,
        keepincomplete=False,
    ):
        self.workflow = workflow

        exec_job = (
            "cp -rf /source/. . && "
            "snakemake {target} --snakefile {snakefile} "
            "--force --cores {cores} --keep-target-files  --keep-remote "
            "--latency-wait {latency_wait} --scheduler {workflow.scheduler_type} "
            " --attempt {attempt} {use_threads} --max-inventory-time 0 "
            "{overwrite_config} {printshellcmds} {rules} --nocolor "
            "--notemp --no-hooks --nolock "
        )

        super().__init__(
            workflow,
            dag,
            None,
            jobname=jobname,
            printreason=printreason,
            quiet=quiet,
            printshellcmds=printshellcmds,
            cluster_config=cluster_config,
            local_input=local_input,
            restart_times=restart_times,
            exec_job=exec_job,
            assume_shared_fs=False,
            max_status_checks_per_second=10,
        )
        # use relative path to Snakefile
        self.snakefile = os.path.relpath(workflow.main_snakefile)

        try:
            from kubernetes import config
        except ImportError:
            raise WorkflowError(
                "The Python 3 package 'kubernetes' "
                "must be installed to use Kubernetes"
            )
        config.load_kube_config()

        import kubernetes.client

        self.kubeapi = kubernetes.client.CoreV1Api()
        self.batchapi = kubernetes.client.BatchV1Api()
        self.namespace = namespace
        self.envvars = workflow.envvars
        self.secret_files = {}
        self.run_namespace = str(uuid.uuid4())
        self.secret_envvars = {}
        self.register_secret()
        self.container_image = container_image or get_container_image()
        logger.info(f"Using {self.container_image} for Kubernetes jobs.")

    def register_secret(self):
        import kubernetes.client

        secret = kubernetes.client.V1Secret()
        secret.metadata = kubernetes.client.V1ObjectMeta()
        # create a random uuid
        secret.metadata.name = self.run_namespace
        secret.type = "Opaque"
        secret.data = {}
        for i, f in enumerate(self.workflow.get_sources()):
            if f.startswith(".."):
                logger.warning(
                    "Ignoring source file {}. Only files relative "
                    "to the working directory are allowed.".format(f)
                )
                continue

            # The kubernetes API can't create secret files larger than 1MB.
            source_file_size = os.path.getsize(f)
            max_file_size = 1048576
            if source_file_size > max_file_size:
                logger.warning(
                    "Skipping the source file {f}. Its size {source_file_size} exceeds "
                    "the maximum file size (1MB) that can be passed "
                    "from host to kubernetes.".format(
                        f=f, source_file_size=source_file_size
                    )
                )
                continue

            with open(f, "br") as content:
                key = "f{}".format(i)

                # Some files are smaller than 1MB, but grows larger after being base64 encoded
                # We should exclude them as well, otherwise Kubernetes APIs will complain
                encoded_contents = base64.b64encode(content.read()).decode()
                encoded_size = len(encoded_contents)
                if encoded_size > 1048576:
                    logger.warning(
                        "Skipping the source file {f} for secret key {key}. "
                        "Its base64 encoded size {encoded_size} exceeds "
                        "the maximum file size (1MB) that can be passed "
                        "from host to kubernetes.".format(
                            f=f,
                            source_file_size=source_file_size,
                            key=key,
                            encoded_size=encoded_size,
                        )
                    )
                    continue

                self.secret_files[key] = f
                secret.data[key] = encoded_contents

        for e in self.envvars:
            try:
                key = e.lower()
                secret.data[key] = base64.b64encode(os.environ[e].encode()).decode()
                self.secret_envvars[key] = e
            except KeyError:
                continue

        # Test if the total size of the configMap exceeds 1MB
        config_map_size = sum(
            [len(base64.b64decode(v)) for k, v in secret.data.items()]
        )
        if config_map_size > 1048576:
            logger.warning(
                "The total size of the included files and other Kubernetes secrets "
                "is {}, exceeding the 1MB limit.\n".format(config_map_size)
            )
            logger.warning(
                "The following are the largest files. Consider removing some of them "
                "(you need remove at least {} bytes):".format(config_map_size - 1048576)
            )

            entry_sizes = {
                self.secret_files[k]: len(base64.b64decode(v))
                for k, v in secret.data.items()
                if k in self.secret_files
            }
            for k, v in sorted(entry_sizes.items(), key=lambda item: item[1])[:-6:-1]:
                logger.warning("  * File: {k}, original size: {v}".format(k=k, v=v))

            raise WorkflowError("ConfigMap too large")

        self.kubeapi.create_namespaced_secret(self.namespace, secret)

    def unregister_secret(self):
        import kubernetes.client

        safe_delete_secret = lambda: self.kubeapi.delete_namespaced_secret(
            self.run_namespace, self.namespace, body=kubernetes.client.V1DeleteOptions()
        )
        self._kubernetes_retry(safe_delete_secret)

    # In rare cases, deleting a pod may rais 404 NotFound error.
    def safe_delete_pod(self, jobid, ignore_not_found=True):
        import kubernetes.client

        body = kubernetes.client.V1DeleteOptions()
        try:
            self.kubeapi.delete_namespaced_pod(jobid, self.namespace, body=body)
        except kubernetes.client.rest.ApiException as e:
            if e.status == 404 and ignore_not_found:
                # Can't find the pod. Maybe it's already been
                # destroyed. Proceed with a warning message.
                logger.warning(
                    "[WARNING] 404 not found when trying to delete the pod: {jobid}\n"
                    "[WARNING] Ignore this error\n".format(jobid=jobid)
                )
            else:
                raise e

    def shutdown(self):
        self.unregister_secret()
        super().shutdown()

    def cancel(self):
        import kubernetes.client

        body = kubernetes.client.V1DeleteOptions()
        with self.lock:
            for j in self.active_jobs:
                func = lambda: self.safe_delete_pod(j.jobid, ignore_not_found=True)
                self._kubernetes_retry(func)

        self.shutdown()

    def run(self, job, callback=None, submit_callback=None, error_callback=None):
        import kubernetes.client

        super()._run(job)
        exec_job = self.format_job(
            self.exec_job,
            job,
            use_threads="--force-use-threads" if not job.is_group() else "",
        )
        # Kubernetes silently does not submit a job if the name is too long
        # therefore, we ensure that it is not longer than snakejob+uuid.
        jobid = "snakejob-{}".format(
            get_uuid("{}-{}-{}".format(self.run_namespace, job.jobid, job.attempt))
        )

        body = kubernetes.client.V1Pod()
        body.metadata = kubernetes.client.V1ObjectMeta(labels={"app": "snakemake"})

        body.metadata.name = jobid

        # container
        container = kubernetes.client.V1Container(name=jobid)
        container.image = self.container_image
        container.command = shlex.split("/bin/sh")
        container.args = ["-c", exec_job]
        container.working_dir = "/workdir"
        container.volume_mounts = [
            kubernetes.client.V1VolumeMount(name="workdir", mount_path="/workdir")
        ]
        container.volume_mounts = [
            kubernetes.client.V1VolumeMount(name="source", mount_path="/source")
        ]

        body.spec = kubernetes.client.V1PodSpec(containers=[container])
        # fail on first error
        body.spec.restart_policy = "Never"

        # source files as a secret volume
        # we copy these files to the workdir before executing Snakemake
        too_large = [
            path
            for path in self.secret_files.values()
            if os.path.getsize(path) > 1000000
        ]
        if too_large:
            raise WorkflowError(
                "The following source files exceed the maximum "
                "file size (1MB) that can be passed from host to "
                "kubernetes. These are likely not source code "
                "files. Consider adding them to your "
                "remote storage instead or (if software) use "
                "Conda packages or container images:\n{}".format("\n".join(too_large))
            )
        secret_volume = kubernetes.client.V1Volume(name="source")
        secret_volume.secret = kubernetes.client.V1SecretVolumeSource()
        secret_volume.secret.secret_name = self.run_namespace
        secret_volume.secret.items = [
            kubernetes.client.V1KeyToPath(key=key, path=path)
            for key, path in self.secret_files.items()
        ]
        # workdir as an emptyDir volume of undefined size
        workdir_volume = kubernetes.client.V1Volume(name="workdir")
        workdir_volume.empty_dir = kubernetes.client.V1EmptyDirVolumeSource()
        body.spec.volumes = [secret_volume, workdir_volume]

        # env vars
        container.env = []
        for key, e in self.secret_envvars.items():
            envvar = kubernetes.client.V1EnvVar(name=e)
            envvar.value_from = kubernetes.client.V1EnvVarSource()
            envvar.value_from.secret_key_ref = kubernetes.client.V1SecretKeySelector(
                key=key, name=self.run_namespace
            )
            container.env.append(envvar)

        # request resources
        container.resources = kubernetes.client.V1ResourceRequirements()
        container.resources.requests = {}
        container.resources.requests["cpu"] = job.resources["_cores"]
        if "mem_mb" in job.resources.keys():
            container.resources.requests["memory"] = "{}M".format(
                job.resources["mem_mb"]
            )

        # capabilities
        if job.needs_singularity and self.workflow.use_singularity:
            # TODO this should work, but it doesn't currently because of
            # missing loop devices
            # singularity inside docker requires SYS_ADMIN capabilities
            # see https://groups.google.com/a/lbl.gov/forum/#!topic/singularity/e9mlDuzKowc
            # container.capabilities = kubernetes.client.V1Capabilities()
            # container.capabilities.add = ["SYS_ADMIN",
            #                               "DAC_OVERRIDE",
            #                               "SETUID",
            #                               "SETGID",
            #                               "SYS_CHROOT"]

            # Running in priviledged mode always works
            container.security_context = kubernetes.client.V1SecurityContext(
                privileged=True
            )

        pod = self._kubernetes_retry(
            lambda: self.kubeapi.create_namespaced_pod(self.namespace, body)
        )

        logger.info(
            "Get status with:\n"
            "kubectl describe pod {jobid}\n"
            "kubectl logs {jobid}".format(jobid=jobid)
        )
        self.active_jobs.append(
            KubernetesJob(job, jobid, callback, error_callback, pod, None)
        )

    # Sometimes, certain k8s requests throw kubernetes.client.rest.ApiException
    # Solving this issue requires reauthentication, as _kubernetes_retry shows
    # However, reauthentication itself, under rare conditions, may also throw
    # errors such as:
    #   kubernetes.client.exceptions.ApiException: (409), Reason: Conflict
    #
    # This error doesn't mean anything wrong with the k8s cluster, and users can safely
    # ignore it.
    def _reauthenticate_and_retry(self, func=None):
        import kubernetes

        # Unauthorized.
        # Reload config in order to ensure token is
        # refreshed. Then try again.
        logger.info("Trying to reauthenticate")
        kubernetes.config.load_kube_config()
        subprocess.run(["kubectl", "get", "nodes"])

        self.kubeapi = kubernetes.client.CoreV1Api()
        self.batchapi = kubernetes.client.BatchV1Api()

        try:
            self.register_secret()
        except kubernetes.client.rest.ApiException as e:
            if e.status == 409 and e.reason == "Conflict":
                logger.warning("409 conflict ApiException when registering secrets")
                logger.warning(e)
            else:
                raise WorkflowError(
                    e,
                    "This is likely a bug in "
                    "https://github.com/kubernetes-client/python.",
                )

        if func:
            return func()

    def _kubernetes_retry(self, func):
        import kubernetes
        import urllib3

        with self.lock:
            try:
                return func()
            except kubernetes.client.rest.ApiException as e:
                if e.status == 401:
                    # Unauthorized.
                    # Reload config in order to ensure token is
                    # refreshed. Then try again.
                    return self._reauthenticate_and_retry(func)
            # Handling timeout that may occur in case of GKE master upgrade
            except urllib3.exceptions.MaxRetryError as e:
                logger.info(
                    "Request time out! "
                    "check your connection to Kubernetes master"
                    "Workflow will pause for 5 minutes to allow any update operations to complete"
                )
                time.sleep(300)
                try:
                    return func()
                except:
                    # Still can't reach the server after 5 minutes
                    raise WorkflowError(
                        e,
                        "Error 111 connection timeout, please check"
                        " that the k8 cluster master is reachable!",
                    )

    def _wait_for_jobs(self):
        import kubernetes

        while True:
            with self.lock:
                if not self.wait:
                    return
                active_jobs = self.active_jobs
                self.active_jobs = list()
                still_running = list()
            for j in active_jobs:
                with self.status_rate_limiter:
                    logger.debug("Checking status for pod {}".format(j.jobid))
                    job_not_found = False
                    try:
                        res = self._kubernetes_retry(
                            lambda: self.kubeapi.read_namespaced_pod_status(
                                j.jobid, self.namespace
                            )
                        )
                    except kubernetes.client.rest.ApiException as e:
                        if e.status == 404:
                            # Jobid not found
                            # The job is likely already done and was deleted on
                            # the server.
                            j.callback(j.job)
                            continue
                    except WorkflowError as e:
                        print_exception(e, self.workflow.linemaps)
                        j.error_callback(j.job)
                        continue

                    if res is None:
                        msg = (
                            "Unknown pod {jobid}. "
                            "Has the pod been deleted "
                            "manually?"
                        ).format(jobid=j.jobid)
                        self.print_job_error(j.job, msg=msg, jobid=j.jobid)
                        j.error_callback(j.job)
                    elif res.status.phase == "Failed":
                        msg = (
                            "For details, please issue:\n"
                            "kubectl describe pod {jobid}\n"
                            "kubectl logs {jobid}"
                        ).format(jobid=j.jobid)
                        # failed
                        self.print_job_error(j.job, msg=msg, jobid=j.jobid)
                        j.error_callback(j.job)
                    elif res.status.phase == "Succeeded":
                        # finished
                        j.callback(j.job)

                        func = lambda: self.safe_delete_pod(
                            j.jobid, ignore_not_found=True
                        )
                        self._kubernetes_retry(func)
                    else:
                        # still active
                        still_running.append(j)
            with self.lock:
                self.active_jobs.extend(still_running)
            sleep()


TibannaJob = namedtuple(
    "TibannaJob", "job jobname jobid exec_arn callback error_callback"
)


class TibannaExecutor(ClusterExecutor):
    def __init__(
        self,
        workflow,
        dag,
        cores,
        tibanna_sfn,
        precommand="",
        tibanna_config=False,
        container_image=None,
        printreason=False,
        quiet=False,
        printshellcmds=False,
        local_input=None,
        restart_times=None,
        max_status_checks_per_second=1,
        keepincomplete=False,
    ):
        self.workflow = workflow
        self.workflow_sources = []
        for wfs in workflow.get_sources():
            if os.path.isdir(wfs):
                for (dirpath, dirnames, filenames) in os.walk(wfs):
                    self.workflow_sources.extend(
                        [os.path.join(dirpath, f) for f in filenames]
                    )
            else:
                self.workflow_sources.append(os.path.abspath(wfs))

        log = "sources="
        for f in self.workflow_sources:
            log += f
        logger.debug(log)
        self.snakefile = workflow.main_snakefile
        self.envvars = {e: os.environ[e] for e in workflow.envvars}
        if self.envvars:
            logger.debug("envvars = %s" % str(self.envvars))
        self.tibanna_sfn = tibanna_sfn
        if precommand:
            self.precommand = precommand
        else:
            self.precommand = ""
        self.s3_bucket = workflow.default_remote_prefix.split("/")[0]
        self.s3_subdir = re.sub(
            "^{}/".format(self.s3_bucket), "", workflow.default_remote_prefix
        )
        logger.debug("precommand= " + self.precommand)
        logger.debug("bucket=" + self.s3_bucket)
        logger.debug("subdir=" + self.s3_subdir)
        self.quiet = quiet
        exec_job = (
            "snakemake {target} --snakefile {snakefile} "
            "--force --cores {cores} --keep-target-files  --keep-remote "
            "--latency-wait 0 --scheduler {workflow.scheduler_type} "
            "--attempt 1 {use_threads} --max-inventory-time 0 "
            "{overwrite_config} {rules} --nocolor "
            "--notemp --no-hooks --nolock "
        )

        super().__init__(
            workflow,
            dag,
            cores,
            printreason=printreason,
            quiet=quiet,
            printshellcmds=printshellcmds,
            local_input=local_input,
            restart_times=restart_times,
            exec_job=exec_job,
            assume_shared_fs=False,
            max_status_checks_per_second=max_status_checks_per_second,
            disable_default_remote_provider_args=True,
            disable_get_default_resources_args=True,
        )
        self.container_image = container_image or get_container_image()
        logger.info(f"Using {self.container_image} for Tibanna jobs.")
        self.tibanna_config = tibanna_config

    def shutdown(self):
        # perform additional steps on shutdown if necessary
        logger.debug("shutting down Tibanna executor")
        super().shutdown()

    def cancel(self):
        from tibanna.core import API

        for j in self.active_jobs:
            logger.info("killing job {}".format(j.jobname))
            while True:
                try:
                    res = API().kill(j.exec_arn)
                    if not self.quiet:
                        print(res)
                    break
                except KeyboardInterrupt:
                    pass
        self.shutdown()

    def split_filename(self, filename, checkdir=None):
        f = os.path.abspath(filename)
        if checkdir:
            checkdir = checkdir.rstrip("/")
            if f.startswith(checkdir):
                fname = re.sub("^{}/".format(checkdir), "", f)
                fdir = checkdir
            else:
                direrrmsg = (
                    "All source files including Snakefile, "
                    + "conda env files, and rule script files "
                    + "must be in the same working directory: {} vs {}"
                )
                raise WorkflowError(direrrmsg.format(checkdir, f))
        else:
            fdir, fname = os.path.split(f)
        return fname, fdir

    def remove_prefix(self, s):
        return re.sub("^{}/{}/".format(self.s3_bucket, self.s3_subdir), "", s)

    def handle_remote(self, target):
        if isinstance(target, _IOFile) and target.remote_object.provider.is_default:
            return self.remove_prefix(target)
        else:
            return target

    def add_command(self, job, tibanna_args, tibanna_config):
        # snakefile, with file name remapped
        snakefile_fname = tibanna_args.snakemake_main_filename
        # targets, with file name remapped
        targets = job.get_targets()
        if not isinstance(targets, list):
            targets = [targets]
        targets_default = " ".join([self.handle_remote(t) for t in targets])
        # use_threads
        use_threads = "--force-use-threads" if not job.is_group() else ""
        # format command
        command = self.format_job_pattern(
            self.exec_job,
            job,
            target=targets_default,
            snakefile=snakefile_fname,
            use_threads=use_threads,
            cores=tibanna_config["cpu"],
        )
        if self.precommand:
            command = self.precommand + "; " + command
        logger.debug("command = " + str(command))
        tibanna_args.command = command

    def add_workflow_files(self, job, tibanna_args):
        snakefile_fname, snakemake_dir = self.split_filename(self.snakefile)
        snakemake_child_fnames = []
        for src in self.workflow_sources:
            src_fname, _ = self.split_filename(src, snakemake_dir)
            if src_fname != snakefile_fname:  # redundant
                snakemake_child_fnames.append(src_fname)
        # change path for config files
        self.workflow.overwrite_configfiles = [
            self.split_filename(cf, snakemake_dir)[0]
            for cf in self.workflow.overwrite_configfiles
        ]
        tibanna_args.snakemake_directory_local = snakemake_dir
        tibanna_args.snakemake_main_filename = snakefile_fname
        tibanna_args.snakemake_child_filenames = list(set(snakemake_child_fnames))

    def adjust_filepath(self, f):
        if not hasattr(f, "remote_object"):
            rel = self.remove_prefix(f)  # log/benchmark
        elif (
            hasattr(f.remote_object, "provider") and f.remote_object.provider.is_default
        ):
            rel = self.remove_prefix(f)
        else:
            rel = f
        return rel

    def make_tibanna_input(self, job):
        from tibanna import ec2_utils, core as tibanna_core

        # input & output
        # Local snakemake command here must be run with --default-remote-prefix
        # and --default-remote-provider (forced) but on VM these options will be removed.
        # The snakemake on the VM will consider these input and output as not remote.
        # They files are transferred to the container by Tibanna before running snakemake.
        # In short, the paths on VM must be consistent with what's in Snakefile.
        # but the actual location of the files is on the S3 bucket/prefix.
        # This mapping info must be passed to Tibanna.
        for i in job.input:
            logger.debug("job input " + str(i))
            logger.debug("job input is remote= " + ("true" if i.is_remote else "false"))
            if hasattr(i.remote_object, "provider"):
                logger.debug(
                    " is remote default= "
                    + ("true" if i.remote_object.provider.is_default else "false")
                )
        for o in job.expanded_output:
            logger.debug("job output " + str(o))
            logger.debug(
                "job output is remote= " + ("true" if o.is_remote else "false")
            )
            if hasattr(o.remote_object, "provider"):
                logger.debug(
                    " is remote default= "
                    + ("true" if o.remote_object.provider.is_default else "false")
                )
        file_prefix = (
            "file:///data1/snakemake"  # working dir inside snakemake container on VM
        )
        input_source = dict()
        for ip in job.input:
            ip_rel = self.adjust_filepath(ip)
            input_source[os.path.join(file_prefix, ip_rel)] = "s3://" + ip
        output_target = dict()
        output_all = [eo for eo in job.expanded_output]
        if job.log:
            if isinstance(job.log, list):
                output_all.extend([str(_) for _ in job.log])
            else:
                output_all.append(str(job.log))
        if hasattr(job, "benchmark") and job.benchmark:
            if isinstance(job.benchmark, list):
                output_all.extend([str(_) for _ in job.benchmark])
            else:
                output_all.append(str(job.benchmark))
        for op in output_all:
            op_rel = self.adjust_filepath(op)
            output_target[os.path.join(file_prefix, op_rel)] = "s3://" + op

        # mem & cpu
        mem = job.resources["mem_mb"] / 1024 if "mem_mb" in job.resources.keys() else 1
        cpu = job.threads

        # jobid, grouping, run_name
        jobid = tibanna_core.create_jobid()
        if job.is_group():
            run_name = "snakemake-job-%s-group-%s" % (str(jobid), str(job.groupid))
        else:
            run_name = "snakemake-job-%s-rule-%s" % (str(jobid), str(job.rule))

        # tibanna input
        tibanna_config = {
            "run_name": run_name,
            "mem": mem,
            "cpu": cpu,
            "ebs_size": math.ceil(job.resources["disk_mb"] / 1024),
            "log_bucket": self.s3_bucket,
        }
        logger.debug("additional tibanna config: " + str(self.tibanna_config))
        if self.tibanna_config:
            tibanna_config.update(self.tibanna_config)
        tibanna_args = ec2_utils.Args(
            output_S3_bucket=self.s3_bucket,
            language="snakemake",
            container_image=self.container_image,
            input_files=input_source,
            output_target=output_target,
            input_env=self.envvars,
        )
        self.add_workflow_files(job, tibanna_args)
        self.add_command(job, tibanna_args, tibanna_config)
        tibanna_input = {
            "jobid": jobid,
            "config": tibanna_config,
            "args": tibanna_args.as_dict(),
        }
        logger.debug(json.dumps(tibanna_input, indent=4))
        return tibanna_input

    def run(self, job, callback=None, submit_callback=None, error_callback=None):
        logger.info("running job using Tibanna...")
        from tibanna.core import API

        super()._run(job)

        # submit job here, and obtain job ids from the backend
        tibanna_input = self.make_tibanna_input(job)
        jobid = tibanna_input["jobid"]
        exec_info = API().run_workflow(
            tibanna_input,
            sfn=self.tibanna_sfn,
            verbose=not self.quiet,
            jobid=jobid,
            open_browser=False,
            sleep=0,
        )
        exec_arn = exec_info.get("_tibanna", {}).get("exec_arn", "")
        jobname = tibanna_input["config"]["run_name"]
        jobid = tibanna_input["jobid"]

        # register job as active, using your own namedtuple.
        # The namedtuple must at least contain the attributes
        # job, jobid, callback, error_callback.
        self.active_jobs.append(
            TibannaJob(job, jobname, jobid, exec_arn, callback, error_callback)
        )

    def _wait_for_jobs(self):
        # busy wait on job completion
        # This is only needed if your backend does not allow to use callbacks
        # for obtaining job status.
        from tibanna.core import API

        while True:
            # always use self.lock to avoid race conditions
            with self.lock:
                if not self.wait:
                    return
                active_jobs = self.active_jobs
                self.active_jobs = list()
                still_running = list()
            for j in active_jobs:
                # use self.status_rate_limiter to avoid too many API calls.
                with self.status_rate_limiter:
                    if j.exec_arn:
                        status = API().check_status(j.exec_arn)
                    else:
                        status = "FAILED_AT_SUBMISSION"
                    if not self.quiet or status != "RUNNING":
                        logger.debug("job %s: %s" % (j.jobname, status))
                    if status == "RUNNING":
                        still_running.append(j)
                    elif status == "SUCCEEDED":
                        j.callback(j.job)
                    else:
                        j.error_callback(j.job)
            with self.lock:
                self.active_jobs.extend(still_running)
            sleep()


def run_wrapper(
    job_rule,
    input,
    output,
    params,
    wildcards,
    threads,
    resources,
    log,
    benchmark,
    benchmark_repeats,
    conda_env,
    container_img,
    singularity_args,
    env_modules,
    use_singularity,
    linemaps,
    debug,
    cleanup_scripts,
    shadow_dir,
    jobid,
    edit_notebook,
    conda_base_path,
    basedir,
    runtime_sourcecache_path,
):
    """
    Wrapper around the run method that handles exceptions and benchmarking.

    Arguments
    job_rule   -- the ``job.rule`` member
    input      -- a list of input files
    output     -- a list of output files
    wildcards  -- so far processed wildcards
    threads    -- usable threads
    log        -- a list of log files
    shadow_dir -- optional shadow directory root
    """
    # get shortcuts to job_rule members
    run = job_rule.run_func
    version = job_rule.version
    rule = job_rule.name
    is_shell = job_rule.shellcmd is not None

    if os.name == "posix" and debug:
        sys.stdin = open("/dev/stdin")

    if benchmark is not None:
        from snakemake.benchmark import (
            BenchmarkRecord,
            benchmarked,
            write_benchmark_records,
        )

    # Change workdir if shadow defined and not using singularity.
    # Otherwise, we do the change from inside the container.
    passed_shadow_dir = None
    if use_singularity and container_img:
        passed_shadow_dir = shadow_dir
        shadow_dir = None

    try:
        with change_working_directory(shadow_dir):
            if benchmark:
                bench_records = []
                for bench_iteration in range(benchmark_repeats):
                    # Determine whether to benchmark this process or do not
                    # benchmarking at all.  We benchmark this process unless the
                    # execution is done through the ``shell:``, ``script:``, or
                    # ``wrapper:`` stanza.
                    is_sub = (
                        job_rule.shellcmd
                        or job_rule.script
                        or job_rule.wrapper
                        or job_rule.cwl
                    )
                    if is_sub:
                        # The benchmarking through ``benchmarked()`` is started
                        # in the execution of the shell fragment, script, wrapper
                        # etc, as the child PID is available there.
                        bench_record = BenchmarkRecord()
                        run(
                            input,
                            output,
                            params,
                            wildcards,
                            threads,
                            resources,
                            log,
                            version,
                            rule,
                            conda_env,
                            container_img,
                            singularity_args,
                            use_singularity,
                            env_modules,
                            bench_record,
                            jobid,
                            is_shell,
                            bench_iteration,
                            cleanup_scripts,
                            passed_shadow_dir,
                            edit_notebook,
                            conda_base_path,
                            basedir,
                            runtime_sourcecache_path,
                        )
                    else:
                        # The benchmarking is started here as we have a run section
                        # and the generated Python function is executed in this
                        # process' thread.
                        with benchmarked() as bench_record:
                            run(
                                input,
                                output,
                                params,
                                wildcards,
                                threads,
                                resources,
                                log,
                                version,
                                rule,
                                conda_env,
                                container_img,
                                singularity_args,
                                use_singularity,
                                env_modules,
                                bench_record,
                                jobid,
                                is_shell,
                                bench_iteration,
                                cleanup_scripts,
                                passed_shadow_dir,
                                edit_notebook,
                                conda_base_path,
                                basedir,
                                runtime_sourcecache_path,
                            )
                    # Store benchmark record for this iteration
                    bench_records.append(bench_record)
            else:
                run(
                    input,
                    output,
                    params,
                    wildcards,
                    threads,
                    resources,
                    log,
                    version,
                    rule,
                    conda_env,
                    container_img,
                    singularity_args,
                    use_singularity,
                    env_modules,
                    None,
                    jobid,
                    is_shell,
                    None,
                    cleanup_scripts,
                    passed_shadow_dir,
                    edit_notebook,
                    conda_base_path,
                    basedir,
                    runtime_sourcecache_path,
                )
    except (KeyboardInterrupt, SystemExit) as e:
        # Re-raise the keyboard interrupt in order to record an error in the
        # scheduler but ignore it
        raise e
    except (Exception, BaseException) as ex:
        # this ensures that exception can be re-raised in the parent thread
        origin = get_exception_origin(ex, linemaps)
        if origin is not None:
            log_verbose_traceback(ex)
            lineno, file = origin
            raise RuleException(
                format_error(
                    ex, lineno, linemaps=linemaps, snakefile=file, show_traceback=True
                )
            )
        else:
            # some internal bug, just reraise
            raise ex

    if benchmark is not None:
        try:
            write_benchmark_records(bench_records, benchmark)
        except (Exception, BaseException) as ex:
            raise WorkflowError(ex)<|MERGE_RESOLUTION|>--- conflicted
+++ resolved
@@ -793,20 +793,10 @@
                 "--wait-for-files-file", wait_for_files_file
             )
         else:
-<<<<<<< HEAD
             waitfiles_parameter = format_cli_arg("--wait-for-files", wait_for_files)
         job_specific_args = format_cli_arg(
             "--local-groupid", job.jobid, skip=not job.is_group()
         )
-=======
-            waitfiles_parameter = format(
-                "--wait-for-files {wait_for_files}",
-                wait_for_files=[repr(f) for f in wait_for_files],
-            )
-        job_specific_args = ""
-        if job.is_group():
-            job_specific_args = f"--local-groupid {job.jobid}"
->>>>>>> d0304435
 
         format_p = partial(
             self.format_job_pattern,
