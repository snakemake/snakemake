__author__ = "Johannes Köster, Andreas Wilm, Jake VanCampen"
__copyright__ = "Copyright 2022, Johannes Köster"
__email__ = "johannes.koester@uni-due.de"
__license__ = "MIT"

import datetime
import io
import os
import re
import shutil
import shlex
import sys
import tarfile
import tempfile
import uuid
from collections import namedtuple
from pprint import pformat
from typing import Optional
from urllib.parse import urlparse

from snakemake_interface_executor_plugins.executors import RemoteExecutor
from snakemake_interface_executor_plugins.dag import DAGExecutorInterface
from snakemake_interface_executor_plugins.jobs import ExecutorJobInterface
from snakemake_interface_executor_plugins.workflow import WorkflowExecutorInterface
from snakemake_interface_executor_plugins.utils import sleep

from snakemake.exceptions import WorkflowError
import msrest.authentication as msa

from snakemake.common import async_lock, bytesto, get_container_image, get_file_hash
from snakemake.exceptions import WorkflowError
from snakemake.executors import sleep
from snakemake.logging import logger
<<<<<<< HEAD

=======
>>>>>>> 1c5d1547

AzBatchJob = namedtuple("AzBatchJob", "job jobid task_id callback error_callback")


def check_source_size(filename, warning_size_gb=0.2):
    """A helper function to check the filesize, and return the file
    to the calling function Additionally, given that we encourage these
    packages to be small, we set a warning at 200MB (0.2GB).
    """
    gb = bytesto(os.stat(filename).st_size, "g")
    if gb > warning_size_gb:
        logger.warning(
            f"File {filename} (size {gb} GB) is greater than the {warning_size_gb} GB "
            f"suggested size. Consider uploading larger files to storage first."
        )
    return filename


class AzBatchConfig:
    def __init__(self, batch_account_url: str):
        # configure defaults
        self.batch_account_url = batch_account_url

        # parse batch account name
        result = urlparse(self.batch_account_url)
        self.batch_account_name = str.split(result.hostname, ".")[0]

        self.batch_account_key = self.set_or_default("AZ_BATCH_ACCOUNT_KEY", None)

        # optional subnet config
        self.batch_pool_subnet_id = self.set_or_default("BATCH_POOL_SUBNET_ID", None)

        # managed identity resource id configuration
        self.managed_identity_resource_id = self.set_or_default(
            "BATCH_MANAGED_IDENTITY_RESOURCE_ID", None
        )

        # parse subscription and resource id
        if self.managed_identity_resource_id is not None:
            self.subscription_id = self.managed_identity_resource_id.split("/")[2]
            self.resource_group = self.managed_identity_resource_id.split("/")[4]

        self.managed_identity_client_id = self.set_or_default(
            "BATCH_MANAGED_IDENTITY_CLIENT_ID", None
        )

        if self.batch_pool_subnet_id is not None:
            if (
                self.managed_identity_client_id is None
                or self.managed_identity_resource_id is None
            ):
                sys.exit(
                    "Error: BATCH_MANAGED_IDENTITY_RESOURCE_ID, BATCH_MANAGED_IDENTITY_CLIENT_ID must be set when deploying batch nodes into a private subnet!"
                )

            # parse account details necessary for batch client authentication steps
            if self.batch_pool_subnet_id.split("/")[2] != self.subscription_id:
                raise WorkflowError(
                    "Error: managed identity must be in the same subscription as the batch pool subnet."
                )

            if self.batch_pool_subnet_id.split("/")[4] != self.resource_group:
                raise WorkflowError(
                    "Error: managed identity must be in the same resource group as the batch pool subnet."
                )

        # sas url to a batch node start task bash script
        self.batch_node_start_task_sasurl = os.getenv("BATCH_NODE_START_TASK_SAS_URL")

        # options configured with env vars or default
        self.batch_pool_image_publisher = self.set_or_default(
            "BATCH_POOL_IMAGE_PUBLISHER", "microsoft-azure-batch"
        )
        self.batch_pool_image_offer = self.set_or_default(
            "BATCH_POOL_IMAGE_OFFER", "ubuntu-server-container"
        )
        self.batch_pool_image_sku = self.set_or_default(
            "BATCH_POOL_IMAGE_SKU", "20-04-lts"
        )
        self.batch_pool_vm_container_image = self.set_or_default(
            "BATCH_POOL_VM_CONTAINER_IMAGE", "ubuntu"
        )
        self.batch_pool_vm_node_agent_sku_id = self.set_or_default(
            "BATCH_POOL_VM_NODE_AGENT_SKU_ID", "batch.node.ubuntu 20.04"
        )
        self.batch_pool_vm_size = self.set_or_default(
            "BATCH_POOL_VM_SIZE", "Standard_D2_v3"
        )

        # dedicated pool node count
        self.batch_pool_node_count = self.set_or_default("BATCH_POOL_NODE_COUNT", 1)

        # default tasks per node
        # see https://learn.microsoft.com/en-us/azure/batch/batch-parallel-node-tasks
        self.batch_tasks_per_node = self.set_or_default("BATCH_TASKS_PER_NODE", 1)

        # possible values "spread" or "pack"
        # see https://learn.microsoft.com/en-us/azure/batch/batch-parallel-node-tasks
        self.batch_node_fill_type = self.set_or_default(
            "BATCH_NODE_FILL_TYPE", "spread"
        )

        # enables simplified batch node communication if set
        # see: https://learn.microsoft.com/en-us/azure/batch/simplified-compute-node-communication
        self.batch_node_communication_mode = self.set_or_default(
            "BATCH_NODE_COMMUNICATION_SIMPLIFIED", None
        )

        self.resource_file_prefix = self.set_or_default(
            "BATCH_POOL_RESOURCE_FILE_PREFIX", "resource-files"
        )

        self.container_registry_url = self.set_or_default(
            "BATCH_CONTAINER_REGISTRY_URL", None
        )

        self.container_registry_user = self.set_or_default(
            "BATCH_CONTAINER_REGISTRY_USER", None
        )

        self.container_registry_pass = self.set_or_default(
            "BATCH_CONTAINER_REGISTRY_PASS", None
        )

    @staticmethod
    def set_or_default(evar: str, default: Optional[str]):
        gotvar = os.getenv(evar)
        if gotvar is not None:
            return gotvar
        else:
            return default


# the usage of this credential helper is required to authenitcate batch with managed identity credentials
# because not all Azure SDKs support the azure.identity credentials yet, and batch is one of them.
# ref1: https://gist.github.com/lmazuel/cc683d82ea1d7b40208de7c9fc8de59d
# ref2: https://gist.github.com/lmazuel/cc683d82ea1d7b40208de7c9fc8de59d
class AzureIdentityCredentialAdapter(msa.BasicTokenAuthentication):
    def __init__(
        self,
        credential=None,
        resource_id="https://management.azure.com/.default",
        **kwargs,
    ):
        """Adapt any azure-identity credential to work with SDK that needs azure.common.credentials or msrestazure.
        Default resource is ARM (syntax of endpoint v2)
        :param credential: Any azure-identity credential (DefaultAzureCredential by default)
        :param str resource_id: The scope to use to get the token (default ARM)
        """
        try:
            from azure.core.pipeline.policies import BearerTokenCredentialPolicy
            from azure.identity import DefaultAzureCredential

        except ImportError:
            raise WorkflowError(
                "The Python 3 packages 'azure-core' and 'azure-identity' are required"
            )

        super(AzureIdentityCredentialAdapter, self).__init__(None)
        if credential is None:
            credential = DefaultAzureCredential()
        self._policy = BearerTokenCredentialPolicy(credential, resource_id, **kwargs)

    def _make_request(self):
        try:
            from azure.core.pipeline import PipelineContext, PipelineRequest
            from azure.core.pipeline.transport import HttpRequest
        except ImportError:
            raise WorkflowError("The Python 3 package azure-core is required")

        return PipelineRequest(
            HttpRequest("AzureIdentityCredentialAdapter", "https://fakeurl"),
            PipelineContext(None),
        )

    def set_token(self):
        """Ask the azure-core BearerTokenCredentialPolicy policy to get a token.
        Using the policy gives us for free the caching system of azure-core.
        We could make this code simpler by using private method, but by definition
        I can't assure they will be there forever, so mocking a fake call to the policy
        to extract the token, using 100% public API."""
        request = self._make_request()
        self._policy.on_request(request)
        # Read Authorization, and get the second part after Bearer
        token = request.http_request.headers["Authorization"].split(" ", 1)[1]
        self.token = {"access_token": token}

    def signed_session(self, session=None):
        self.set_token()
        return super(AzureIdentityCredentialAdapter, self).signed_session(session)


class AzBatchExecutor(RemoteExecutor):
    "Azure Batch Executor"

    def __init__(
        self,
        workflow: WorkflowExecutorInterface,
        dag: DAGExecutorInterface,
        stats: StatsExecutorInterface,
        logger: LoggerExecutorInterface,
        jobname="snakejob.{name}.{jobid}.sh",
        container_image=None,
        regions=None,
        location=None,
        cache=False,
        max_status_checks_per_second=1,
        az_batch_account_url=None,
        az_batch_enable_autoscale=False,
    ):
        super().__init__(
            workflow,
            dag,
            stats,
            logger,
            None,
            jobname=jobname,
            max_status_checks_per_second=max_status_checks_per_second,
        )

        try:
            from azure.batch import BatchServiceClient
            from azure.batch.batch_auth import SharedKeyCredentials
            from azure.identity import DefaultAzureCredential
            from azure.mgmt.batch import BatchManagementClient

            from snakemake.remote.AzBlob import AzureStorageHelper

        except ImportError:
            raise WorkflowError(
                "The Python 3 packages 'azure-batch', 'azure-mgmt-batch', and 'azure-identity'"
                " must be installed to use Azure Batch"
            )

        AZURE_BATCH_RESOURCE_ENDPOINT = "https://batch.core.windows.net/"

        # Here we validate that az blob credential is SAS
        # token because it is specific to azure batch executor
        self.validate_az_blob_credential_is_sas()
        self.azblob_helper = AzureStorageHelper()

        # get container from remote prefix
        self.prefix_container = str.split(workflow.default_remote_prefix, "/")[0]

        # setup batch configuration sets self.az_batch_config
        self.batch_config = AzBatchConfig(az_batch_account_url)
        logger.debug(f"AzBatchConfig: {self.mask_batch_config_as_string()}")

        self.workflow = workflow

        # handle case on OSX with /var/ symlinked to /private/var/ causing
        # issues with workdir not matching other workflow file dirs
        dirname = os.path.dirname(self.workflow.persistence.path)
        osxprefix = "/private"
        if osxprefix in dirname:
            dirname = dirname.removeprefix(osxprefix)

        self.workdir = dirname

        # Prepare workflow sources for build package
        self._set_workflow_sources()

        # Pool ids can only contain any combination of alphanumeric characters along with dash and underscore
        ts = datetime.datetime.now().strftime("%Y-%m%dT%H-%M-%S")
        self.pool_id = f"snakepool-{ts:s}"
        self.job_id = f"snakejob-{ts:s}"

        self.envvars = list(self.workflow.envvars) or []

        self.container_image = container_image or get_container_image()

        # enable autoscale flag
        self.az_batch_enable_autoscale = az_batch_enable_autoscale

        # Package workflow sources files and upload to storage
        self._build_packages = set()
        targz = self._generate_build_source_package()

        # removed after job failure/success
        self.resource_file = self._upload_build_source_package(
            targz, resource_prefix=self.batch_config.resource_file_prefix
        )

        # authenticate batch client from SharedKeyCredentials
        if (
            self.batch_config.batch_account_key is not None
            and self.batch_config.managed_identity_client_id is None
        ):
            logger.debug("Using batch account key for authentication...")
            creds = SharedKeyCredentials(
                self.batch_config.batch_account_name,
                self.batch_config.batch_account_key,
            )
        # else authenticate with managed indentity client id
        elif self.batch_config.managed_identity_client_id is not None:
            logger.debug("Using managed identity batch authentication...")
            creds = DefaultAzureCredential(
                managed_identity_client_id=self.batch_config.managed_identity_client_id
            )
            creds = AzureIdentityCredentialAdapter(
                credential=creds, resource_id=AZURE_BATCH_RESOURCE_ENDPOINT
            )

        self.batch_client = BatchServiceClient(
            creds, batch_url=self.batch_config.batch_account_url
        )

        if self.batch_config.managed_identity_resource_id is not None:
            self.batch_mgmt_client = BatchManagementClient(
                credential=DefaultAzureCredential(
                    managed_identity_client_id=self.batch_config.managed_identity_client_id
                ),
                subscription_id=self.batch_config.subscription_id,
            )

        try:
            self.create_batch_pool()
        except WorkflowError:
            logger.debug("Error: Failed to create batch pool, shutting down.")
            self.shutdown()

        try:
            self.create_batch_job()
        except WorkflowError:
            logger.debug("Error: Failed to create batch job, shutting down.")
            self.shutdown()

    def shutdown(self):
        # perform additional steps on shutdown
        # if necessary (jobs were cancelled already)

        logger.debug("Deleting AzBatch job")
        self.batch_client.job.delete(self.job_id)

        logger.debug("Deleting AzBatch pool")
        self.batch_client.pool.delete(self.pool_id)

        logger.debug("Deleting workflow sources from blob")

        self.azblob_helper.delete_from_container(
            self.prefix_container, self.resource_file.file_path
        )

        super().shutdown()

    def cancel(self):
        for task in self.batch_client.task.list(self.job_id):
            # strictly not need as job deletion also deletes task
            self.batch_client.task.terminate(self.job_id, task.id)
        self.shutdown()

    # mask_dict_vals masks sensitive keys from a dictionary of values for
    # logging used to mask dicts with sensitive information from logging
    @staticmethod
    def mask_dict_vals(mdict: dict, keys: list):
        ret_dict = mdict.copy()
        for k in keys:
            if k in ret_dict.keys() and ret_dict[k] is not None:
                ret_dict[k] = 10 * "*"
        return ret_dict

    # mask blob url is used to mask url values that may contain SAS
    # token information from being printed to the logs
    def mask_sas_urls(self, attrs: dict):
        attrs_new = attrs.copy()
        sas_pattern = r"\?[^=]+=([^?'\"]+)"
        mask = 10 * "*"

        for k, value in attrs.items():
            if value is not None and re.search(sas_pattern, str(value)):
                attrs_new[k] = re.sub(sas_pattern, mask, value)

        return attrs_new

    def mask_batch_config_as_string(self) -> str:
        masked_keys = self.mask_dict_vals(
            self.batch_config.__dict__,
            [
                "batch_account_key",
                "managed_identity_client_id",
            ],
        )
        masked_urls = self.mask_sas_urls(masked_keys)
        return pformat(masked_urls, indent=2)

    def run(
        self,
        job: ExecutorJobInterface,
        callback=None,
        submit_callback=None,
        error_callback=None,
    ):
        import azure.batch._batch_service_client as batch
        import azure.batch.models as batchmodels

        super()._run(job)

        envsettings = []
        for key in self.envvars:
            try:
                envsettings.append(
                    batchmodels.EnvironmentSetting(name=key, value=os.environ[key])
                )
            except KeyError:
                continue

        exec_job = self.format_job_exec(job)
        exec_job = f"/bin/bash -c 'tar xzf {self.resource_file.file_path} && {shlex.quote(exec_job)}'"

        # A string that uniquely identifies the Task within the Job.
        task_uuid = str(uuid.uuid1())
        task_id = f"{job.rule.name}-{task_uuid}"

        # This is the admin user who runs the command inside the container.
        user = batchmodels.AutoUserSpecification(
            scope=batchmodels.AutoUserScope.pool,
            elevation_level=batchmodels.ElevationLevel.admin,
        )

        # This is the docker image we want to run
        task_container_settings = batchmodels.TaskContainerSettings(
            image_name=self.container_image, container_run_options="--rm"
        )

        # https://docs.microsoft.com/en-us/python/api/azure-batch/azure.batch.models.taskaddparameter?view=azure-python
        # all directories recursively below the AZ_BATCH_NODE_ROOT_DIR (the root of Azure Batch directories on the node)
        # are mapped into the container, all Task environment variables are mapped into the container,
        # and the Task command line is executed in the container
        task = batch.models.TaskAddParameter(
            id=task_id,
            command_line=exec_job,
            container_settings=task_container_settings,
            resource_files=[self.resource_file],  # Snakefile, envs, yml files etc.
            user_identity=batchmodels.UserIdentity(auto_user=user),
            environment_settings=envsettings,
        )

        # register job as active, using your own namedtuple.
        self.batch_client.task.add(self.job_id, task)
        self.active_jobs.append(
            AzBatchJob(job, self.job_id, task_id, callback, error_callback)
        )
        logger.debug(f"Added AzBatch task {task_id}")
        logger.debug(
            f"Added AzBatch task {pformat(self.mask_sas_urls(task.__dict__), indent=2)}"
        )

    # from https://github.com/Azure-Samples/batch-python-quickstart/blob/master/src/python_quickstart_client.py
    @staticmethod
    def _read_stream_as_string(stream, encoding):
        """Read stream as string
        :param stream: input stream generator
        :param str encoding: The encoding of the file. The default is utf-8.
        :return: The file content.
        :rtype: str
        """
        output = io.BytesIO()
        try:
            for data in stream:
                output.write(data)
            if encoding is None:
                encoding = "utf-8"
            return output.getvalue().decode(encoding)
        finally:
            output.close()

    # adopted from https://github.com/Azure-Samples/batch-python-quickstart/blob/master/src/python_quickstart_client.py
    def _get_task_output(self, job_id, task_id, stdout_or_stderr, encoding=None):
        assert stdout_or_stderr in ["stdout", "stderr"]
        fname = stdout_or_stderr + ".txt"
        try:
            stream = self.batch_client.file.get_from_task(job_id, task_id, fname)
            content = self._read_stream_as_string(stream, encoding)
        except Exception:
            content = ""

        return content

    async def _wait_for_jobs(self):
        import azure.batch.models as batchmodels

        while True:
            # always use self.lock to avoid race conditions
            async with async_lock(self.lock):
                if not self.wait:
                    return
                active_jobs = self.active_jobs
                self.active_jobs = list()
                still_running = list()

            # Loop through active jobs and act on status
            for batch_job in active_jobs:
                async with self.status_rate_limiter:
                    logger.debug(f"Monitoring {len(active_jobs)} active AzBatch tasks")
                    task = self.batch_client.task.get(self.job_id, batch_job.task_id)

                    if task.state == batchmodels.TaskState.completed:
                        dt = (
                            task.execution_info.end_time
                            - task.execution_info.start_time
                        )
                        rc = task.execution_info.exit_code
                        rt = task.execution_info.retry_count
                        stderr = self._get_task_output(
                            self.job_id, batch_job.task_id, "stderr"
                        )
                        stdout = self._get_task_output(
                            self.job_id, batch_job.task_id, "stdout"
                        )
                        logger.debug(
                            "task {} completed: result={} exit_code={}\n".format(
                                batch_job.task_id, task.execution_info.result, rc
                            )
                        )
                        logger.debug(
                            "task {} completed: run_time={}, retry_count={}\n".format(
                                batch_job.task_id, str(dt), rt
                            )
                        )

                        def print_output():
                            logger.debug(
                                "task {}: stderr='{}'\n".format(
                                    batch_job.task_id, stderr
                                )
                            )
                            logger.debug(
                                "task {}: stdout='{}'\n".format(
                                    batch_job.task_id, stdout
                                )
                            )

                        if (
                            task.execution_info.result
                            == batchmodels.TaskExecutionResult.failure
                        ):
                            logger.error(
                                f"Azure task failed: code={str(task.execution_info.failure_info.code)}, message={str(task.execution_info.failure_info.message)}"
                            )
                            for d in task.execution_info.failure_info.details:
                                logger.error(f"Error Details: {str(d)}")
                            print_output()
                            batch_job.error_callback(batch_job.job)
                        elif (
                            task.execution_info.result
                            == batchmodels.TaskExecutionResult.success
                        ):
                            batch_job.callback(batch_job.job)
                        else:
                            logger.error(
                                "Unknown Azure task execution result: {}".format(
                                    task.execution_info.result
                                )
                            )
                            print_output()
                            batch_job.error_callback(batch_job.job)

                    # The operation is still running
                    else:
                        logger.debug(
                            f"task {batch_job.task_id}: creation_time={task.creation_time} state={task.state} node_info={task.node_info}\n"
                        )
                        still_running.append(batch_job)

                        # fail if start task fails on a node or node state becomes unusable
                        # and stream stderr stdout to stream
                        node_list = self.batch_client.compute_node.list(self.pool_id)
                        for n in node_list:
                            # error on unusable node (this occurs if your container image fails to pull)
                            if n.state == "unusable":
                                if n.errors is not None:
                                    for e in n.errors:
                                        logger.error(
                                            f"Azure task error: {e.message}, {e.error_details[0].__dict__}"
                                        )
                                logger.error(
                                    "A node entered an unusable state, quitting."
                                )
                                return

                            if n.start_task_info is not None and (
                                n.start_task_info.result
                                == batchmodels.TaskExecutionResult.failure
                            ):
                                try:
                                    stderr_file = (
                                        self.batch_client.file.get_from_compute_node(
                                            self.pool_id, n.id, "/startup/stderr.txt"
                                        )
                                    )
                                    stderr_stream = self._read_stream_as_string(
                                        stderr_file, "utf-8"
                                    )
                                except Exception:
                                    stderr_stream = ""

                                try:
                                    stdout_file = (
                                        self.batch_client.file.get_from_compute_node(
                                            self.pool_id, n.id, "/startup/stdout.txt"
                                        )
                                    )
                                    stdout_stream = self._read_stream_as_string(
                                        stdout_file, "utf-8"
                                    )
                                except Exception:
                                    stdout_stream = ""

                                logger.error(
                                    "Azure start task execution failed on node: {}.\nSTART_TASK_STDERR:{}\nSTART_TASK_STDOUT: {}".format(
                                        n.start_task_info.failure_info.message,
                                        stdout_stream,
                                        stderr_stream,
                                    )
                                )
                                return

            async with async_lock(self.lock):
                self.active_jobs.extend(still_running)
            await sleep()

    def create_batch_pool(self):
        """Creates a pool of compute nodes"""

        import azure.batch._batch_service_client as bsc
        import azure.batch.models as batchmodels
        import azure.mgmt.batch.models as mgmtbatchmodels

        image_ref = bsc.models.ImageReference(
            publisher=self.batch_config.batch_pool_image_publisher,
            offer=self.batch_config.batch_pool_image_offer,
            sku=self.batch_config.batch_pool_image_sku,
            version="latest",
        )

        # optional subnet network configuration
        # requires AAD batch auth insead of batch key auth
        network_config = None
        if self.batch_config.batch_pool_subnet_id is not None:
            network_config = batchmodels.NetworkConfiguration(
                subnet_id=self.batch_config.batch_pool_subnet_id
            )

        # configure a container registry

        # Specify container configuration, fetching an image
        #  https://docs.microsoft.com/en-us/azure/batch/batch-docker-container-workloads#prefetch-images-for-container-configuration
        container_config = batchmodels.ContainerConfiguration(
            type="dockerCompatible", container_image_names=[self.container_image]
        )

        user = None
        passw = None
        identity_ref = None
        registry_conf = None

        if self.batch_config.container_registry_url is not None:
            if (
                self.batch_config.container_registry_user is not None
                and self.batch_config.container_registry_pass is not None
            ):
                user = self.batch_config.container_registry_user
                passw = self.batch_config.container_registry_pass
            elif self.batch_config.managed_identity_resource_id is not None:
                identity_ref = batchmodels.ComputeNodeIdentityReference(
                    resource_id=self.batch_config.managed_identity_resource_id
                )
            else:
                raise WorkflowError(
                    "No container registry authentication scheme set. Please set the BATCH_CONTAINER_REGISTRY_USER and BATCH_CONTAINER_REGISTRY_PASS or set MANAGED_IDENTITY_CLIENT_ID and MANAGED_IDENTITY_RESOURCE_ID."
                )

            registry_conf = [
                batchmodels.ContainerRegistry(
                    registry_server=self.batch_config.container_registry_url,
                    identity_reference=identity_ref,
                    user_name=str(user),
                    password=str(passw),
                )
            ]

            # Specify container configuration, fetching an image
            #  https://docs.microsoft.com/en-us/azure/batch/batch-docker-container-workloads#prefetch-images-for-container-configuration
            container_config = batchmodels.ContainerConfiguration(
                type="dockerCompatible",
                container_image_names=[self.container_image],
                container_registries=registry_conf,
            )

        # default to no start task
        start_task = None

        # if configured us start task bash script from sas url
        if self.batch_config.batch_node_start_task_sasurl is not None:
            _SIMPLE_TASK_NAME = "start_task.sh"
            start_task_admin = batchmodels.UserIdentity(
                auto_user=batchmodels.AutoUserSpecification(
                    elevation_level=batchmodels.ElevationLevel.admin,
                    scope=batchmodels.AutoUserScope.pool,
                )
            )
            start_task = batchmodels.StartTask(
                command_line=f"bash {_SIMPLE_TASK_NAME}",
                resource_files=[
                    batchmodels.ResourceFile(
                        file_path=_SIMPLE_TASK_NAME,
                        http_url=self.batch_config.batch_node_start_task_sasurl,
                    )
                ],
                user_identity=start_task_admin,
            )

        # autoscale requires the initial dedicated node count to be zero
        if self.az_batch_enable_autoscale:
            self.batch_config.batch_pool_node_count = 0

        node_communication_strategy = None
        if self.batch_config.batch_node_communication_mode is not None:
            node_communication_strategy = batchmodels.NodeCommunicationMode.simplified

        new_pool = batchmodels.PoolAddParameter(
            id=self.pool_id,
            virtual_machine_configuration=batchmodels.VirtualMachineConfiguration(
                image_reference=image_ref,
                container_configuration=container_config,
                node_agent_sku_id=self.batch_config.batch_pool_vm_node_agent_sku_id,
            ),
            network_configuration=network_config,
            vm_size=self.batch_config.batch_pool_vm_size,
            target_dedicated_nodes=self.batch_config.batch_pool_node_count,
            target_node_communication_mode=node_communication_strategy,
            target_low_priority_nodes=0,
            start_task=start_task,
            task_slots_per_node=self.batch_config.batch_tasks_per_node,
            task_scheduling_policy=batchmodels.TaskSchedulingPolicy(
                node_fill_type=self.batch_config.batch_node_fill_type
            ),
        )

        # create pool if not exists
        try:
            logger.debug(f"Creating pool: {self.pool_id}")
            self.batch_client.pool.add(new_pool)

            if self.az_batch_enable_autoscale:
                # define the autoscale formula
                formula = """$samples = $PendingTasks.GetSamplePercent(TimeInterval_Minute * 5);
                            $tasks = $samples < 70 ? max(0,$PendingTasks.GetSample(1)) : max( $PendingTasks.GetSample(1), avg($PendingTasks.GetSample(TimeInterval_Minute * 5)));
                            $targetVMs = $tasks > 0? $tasks:max(0, $TargetDedicatedNodes/2);
                            $TargetDedicatedNodes = max(0, min($targetVMs, 10));
                            $NodeDeallocationOption = taskcompletion;"""

                # Enable autoscale; specify the formula
                self.batch_client.pool.enable_auto_scale(
                    self.pool_id,
                    auto_scale_formula=formula,
                    # the minimum allowed autoscale interval is 5 minutes
                    auto_scale_evaluation_interval=datetime.timedelta(minutes=5),
                    pool_enable_auto_scale_options=None,
                    custom_headers=None,
                    raw=False,
                )

            # update pool with managed identity, enables batch nodes to act as managed identity
            if self.batch_config.managed_identity_resource_id is not None:
                mid = mgmtbatchmodels.BatchPoolIdentity(
                    type=mgmtbatchmodels.PoolIdentityType.user_assigned,
                    user_assigned_identities={
                        self.batch_config.managed_identity_resource_id: mgmtbatchmodels.UserAssignedIdentities()
                    },
                )
                params = mgmtbatchmodels.Pool(identity=mid)
                self.batch_mgmt_client.pool.update(
                    resource_group_name=self.batch_config.resource_group,
                    account_name=self.batch_config.batch_account_name,
                    pool_name=self.pool_id,
                    parameters=params,
                )

        except batchmodels.BatchErrorException as err:
            if err.error.code != "PoolExists":
                raise WorkflowError(
                    f"Error: Failed to create pool: {err.error.message}"
                )
            else:
                logger.debug(f"Pool {self.pool_id} exists.")

    def create_batch_job(self):
        """Creates a job with the specified ID, associated with the specified pool"""
        import azure.batch._batch_service_client as bsc

        logger.debug(f"Creating job {self.job_id}")

        self.batch_client.job.add(
            bsc.models.JobAddParameter(
                id=self.job_id,
                constraints=bsc.models.JobConstraints(max_task_retry_count=0),
                pool_info=bsc.models.PoolInformation(pool_id=self.pool_id),
            )
        )

    @staticmethod
    def validate_az_blob_credential_is_sas():
        """
        Validates that the AZ_BLOB_CREDENTIAL is a valid storage account SAS
        token, required when using --az-batch with AzBlob remote.
        """
        cred = os.environ.get("AZ_BLOB_CREDENTIAL")
        if cred is not None:
            # regex pattern for Storage Account SAS Token
            rgx = r"\?sv=.*&ss=.*&srt=.*&sp=.*&se=.*&st=.*&spr=.*&sig=.*"
            if re.compile(rgx).match(cred) is None:
                raise WorkflowError(
                    "AZ_BLOB_CREDENTIAL is not a valid storage account SAS token."
                )

    # from google_lifesciences.py
    def _set_workflow_sources(self):
        """We only add files from the working directory that are config related
        (e.g., the Snakefile or a config.yml equivalent), or checked into git.
        """
        self.workflow_sources = []

        for wfs in self.dag.get_sources():
            if os.path.isdir(wfs):
                for dirpath, dirnames, filenames in os.walk(wfs):
                    self.workflow_sources.extend(
                        [check_source_size(os.path.join(dirpath, f)) for f in filenames]
                    )
            else:
                self.workflow_sources.append(check_source_size(os.path.abspath(wfs)))

    # from google_lifesciences.py
    def _generate_build_source_package(self):
        """in order for the instance to access the working directory in storage,
        we need to upload it. This file is cleaned up at the end of the run.
        We do this, and then obtain from the instance and extract.
        """
        # Workflow sources for cloud executor must all be under same workdir root
        for filename in self.workflow_sources:
            if self.workdir not in filename:
                raise WorkflowError(
                    "All source files must be present in the working directory, "
                    "{workdir} to be uploaded to a build package that respects "
                    "relative paths, but {filename} was found outside of this "
                    "directory. Please set your working directory accordingly, "
                    "and the path of your Snakefile to be relative to it.".format(
                        workdir=self.workdir, filename=filename
                    )
                )

        # We will generate a tar.gz package, renamed by hash
        tmpname = next(tempfile._get_candidate_names())
        targz = os.path.join(tempfile.gettempdir(), f"snakemake-{tmpname}.tar.gz")
        tar = tarfile.open(targz, "w:gz")

        # Add all workflow_sources files
        for filename in self.workflow_sources:
            arcname = filename.replace(self.workdir + os.path.sep, "")
            tar.add(filename, arcname=arcname)
        logger.debug(
            f"Created {targz} with the following contents: {self.workflow_sources}"
        )
        tar.close()

        # Rename based on hash, in case user wants to save cache
        sha256 = get_file_hash(targz)
        hash_tar = os.path.join(
            self.workflow.persistence.aux_path, f"workdir-{sha256}.tar.gz"
        )

        # Only copy if we don't have it yet, clean up if we do
        if not os.path.exists(hash_tar):
            shutil.move(targz, hash_tar)
        else:
            os.remove(targz)

        # We will clean these all up at shutdown
        self._build_packages.add(hash_tar)

        return hash_tar

    def _upload_build_source_package(self, targz, resource_prefix=""):
        """given a .tar.gz created for a workflow, upload it to the blob
        storage account, only if the blob doesn't already exist.
        """

        import azure.batch.models as batchmodels

        blob_name = os.path.join(resource_prefix, os.path.basename(targz))

        # upload blob to storage using storage helper
        bc = self.azblob_helper.upload_to_azure_storage(
            self.prefix_container, targz, blob_name=blob_name
        )

        # return resource file
        return batchmodels.ResourceFile(http_url=bc.url, file_path=blob_name)<|MERGE_RESOLUTION|>--- conflicted
+++ resolved
@@ -31,10 +31,6 @@
 from snakemake.exceptions import WorkflowError
 from snakemake.executors import sleep
 from snakemake.logging import logger
-<<<<<<< HEAD
-
-=======
->>>>>>> 1c5d1547
 
 AzBatchJob = namedtuple("AzBatchJob", "job jobid task_id callback error_callback")
 
