__author__ = "Johannes Köster"
__copyright__ = "Copyright 2022, Johannes Köster"
__email__ = "johannes.koester@protonmail.com"
__license__ = "MIT"

from functools import update_wrapper
import itertools
import platform
import hashlib
import inspect
import uuid
import os
import asyncio
import sys
import collections
from pathlib import Path

from snakemake._version import get_versions
from snakemake.common.tbdstring import TBDString

__version__ = get_versions()["version"]
del get_versions


MIN_PY_VERSION = (3, 7)
DYNAMIC_FILL = "__othernakemake_dynamic__"
SNAKEMAKE_SEARCHPATH = str(Path(__file__).parent.parent.parent)
UUID_NAMESPACE = uuid.uuid5(uuid.NAMESPACE_URL, "https://snakemake.readthedocs.io")
NOTHING_TO_BE_DONE_MSG = (
    "Nothing to be done (all requested files are present and up to date)."
)

ON_WINDOWS = platform.system() == "Windows"


<<<<<<< HEAD
if sys.version_info < (3, 7):

    def async_run(coroutine):
        loop = asyncio.get_event_loop()
        return loop.run_until_complete(coroutine)

else:
    async_run = asyncio.run
=======
def async_run(coroutine):
    """Attaches to running event loop or creates a new one to execute a
    coroutine.
    .. seealso::
         https://github.com/snakemake/snakemake/issues/1105
         https://stackoverflow.com/a/65696398
    """
    try:
        _ = asyncio.get_running_loop()
    except RuntimeError:
        asyncio.run(coroutine)
    else:
        asyncio.create_task(coroutine)
>>>>>>> 16b78ff0


APPDIRS = None


RULEFUNC_CONTEXT_MARKER = "__is_snakemake_rule_func"


def get_appdirs():
    global APPDIRS
    if APPDIRS is None:
        from appdirs import AppDirs

        APPDIRS = AppDirs("snakemake", "snakemake")
    return APPDIRS


def is_local_file(path_or_uri):
    return parse_uri(path_or_uri).scheme == "file"


def parse_uri(path_or_uri):
    from smart_open import parse_uri

    try:
        return parse_uri(path_or_uri)
    except NotImplementedError as e:
        # Snakemake sees a lot of URIs which are not supported by smart_open yet
        # "docker", "git+file", "shub", "ncbi","root","roots","rootk", "gsiftp",
        # "srm","ega","ab","dropbox"
        # Fall back to a simple split if we encounter something which isn't supported.
        scheme, _, uri_path = path_or_uri.partition("://")
        if scheme and uri_path:
            uri = collections.namedtuple("Uri", ["scheme", "uri_path"])
            return uri(scheme, uri_path)
        else:
            raise e


def smart_join(base, path, abspath=False):
    if is_local_file(base):
        full = os.path.join(base, path)
        if abspath:
            return os.path.abspath(full)
        return full
    else:
        from smart_open import parse_uri

        uri = parse_uri("{}/{}".format(base, path))
        if not ON_WINDOWS:
            # Norm the path such that it does not contain any ../,
            # which is invalid in an URL.
            assert uri.uri_path[0] == "/"
            uri_path = os.path.normpath(uri.uri_path)
        else:
            uri_path = uri.uri_path
        return "{scheme}:/{uri_path}".format(scheme=uri.scheme, uri_path=uri_path)


def num_if_possible(s):
    """Convert string to number if possible, otherwise return string."""
    try:
        return int(s)
    except ValueError:
        try:
            return float(s)
        except ValueError:
            return s


def get_last_stable_version():
    return __version__.split("+")[0]


def get_container_image():
    return "snakemake/snakemake:v{}".format(get_last_stable_version())


def get_uuid(name):
    return uuid.uuid5(UUID_NAMESPACE, name)


def get_file_hash(filename, algorithm="sha256"):
    """find the SHA256 hash string of a file. We use this so that the
    user can choose to cache working directories in storage.
    """
    from snakemake.logging import logger

    # The algorithm must be available
    try:
        hasher = hashlib.new(algorithm)
    except ValueError as ex:
        logger.error("%s is not an available algorithm." % algorithm)
        raise ex

    with open(filename, "rb") as f:
        for chunk in iter(lambda: f.read(4096), b""):
            hasher.update(chunk)
    return hasher.hexdigest()


def bytesto(bytes, to, bsize=1024):
    """convert bytes to megabytes.
    bytes to mb: bytesto(bytes, 'm')
    bytes to gb: bytesto(bytes, 'g' etc.
    From https://gist.github.com/shawnbutts/3906915
    """
    levels = {"k": 1, "m": 2, "g": 3, "t": 4, "p": 5, "e": 6}
    answer = float(bytes)
    for _ in range(levels[to]):
        answer = answer / bsize
    return answer


class Mode:
    """
    Enum for execution mode of Snakemake.
    This handles the behavior of e.g. the logger.
    """

    default = 0
    subprocess = 1
    cluster = 2


class lazy_property(property):
    __otherlots__ = ["method", "cached", "__doc__"]

    @staticmethod
    def clean(instance, method):
        delattr(instance, method)

    def __init__(self, method):
        self.method = method
        self.cached = "_{}".format(method.__name__)
        super().__init__(method, doc=method.__doc__)

    def __get__(self, instance, owner):
        cached = (
            getattr(instance, self.cached) if hasattr(instance, self.cached) else None
        )
        if cached is not None:
            return cached
        value = self.method(instance)
        setattr(instance, self.cached, value)
        return value


def strip_prefix(text, prefix):
    if text.startswith(prefix):
        return text[len(prefix) :]
    return text


def log_location(msg):
    from snakemake.logging import logger

    callerframerecord = inspect.stack()[1]
    frame = callerframerecord[0]
    info = inspect.getframeinfo(frame)
    logger.debug(
        "{}: {info.filename}, {info.function}, {info.lineno}".format(msg, info=info)
    )


def group_into_chunks(n, iterable):
    """Group iterable into chunks of size at most n.

    See https://stackoverflow.com/a/8998040.
    """
    it = iter(iterable)
    while True:
        chunk = tuple(itertools.islice(it, n))
        if not chunk:
            return
        yield chunk


class Rules:
    """A namespace for rules so that they can be accessed via dot notation."""

    pass


class Scatter:
    """A namespace for scatter to allow items to be accessed via dot notation."""

    pass


class Gather:
    """A namespace for gather to allow items to be accessed via dot notation."""

    pass


def get_function_params(func):
    return inspect.signature(func).parameters


def get_input_function_aux_params(func, candidate_params):
    func_params = get_function_params(func)

    return {k: v for k, v in candidate_params.items() if k in func_params}<|MERGE_RESOLUTION|>--- conflicted
+++ resolved
@@ -33,16 +33,6 @@
 ON_WINDOWS = platform.system() == "Windows"
 
 
-<<<<<<< HEAD
-if sys.version_info < (3, 7):
-
-    def async_run(coroutine):
-        loop = asyncio.get_event_loop()
-        return loop.run_until_complete(coroutine)
-
-else:
-    async_run = asyncio.run
-=======
 def async_run(coroutine):
     """Attaches to running event loop or creates a new one to execute a
     coroutine.
@@ -56,7 +46,6 @@
         asyncio.run(coroutine)
     else:
         asyncio.create_task(coroutine)
->>>>>>> 16b78ff0
 
 
 APPDIRS = None
