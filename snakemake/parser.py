--- conflicted
+++ resolved
@@ -129,7 +129,6 @@
                 isin_fstring += 1
             elif t1.type == tokenize.FSTRING_END:
                 isin_fstring -= 1
-<<<<<<< HEAD
                 t += t1.string
             elif t1.type == tokenize.FSTRING_MIDDLE:
                 t += t1.string.replace("{", "{{").replace("}", "}}")
@@ -139,8 +138,6 @@
                 t += t1.string
             else:
                 t += " " + t1.string
-=======
->>>>>>> 1dc00847
             if isin_fstring == 0:
                 break
         # trim those around the f-string
