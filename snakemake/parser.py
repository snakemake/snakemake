__author__ = "Johannes Köster"
__copyright__ = "Copyright 2022, Johannes Köster"
__email__ = "johannes.koester@uni-due.de"
__license__ = "MIT"

from dataclasses import dataclass
import sys
import textwrap
import tokenize
from typing import Any, Callable, Dict, Generator, List, Optional

import snakemake
from snakemake import common, sourcecache, workflow

dd = textwrap.dedent

INDENT = "\t"


def is_newline(token, newline_tokens=set((tokenize.NEWLINE, tokenize.NL))):
    return token.type in newline_tokens


def is_line_start(token):
    prefix = token.line[: token.start[1]]
    return not prefix or prefix.isspace()


def is_indent(token):
    return token.type == tokenize.INDENT


def is_dedent(token):
    return token.type == tokenize.DEDENT


def is_op(token):
    return token.type == tokenize.OP


def is_greater(token):
    return is_op(token) and token.string == ">"


def is_comma(token):
    return is_op(token) and token.string == ","


def is_name(token):
    return token.type == tokenize.NAME


def is_colon(token):
    return is_op(token) and token.string == ":"


def is_comment(token):
    return token.type == tokenize.COMMENT


def is_string(token):
    return token.type == tokenize.STRING


def is_fstring_start(token):
    return sys.version_info >= (3, 12) and token.type == tokenize.FSTRING_START


def is_eof(token):
    return token.type == tokenize.ENDMARKER


def lineno(token: tokenize.TokenInfo):
    return token.start[0]


class StopAutomaton(Exception):
    def __init__(self, token):
        self.token = token


class TokenAutomaton:
    subautomata: Dict[str, Any] = {}
    deprecated: Dict[str, str] = {}

    def __init__(self, snakefile: "Snakefile", base_indent=0, dedent=0, root=True):
        self.root = root
        self.snakefile = snakefile
        self.state: Callable[[tokenize.TokenInfo], Generator] = None  # type: ignore
        self.base_indent = base_indent
        self.line = 0
        self.indent = 0
        self.was_indented = False
        self.lasttoken = None
        self._dedent = dedent

    @property
    def dedent(self):
        return self._dedent

    @property
    def effective_indent(self):
        return self.base_indent + self.indent - self.dedent

    def indentation(self, token):
        if is_indent(token) or is_dedent(token):
            self.indent = token.end[1] - self.base_indent
            self.was_indented |= self.indent > 0

    def parse_fstring(self, token: tokenize.TokenInfo):
        """
        only for python >= 3.12, since then python changed the
        parsing manner of f-string, see
        [pep-0701](https://peps.python.org/pep-0701)

        Here, we just read where the f-string start and end from tokens.
        Luckily, each token records the content of the line,
        and we can just take what we want there.
        """
        related_lines = token.start[0]
        s = token.line
        isin_fstring = 1
        for t1 in self.snakefile:
            if related_lines < t1.start[0]:
                # go to the next line
                related_lines = t1.start[0]
                s += t1.line
            if t1.type == tokenize.FSTRING_START:
                isin_fstring += 1
            elif t1.type == tokenize.FSTRING_END:
                isin_fstring -= 1
            if isin_fstring == 0:
                break
        # trim those around the f-string
        t = s[token.start[1] : t1.end[1] - len(t1.line)]
        if hasattr(self, "cmd") and self.cmd[-1][1] == token:
            self.cmd[-1] = t, token
        return t

    def consume(self):
        for token in self.snakefile:
            self.indentation(token)
            try:
                for t, orig in self.state(token):
                    # python >= 3.12 only
                    if is_fstring_start(token):
                        t = self.parse_fstring(token)
                    if self.lasttoken == "\n" and not t.isspace():
                        yield INDENT * self.effective_indent, orig
                    yield t, orig
                    self.lasttoken = t
            except tokenize.TokenError as e:
                self.error(
                    str(e).split(",")[0].strip("()''"), token
                )  # TODO the inferred line number seems to be wrong sometimes

    def error(self, msg, token, naming_hint=None):
        if naming_hint is not None:
            msg += (
                f" The keyword {naming_hint} has a special meaning in Snakemake. "
                "If you named a variable or function like this, please rename it to "
                "avoid the conflict."
            )
        raise SyntaxError(msg, (self.snakefile.path, lineno(token), None, None))

    def subautomaton(self, automaton, *args, token=None, **kwargs):
        if automaton in self.deprecated:
            assert (
                token is not None
            ), "bug: deprecation encountered but subautomaton not called with a token"
            self.error(
                f"Keyword {automaton} is deprecated. {self.deprecated[automaton]}",
                token,
            )
        return self.subautomata[automaton](
            self.snakefile,
            *args,
            base_indent=self.base_indent + self.indent,
            dedent=self.dedent,
            root=False,
            **kwargs,
        )


class KeywordState(TokenAutomaton):
    prefix = ""
    start: Callable[[], Generator[str, None, None]]

    def __init__(self, snakefile, base_indent=0, dedent=0, root=True):
        super().__init__(snakefile, base_indent=base_indent, dedent=dedent, root=root)
        self.line = 0
        self.state = self.colon

    @property
    def keyword(self):
        return self.__class__.__name__.lower()[len(self.prefix) :]

    def end(self):
        # Add newline to prevent https://github.com/snakemake/snakemake/issues/1943
        yield "\n"
        yield ")"

    def decorate_end(self, token):
        for t in self.end():
            if isinstance(t, tuple):
                yield t
            else:
                yield t, token

    def colon(self, token):
        if is_colon(token):
            self.state = self.block
            for t in self.start():
                yield t, token
        else:
            self.error(f"Colon expected after keyword {self.keyword}.", token)

    def is_block_end(self, token):
        return (self.line and self.indent <= 0) or is_eof(token)

    def block(self, token, force_block_end=False):
        if self.lasttoken == "\n" and is_comment(token):
            # ignore lines containing only comments
            self.line -= 1
        if force_block_end or self.is_block_end(token):
            yield from self.decorate_end(token)
            yield "\n", token
            raise StopAutomaton(token)

        if is_newline(token):
            self.line += 1
            yield token.string, token
        elif not (is_indent(token) or is_dedent(token)):
            if is_comment(token):
                yield token.string, token
            else:
                yield from self.block_content(token)

    def yield_indent(self, token):
        return token.string, token

    def block_content(self, token):
        yield token.string, token


class GlobalKeywordState(KeywordState):
    def start(self):
        yield f"workflow.{self.keyword}("


class DecoratorKeywordState(KeywordState):
    decorator: Optional[str] = None
    args: List[str] = []

    def start(self):
        yield f"@workflow.{self.decorator}"
        yield "\n"
        yield "def __{}({}):".format(self.decorator, ", ".join(self.args))

    def end(self):
        yield ""


class RuleKeywordState(KeywordState):
    def __init__(self, snakefile, base_indent=0, dedent=0, root=True, rulename=None):
        super().__init__(snakefile, base_indent=base_indent, dedent=dedent, root=root)
        self.rulename = rulename

    def start(self):
        yield "\n"
        yield f"@workflow.{self.keyword}("


class SectionKeywordState(KeywordState):
    def start(self):
        yield f", {self.keyword}="

    def end(self):
        # no end needed
        return list()


# Global keyword states


class Envvars(GlobalKeywordState):
    @property
    def keyword(self):
        return "register_envvars"


class Include(GlobalKeywordState):
    pass


class Workdir(GlobalKeywordState):
    pass


class Configfile(GlobalKeywordState):
    pass


# PEPs


class Pepfile(GlobalKeywordState):
    @property
    def keyword(self):
        return "set_pepfile"


class Pepschema(GlobalKeywordState):
    pass


class Report(GlobalKeywordState):
    pass


class Scattergather(GlobalKeywordState):
    pass


class Storage(GlobalKeywordState):
    def __init__(self, *args, **kwargs):
        super().__init__(*args, **kwargs)
        self.tag = None
        self.state = self.register_tag

    def start(self):
        yield f"workflow.storage_registry.register_storage(tag={self.tag!r}, "

    def register_tag(self, token):
        if is_name(token):
            self.tag = token.string
        elif is_colon(token):
            self.state = self.block
            for t in self.start():
                yield t, token
        else:
            self.error(
                "Expected name or colon after storage keyword.",
                token,
                naming_hint="storage",
            )


class ResourceScope(GlobalKeywordState):
    err_msg = (
        "Invalid scope: {resource}={scope}. Scope must be set to either 'local' or "
        "'global'"
    )
    current_resource = ""

    def block_content(self, token):
        if is_name(token):
            self.current_resource = token.string
        if is_string(token) and self.lasttoken == "=":
            if token.string[1:][:-1] not in ["local", "global"]:
                self.error(
                    self.err_msg.format(
                        resource=self.current_resource, scope=token.string
                    ),
                    token,
                )
        yield token.string, token


class Ruleorder(GlobalKeywordState):
    def block_content(self, token):
        if is_greater(token):
            yield ",", token
        elif is_name(token):
            yield repr(token.string), token
        else:
            self.error(
                "Expected a descending order of rule names, "
                "e.g. rule1 > rule2 > rule3 ...",
                token,
            )


class GlobalWildcardConstraints(GlobalKeywordState):
    @property
    def keyword(self):
        return "global_wildcard_constraints"


class GlobalSingularity(GlobalKeywordState):
    @property
    def keyword(self):
        return "global_container"


class GlobalContainer(GlobalKeywordState):
    @property
    def keyword(self):
        return "global_container"


class GlobalContainerized(GlobalKeywordState):
    @property
    def keyword(self):
        return "global_containerized"


class GlobalConda(GlobalKeywordState):
    @property
    def keyword(self):
        return "global_conda"


class Localrules(GlobalKeywordState):
    def block_content(self, token):
        if is_comma(token):
            yield ",", token
        elif is_name(token):
            yield repr(token.string), token
        else:
            self.error(
                "Expected a comma separated list of rules that shall "
                "not be executed by the cluster command.",
                token,
            )


# Rule keyword states


class Name(RuleKeywordState):
    pass


class Input(RuleKeywordState):
    pass


class Output(RuleKeywordState):
    pass


class Params(RuleKeywordState):
    pass


class Threads(RuleKeywordState):
    pass


class Retries(RuleKeywordState):
    pass


class Shadow(RuleKeywordState):
    pass


class Resources(RuleKeywordState):
    pass


class Priority(RuleKeywordState):
    pass


class Version(RuleKeywordState):
    pass


class Log(RuleKeywordState):
    pass


class Message(RuleKeywordState):
    pass


class Benchmark(RuleKeywordState):
    pass


class Conda(RuleKeywordState):
    pass


class Singularity(RuleKeywordState):
    @property
    def keyword(self):
        return "container"


class Container(RuleKeywordState):
    pass


class NixFlake(RuleKeywordState):
    pass


class Containerized(RuleKeywordState):
    pass


class EnvModules(RuleKeywordState):
    pass


class Group(RuleKeywordState):
    pass


class Cache(RuleKeywordState):
    @property
    def keyword(self):
        return "cache_rule"


class DefaultTarget(RuleKeywordState):
    @property
    def keyword(self):
        return "default_target_rule"


class Handover(RuleKeywordState):
    pass


class WildcardConstraints(RuleKeywordState):
    @property
    def keyword(self):
        return "register_wildcard_constraints"


class LocalRule(RuleKeywordState):
    pass


class Run(RuleKeywordState):
    def __init__(self, snakefile, rulename, base_indent=0, dedent=0, root=True):
        super().__init__(snakefile, base_indent=base_indent, dedent=dedent, root=root)
        self.rulename = rulename
        self.content = 0

    def start(self):
        yield "@workflow.run"
        yield "\n"
        yield (
            "def __rule_{rulename}(input, output, params, wildcards, threads, "
            "resources, log, rule, conda_env, container_img, nix_flake, "
            "singularity_args, use_singularity, env_modules, bench_record, jobid, "
            "is_shell, bench_iteration, cleanup_scripts, shadow_dir, edit_notebook, "
            "conda_base_path, basedir, sourcecache_path, runtime_sourcecache_path, {rule_func_marker}=True):".format(
                rulename=(
                    self.rulename
                    if self.rulename is not None
                    else self.snakefile.rulecount
                ),
                rule_func_marker=common.RULEFUNC_CONTEXT_MARKER,
            )
        )

    def end(self):
        yield ""

    def block_content(self, token):
        self.content += 1
        yield token.string, token

    def is_block_end(self, token):
        return (self.content and self.line and self.indent <= 0) or is_eof(token)


class AbstractCmd(Run):
    overwrite_cmd: Optional[str] = None
    start_func: Optional[str] = None
    end_func: Optional[str] = None

    def __init__(self, snakefile, rulename, base_indent=0, dedent=0, root=True):
        super().__init__(
            snakefile, rulename, base_indent=base_indent, dedent=dedent, root=root
        )
        self.cmd: list[tuple[str, tokenize.TokenInfo]] = []
        self.token = None
        if self.overwrite_cmd is not None:
            self.block_content = self.overwrite_block_content  # type: ignore

    def is_block_end(self, token):
        return (self.line and self.indent <= 0) or is_eof(token)

    def start(self):
        if self.start_func is not None:
            yield self.start_func
            yield "("

    def args(self):
        yield from []

    def end(self):
        # the end is detected. So we can safely reset the indent to zero here
        self.indent = 0
        yield "\n"
        yield ")"
        yield "\n"
        for t in super().start():
            yield t
        yield "\n"
        yield INDENT * (self.effective_indent + 1)
        yield self.end_func
        yield "("
        yield from self.cmd
        yield from self.args()
        yield "\n"
        yield ")"
        for t in super().end():
            yield t

    def decorate_end(self, token):
        if self.token is None:
            # no block after shell keyword
            self.error(
                "Command must be given as string after the shell keyword.", token
            )
        yield from super().decorate_end(self.token)

    def block_content(self, token):
        self.token = token
        self.cmd.append((token.string, token))
        yield token.string, token

    def overwrite_block_content(self, token):
        if self.token is None:
            self.token = token
            cmd = repr(self.overwrite_cmd)
            self.cmd.append((cmd, token))
            yield cmd, token


class Shell(AbstractCmd):
    start_func = "@workflow.shellcmd"
    end_func = "shell"

    def args(self):
        yield ", bench_record=bench_record, bench_iteration=bench_iteration"


class Script(AbstractCmd):
    start_func = "@workflow.script"
    end_func = "script"

    def args(self):
        yield (
            ", basedir, input, output, params, wildcards, threads, resources, log, "
<<<<<<< HEAD
            "config, rule, conda_env, conda_base_path, container_img, nix_flake, singularity_args, env_modules, "
            "bench_record, jobid, bench_iteration, cleanup_scripts, shadow_dir, runtime_sourcecache_path"
=======
            "config, rule, conda_env, conda_base_path, container_img, singularity_args, env_modules, "
            "bench_record, jobid, bench_iteration, cleanup_scripts, shadow_dir, sourcecache_path, "
            "runtime_sourcecache_path"
>>>>>>> d1c369bc
        )


class Notebook(Script):
    start_func = "@workflow.notebook"
    end_func = "notebook"

    def args(self):
        yield (
            ", basedir, input, output, params, wildcards, threads, resources, log, "
            "config, rule, conda_env, conda_base_path, container_img, nix_flake, singularity_args, env_modules, "
            "bench_record, jobid, bench_iteration, cleanup_scripts, shadow_dir, "
            "edit_notebook, sourcecache_path, runtime_sourcecache_path"
        )


class Wrapper(Script):
    start_func = "@workflow.wrapper"
    end_func = "wrapper"

    def args(self):
        yield (
            ", input, output, params, wildcards, threads, resources, log, "
            "config, rule, conda_env, conda_base_path, container_img, nix_flake, singularity_args, env_modules, "
            "bench_record, workflow.workflow_settings.wrapper_prefix, jobid, bench_iteration, "
            "cleanup_scripts, shadow_dir, sourcecache_path, runtime_sourcecache_path"
        )


class TemplateEngine(Script):
    start_func = "@workflow.template_engine"
    end_func = "render_template"

    def args(self):
        yield (", input, output, params, wildcards, config, rule")


class CWL(Script):
    start_func = "@workflow.cwl"
    end_func = "cwl"

    def args(self):
        yield (
            ", basedir, input, output, params, wildcards, threads, resources, log, "
            "config, rule, use_singularity, bench_record, jobid, sourcecache_path, "
            "runtime_sourcecache_path"
        )


rule_property_subautomata = dict(
    name=Name,
    input=Input,
    output=Output,
    params=Params,
    threads=Threads,
    resources=Resources,
    retries=Retries,
    priority=Priority,
    log=Log,
    message=Message,
    benchmark=Benchmark,
    conda=Conda,
    singularity=Singularity,
    container=Container,
    nix_flake=NixFlake,
    containerized=Containerized,
    envmodules=EnvModules,
    wildcard_constraints=WildcardConstraints,
    shadow=Shadow,
    group=Group,
    cache=Cache,
    handover=Handover,
    default_target=DefaultTarget,
    localrule=LocalRule,
)
rule_property_deprecated = dict(
    version="Use conda or container directive instead (see docs)."
)


class Rule(GlobalKeywordState):
    subautomata = dict(
        run=Run,
        shell=Shell,
        script=Script,
        notebook=Notebook,
        wrapper=Wrapper,
        template_engine=TemplateEngine,
        cwl=CWL,
        **rule_property_subautomata,
    )
    deprecated = rule_property_deprecated

    def __init__(self, snakefile, base_indent=0, dedent=0, root=True):
        super().__init__(snakefile, base_indent=base_indent, dedent=dedent, root=root)
        self.state = self.name
        self.lineno = None
        self.rulename = None
        self.run = False
        self.snakefile.rulecount += 1

    def start(self, aux=""):
        yield (
            f"@workflow.rule(name={self.rulename!r}, lineno={self.lineno}, "
            f"snakefile={self.snakefile.path!r}{aux})"
        )

    def end(self):
        if not self.run:
            yield "@workflow.norun()"
            yield "\n"
            for t in self.subautomaton("run", rulename=self.rulename).start():
                yield t
            # the end is detected.
            # So we can safely reset the indent to zero here
            self.indent = 0
            yield "\n"
            yield INDENT * (self.effective_indent + 1)
            yield "pass"

    def name(self, token):
        if is_name(token):
            self.rulename = token.string
        elif is_colon(token):
            self.lineno = self.snakefile.lines + 1
            self.state = self.block
            for t in self.start():
                yield t, token
        else:
            self.error(
                "Expected name or colon after rule or checkpoint keyword.",
                token,
                naming_hint="rule",
            )

    def block_content(self, token):
        if is_name(token):
            try:
                if (
                    token.string == "run"
                    or token.string == "shell"
                    or token.string == "script"
                    or token.string == "wrapper"
                    or token.string == "notebook"
                    or token.string == "template_engine"
                    or token.string == "cwl"
                ):
                    if self.run:
                        raise self.error(
                            "Multiple run/shell/script/notebook/wrapper/template_engine/cwl "
                            "keywords in rule {}.".format(self.rulename),
                            token,
                        )
                    self.run = True
                elif self.run:
                    raise self.error(
                        "No rule keywords allowed after "
                        "run/shell/script/notebook/wrapper/template_engine/cwl in "
                        "rule {}.".format(self.rulename),
                        token,
                    )
                for t in self.subautomaton(
                    token.string, token=token, rulename=self.rulename
                ).consume():
                    yield t
            except KeyError:
                self.error(
                    f"Unexpected keyword {token.string} in rule definition",
                    token,
                )
            except StopAutomaton as e:
                self.indentation(e.token)
                for t in self.block(e.token):
                    yield t
        elif is_comment(token):
            yield "\n", token
            yield token.string, token
        elif is_string(token):
            yield "\n", token
            yield f"@workflow.docstring({token.string})", token
        else:
            self.error(
                "Expecting rule keyword, comment or docstrings "
                "inside a rule definition.",
                token,
            )

    @property
    def dedent(self):
        return self.indent


class Checkpoint(Rule):
    def start(self):
        yield from super().start(aux=", checkpoint=True")


class OnSuccess(DecoratorKeywordState):
    decorator = "onsuccess"
    args = ["log"]


class OnError(DecoratorKeywordState):
    decorator = "onerror"
    args = ["log"]


class OnStart(DecoratorKeywordState):
    decorator = "onstart"
    args = ["log"]


# modules


class ModuleKeywordState(SectionKeywordState):
    prefix = "Module"


class ModuleSnakefile(ModuleKeywordState):
    pass


class ModulePrefix(ModuleKeywordState):
    pass


class ModuleMetaWrapper(ModuleKeywordState):
    @property
    def keyword(self):
        return "meta_wrapper"


class ModuleConfig(ModuleKeywordState):
    pass


class ModuleSkipValidation(ModuleKeywordState):
    @property
    def keyword(self):
        return "skip_validation"


class ModuleReplacePrefix(ModuleKeywordState):
    @property
    def keyword(self):
        return "replace_prefix"


class Module(GlobalKeywordState):
    subautomata = dict(
        snakefile=ModuleSnakefile,
        meta_wrapper=ModuleMetaWrapper,
        config=ModuleConfig,
        skip_validation=ModuleSkipValidation,
        replace_prefix=ModuleReplacePrefix,
        prefix=ModulePrefix,
    )

    def __init__(self, snakefile, base_indent=0, dedent=0, root=True):
        super().__init__(snakefile, base_indent=base_indent, dedent=dedent, root=root)
        self.state = self.name
        self.has_snakefile = False
        self.has_meta_wrapper = False
        self.has_name = False
        self.primary_token = None

    def end(self):
        if not (self.has_snakefile or self.has_meta_wrapper):
            self.error(
                "A module needs either a path to a Snakefile or a meta wrapper URL.",
                self.primary_token,
            )
        yield ")"

    def name(self, token):
        if is_name(token):
            yield f"workflow.module({token.string!r}", token
            self.has_name = True
        elif is_colon(token) and self.has_name:
            self.primary_token = token
            self.state = self.block
        else:
            self.error(
                "Expected name after module keyword.", token, naming_hint="module"
            )

    def block_content(self, token):
        if is_name(token):
            try:
                if token.string == "snakefile":
                    self.has_snakefile = True
                if token.string == "meta_wrapper":
                    self.has_meta_wrapper = True
                for t in self.subautomaton(token.string, token=token).consume():
                    yield t
            except KeyError:
                self.error(
                    "Unexpected keyword {} in "
                    "module definition".format(token.string),
                    token,
                )
            except StopAutomaton as e:
                self.indentation(e.token)
                for t in self.block(e.token):
                    yield t
        elif is_comment(token):
            yield "\n", token
            yield token.string, token
        elif is_string(token):
            # ignore docstring
            pass
        else:
            self.error(
                "Expecting module keyword, comment or docstrings "
                "inside a module definition.",
                token,
            )


class UseRule(GlobalKeywordState):
    subautomata = rule_property_subautomata
    deprecated = rule_property_deprecated

    def __init__(self, snakefile, base_indent=0, dedent=0, root=True):
        super().__init__(snakefile, base_indent=base_indent, dedent=dedent, root=root)
        self.state = self.state_keyword_rule
        self.rules = []
        self.exclude_rules = []
        self.has_with = False
        self.name_modifier = []
        self.from_module = None
        self._with_block = []
        self.lineno = self.snakefile.lines + 1

    def end(self):
        name_modifier = "".join(self.name_modifier) if self.name_modifier else None
        yield "@workflow.userule(rules={!r}, from_module={!r}, exclude_rules={!r}, name_modifier={!r}, lineno={})".format(
            self.rules, self.from_module, self.exclude_rules, name_modifier, self.lineno
        )
        yield "\n"

        if self._with_block:
            # yield with block
            yield from self._with_block

            yield "@workflow.run"
            yield "\n"

        rulename = self.rules[0]
        if rulename == "*":
            rulename = "__allrules__"
        yield f"def __userule_{self.from_module}_{rulename}():"
        # the end is detected.
        # So we can safely reset the indent to zero here
        self.indent = 0
        yield "\n"
        yield INDENT * (self.effective_indent + 1)
        yield "pass"

    def state_keyword_rule(self, token):
        if is_name(token) and token.string == "rule":
            self.state = self.state_rules_rule
            yield from ()
        else:
            self.error("Expecting keyword 'rule' after keyword 'use'", token)

    def state_rules_rule(self, token):
        if is_name(token):
            if token.string == "from" or token.string == "as" and not self.rules:
                self.error("Expecting rule names after 'use rule' statement.", token)

            self.rules.append(token.string)
            self.state = self.state_rules_comma_or_end
            yield from ()
        elif is_op(token):
            if token.string == "*":
                self.rules.append(token.string)
                self.state = self.state_rules_end
                yield from ()
            else:
                self.error(
                    "Expecting rule name or '*' after 'use rule' statement.", token
                )
        else:
            self.error(
                "Expecting rule listing (comma separated) after 'use rule' statement.",
                token,
            )
        # TODO newline and parentheses handling

    def state_rules_end(self, token):
        if is_name(token) and token.string == "from":
            self.state = self.state_from
            yield from ()
        else:
            self.error(
                "Expecting list of rules in 'use rule' statement to end with keyword 'from'.",
                token,
            )

    def state_rules_comma_or_end(self, token):
        if is_name(token):
            if token.string == "from" or token.string == "as":
                if not self.rules:
                    self.error(
                        "Expecting rule names after 'use rule' statement.", token
                    )
                if token.string == "from":
                    self.state = self.state_from
                else:
                    self.state = self.state_as
                yield from ()
            else:
                self.error(
                    "Expecting list of rules in 'use rule' statement to end with keyword 'from'.",
                    token,
                )
        elif is_comma(token):
            self.state = self.state_rules_rule
            yield from ()
        else:
            self.error(
                "Unexpected token in list of rules within 'use rule' statement.", token
            )

    def state_from(self, token):
        if is_name(token):
            self.state = self.state_modifier
            self.from_module = token.string
            yield from ()
        else:
            self.error(
                "Expecting module name after 'from' keyword in 'use rule' statement.",
                token,
            )

    def state_modifier(self, token):
        if is_name(token):
            if token.string == "as" and not self.name_modifier:
                self.state = self.state_as
                yield from ()
            elif token.string == "exclude":
                self.state = self.state_exclude
                yield from ()
            elif token.string == "with":
                yield from self.handle_with(token)
            else:
                self.error(
                    "Expecting at most one 'as' or 'with' statement, or the end of the line.",
                    token,
                )
        elif is_newline(token) or is_comment(token) or is_eof(token):
            # end of the statement, close block manually
            yield from self.block(token, force_block_end=True)
        else:
            self.error(
                "Expecting either 'as', 'with' or end of line in 'use rule' statement.",
                token,
            )

    def handle_with(self, token):
        if "*" in self.rules:
            self.error(
                "Keyword 'with' in 'use rule' statement is not allowed in combination with rule pattern '*'.",
                token,
            )
        self.has_with = True
        self.state = self.state_with
        yield from ()

    def state_as(self, token):
        if is_name(token):
            if token.string != "with":
                self.name_modifier.append(token.string)
                yield from ()
            else:
                yield from self.handle_with(token)
        elif is_op(token) and token.string == "*":
            self.name_modifier.append(token.string)
            yield from ()
        elif is_newline(token) or is_comment(token) or is_eof(token):
            # end of the statement, close block manually
            yield from self.block(token, force_block_end=True)
        else:
            self.error(
                "Expecting rulename modifying pattern (e.g. modulename_*) after 'as' keyword.",
                token,
            )

    def state_with(self, token):
        if is_colon(token):
            self.state = self.block
            yield from ()
        else:
            self.error(
                "Expecting colon after 'with' keyword in 'use rule' statement.", token
            )

    def state_exclude(self, token):
        if is_name(token):
            self.exclude_rules.append(token.string)
            self.state = self.state_exclude_comma_or_end
            yield from ()
        else:
            self.error(
                "Expecting rule name(s) after 'exclude' keyword in 'use rule' statement.",
                token,
            )

    def state_exclude_comma_or_end(self, token):
        if is_name(token):
            if token.string == "from" or token.string == "as":
                if not self.exclude_rules:
                    self.error("Expecting rule names after 'exclude' statement.", token)
                if token.string == "from":
                    self.state = self.state_from
                else:
                    self.state = self.state_as
                yield from ()
            else:
                yield from ()
        elif is_comma(token):
            self.state = self.state_exclude
            yield from ()
        else:
            self.state = self.state_modifier
            yield from ()

    def block_content(self, token):
        if is_comment(token):
            yield "\n", token
            yield token.string, token
        elif is_name(token):
            try:
                self._with_block.extend(
                    self.subautomaton(token.string, token=token).consume()
                )
                yield from ()
            except KeyError:
                self.error(
                    f"Unexpected keyword {token.string} in rule definition",
                    token,
                )
            except StopAutomaton as e:
                self.indentation(e.token)
                yield from self.block(e.token)
        else:
            self.error(
                "Expecting a keyword or comment "
                "inside a 'use rule ... with:' statement.",
                token,
            )

    @property
    def dedent(self):
        return self.indent


class Python(TokenAutomaton):
    subautomata = dict(
        envvars=Envvars,
        include=Include,
        workdir=Workdir,
        configfile=Configfile,
        pepfile=Pepfile,
        pepschema=Pepschema,
        report=Report,
        ruleorder=Ruleorder,
        rule=Rule,
        checkpoint=Checkpoint,
        localrules=Localrules,
        onsuccess=OnSuccess,
        onerror=OnError,
        onstart=OnStart,
        wildcard_constraints=GlobalWildcardConstraints,
        singularity=GlobalSingularity,
        container=GlobalContainer,
        containerized=GlobalContainerized,
        conda=GlobalConda,
        scattergather=Scattergather,
        storage=Storage,
        resource_scopes=ResourceScope,
        module=Module,
        use=UseRule,
    )
    deprecated = dict(subworkflow="Use module directive instead (see docs).")

    def __init__(self, snakefile, base_indent=0, dedent=0, root=True):
        super().__init__(snakefile, base_indent=base_indent, dedent=dedent, root=root)
        self.state = self.python

    def python(self, token: tokenize.TokenInfo):
        if not (is_indent(token) or is_dedent(token)):
            if (
                self.lasttoken is None
                or self.lasttoken.isspace()
                and is_line_start(token)
            ):
                try:
                    for t in self.subautomaton(token.string, token=token).consume():
                        yield t
                except KeyError:
                    yield token.string, token
                except StopAutomaton as e:
                    self.indentation(e.token)
                    for t in self.python(e.token):
                        yield t
            else:
                yield token.string, token


class Snakefile:
    def __init__(
        self,
        path: "sourcecache.SourceFile",
        workflow: "workflow.Workflow",
        rulecount=0,
    ):
        self.path = path.get_path_or_uri()
        self.file = workflow.sourcecache.open(path)
        self.tokens = tokenize.generate_tokens(self.file.readline)
        self.rulecount = rulecount
        self.lines = 0

    def __next__(self):
        return next(self.tokens)

    def __iter__(self):
        return self

    def __enter__(self):
        return self

    def __exit__(self, *args):
        self.file.close()


def format_tokens(tokens) -> Generator[str, None, None]:
    t_: Optional[str] = None
    for t in tokens:
        if t_ and not t.isspace() and not t_.isspace():
            yield " "
        yield t
        t_ = t


def parse(
    path,
    workflow: "workflow.Workflow",
    linemap: Dict[int, int],
    overwrite_shellcmd=None,
    rulecount=0,
):
    Shell.overwrite_cmd = overwrite_shellcmd
    with Snakefile(path, workflow, rulecount=rulecount) as snakefile:
        automaton = Python(snakefile)
        compilation = list()
        for t, orig_token in automaton.consume():
            line_number = lineno(orig_token)
            linemap |= {
                i: line_number
                for i in range(snakefile.lines + 1, snakefile.lines + t.count("\n") + 1)
            }
            snakefile.lines += t.count("\n")
            compilation.append(t)
    join_compilation = "".join(format_tokens(compilation))
    if linemap:
        last = max(linemap)
        linemap[last + 1] = linemap[last]
    return join_compilation, snakefile.rulecount<|MERGE_RESOLUTION|>--- conflicted
+++ resolved
@@ -651,14 +651,9 @@
     def args(self):
         yield (
             ", basedir, input, output, params, wildcards, threads, resources, log, "
-<<<<<<< HEAD
-            "config, rule, conda_env, conda_base_path, container_img, nix_flake, singularity_args, env_modules, "
-            "bench_record, jobid, bench_iteration, cleanup_scripts, shadow_dir, runtime_sourcecache_path"
-=======
-            "config, rule, conda_env, conda_base_path, container_img, singularity_args, env_modules, "
+            "config, rule, conda_env, conda_base_path, container_img, nix_flakem singularity_args, env_modules, "
             "bench_record, jobid, bench_iteration, cleanup_scripts, shadow_dir, sourcecache_path, "
             "runtime_sourcecache_path"
->>>>>>> d1c369bc
         )
 
 
