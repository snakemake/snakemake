__author__ = "Johannes Köster"
__copyright__ = "Copyright 2022, Johannes Köster"
__email__ = "johannes.koester@uni-due.de"
__license__ = "MIT"

from dataclasses import InitVar, dataclass, field
import os
import sys
import mimetypes
import base64
import textwrap
import datetime
import io
from typing import List, Optional
import uuid
import json
import time
import itertools
from collections import defaultdict
import hashlib
from zipfile import ZipFile, ZIP_DEFLATED
from pathlib import Path
import numbers


from docutils.parsers.rst.directives.images import Image, Figure
from docutils.parsers.rst import directives
from docutils.core import publish_file, publish_parts
from humanfriendly import format_size

from snakemake import script, wrapper, notebook
from snakemake.jobs import Job
from snakemake.report.common import data_uri_from_file, mime_from_file
from snakemake.rules import Rule
from snakemake.utils import format
from snakemake.logging import logger
from snakemake.io import (
    is_callable,
    is_flagged,
    get_flag_value,
    glob_wildcards,
    Wildcards,
    apply_wildcards,
    contains_wildcard,
)
from snakemake.exceptions import InputFunctionException, WorkflowError
from snakemake.script import Snakemake
from snakemake.common import (
    get_input_function_aux_params,
)
from snakemake import logging
from snakemake_interface_report_plugins.registry.plugin import Plugin as ReportPlugin
from snakemake_interface_report_plugins.settings import ReportSettingsBase
from snakemake_interface_report_plugins.interfaces import (
    CategoryInterface,
    RuleRecordInterface,
    ConfigFileRecordInterface,
    JobRecordInterface,
    FileRecordInterface,
)
from pathlib import Path
from snakemake.common import is_local_file
from snakemake.exceptions import WorkflowError


class EmbeddedMixin(object):
    """
    Replaces the URI of a directive with a base64-encoded version.

    Useful for embedding images/figures in reports.
    """

    def run(self):
        """
        Image.run() handles most of the
        """
        result = Image.run(self)
        reference = directives.uri(self.arguments[0])
        self.options["uri"] = data_uri_from_file(reference)
        return result


# Create (and register) new image:: and figure:: directives that use a base64
# data URI instead of pointing to a filename.


class EmbeddedImage(Image, EmbeddedMixin):
    pass


directives.register_directive("embeddedimage", EmbeddedImage)


class EmbeddedFigure(Figure, EmbeddedMixin):
    pass


directives.register_directive("embeddedfigure", EmbeddedFigure)


# legacy report code
def report(
    text,
    path,
    stylesheet=None,
    defaultenc="utf8",
    template=None,
    metadata=None,
    **files,
):
    if stylesheet is None:
        os.path.join(os.path.dirname(__file__), "report.css")
    outmime, _ = mimetypes.guess_type(path)
    if outmime != "text/html":
        raise ValueError("Path to report output has to be an HTML file.")
    definitions = textwrap.dedent(
        """
    .. role:: raw-html(raw)
       :format: html

    """
    )

    metadata = textwrap.dedent(
        """

    .. container::
       :name: metadata

       {metadata}{date}

    """
    ).format(
        metadata=metadata + " | " if metadata else "",
        date=datetime.date.today().isoformat(),
    )

    text = format(textwrap.dedent(text), stepout=3)

    attachments = []
    if files:
        attachments = [
            textwrap.dedent(
                """
            .. container::
               :name: attachments

            """
            )
        ]
        for name, _files in sorted(files.items()):
            if not isinstance(_files, list):
                _files = [_files]
            links = []
            for file in sorted(_files):
                data = data_uri_from_file(file)
                links.append(
                    ':raw-html:`<a href="{data}" download="{filename}" draggable="true">{filename}</a>`'.format(
                        data=data, filename=os.path.basename(file)
                    )
                )
            links = "\n\n              ".join(links)
            attachments.append(
                """
       .. container::
          :name: {name}

          {name}:
              {links}
                """.format(
                    name=name, links=links
                )
            )

    text = definitions + text + "\n\n" + "\n\n".join(attachments) + metadata

    overrides = dict()
    if template is not None:
        overrides["template"] = template
    if stylesheet is not None:
        overrides["stylesheet_path"] = stylesheet
    html = open(path, "w")
    publish_file(
        source=io.StringIO(text),
        destination=html,
        writer_name="html",
        settings_overrides=overrides,
    )


def expand_report_argument(item, wildcards, job):
    if is_callable(item):
        aux_params = get_input_function_aux_params(
            item, {"params": job.params, "input": job.input, "output": job.output}
        )
        try:
            item = item(wildcards, **aux_params)
        except Exception as e:
            raise InputFunctionException(e, rule=job.rule, wildcards=wildcards)
    if isinstance(item, str):
        try:
            return apply_wildcards(item, wildcards)
        except AttributeError as e:
            raise WorkflowError("Failed to resolve wildcards.", e, rule=job.rule)
    elif isinstance(item, numbers.Number) and not isinstance(item, (int, float)):
        return str(item)
    else:
        return item


@dataclass(slots=True)
class Category(CategoryInterface):
    wildcards: InitVar
    job: InitVar
    name: Optional[str]
    is_other: bool = field(init=False)
    id: str = field(init=False)

    def __post_init__(self, wildcards, job):
        if self.name is not None:
            self.name = expand_report_argument(self.name, wildcards, job)
        if self.name is None:
            self.name = "Other"

        self.is_other = self.name == "Other"
        h = hashlib.sha256()
        h.update(self.name.encode())
        self.id = h.hexdigest()

    def __eq__(self, other):
        return self.name.__eq__(other.name)

    def __hash__(self):
        return self.name.__hash__()

    def __lt__(self, other):
        if self.name == "other":
            return False
        return self.name.__lt__(other.name)


def render_iofile(iofile):
    if is_callable(iofile):
        return "<function>"
    else:
        return str(iofile)


@dataclass(slots=True)
class RuleRecord(RuleRecordInterface):
    job: InitVar
    job_rec: InitVar
    name: str = field(init=False)
    container_img_url: Optional[str] = field(init=False)
    conda_env: Optional[str] = field(init=False)
    n_jobs: int = field(init=False)
    id: str = field(init=False)
    language: str = field(init=False)
    source: str = field(init=False)

    def __post_init__(self, job, job_rec):
        import yaml

        self.name = job_rec.rule
        self._rule = job.rule
        self.container_img_url = job_rec.container_img_url
        self.conda_env = None
        self._conda_env_raw = None
        if job_rec.conda_env:
            self._conda_env_raw = base64.b64decode(job_rec.conda_env).decode()
            self.conda_env = yaml.load(self._conda_env_raw, Loader=yaml.Loader)
        self.n_jobs = 1
        self.id = uuid.uuid4()

    def init_source(self):
        sources, language = None, None
        if self._rule.shellcmd is not None:
            sources = [self._rule.shellcmd]
            language = "bash"
        elif self._rule.script is not None and not contains_wildcard(self._rule.script):
            logger.info(f"Loading script code for rule {self.name}")
            _, source, language, _, _ = script.get_source(
                self._rule.script, self._rule.workflow.sourcecache, self._rule.basedir
            )
            sources = [source]
        elif self._rule.wrapper is not None and not contains_wildcard(
            self._rule.wrapper
        ):
            logger.info(f"Loading wrapper code for rule {self.name}")
            _, source, language, _, _ = script.get_source(
                wrapper.get_script(
                    self._rule.wrapper,
                    self._rule.workflow.sourcecache,
                    prefix=self._rule.workflow.workflow_settings.wrapper_prefix,
                ),
                self._rule.workflow.sourcecache,
            )
            sources = [source]
        elif self._rule.notebook is not None and not contains_wildcard(
            self._rule.notebook
        ):
            _, source, language, _, _ = script.get_source(
                self._rule.notebook, self._rule.workflow.sourcecache, self._rule.basedir
            )
            language = language.split("_")[1]
            sources = notebook.get_cell_sources(source)
        else:
            # A run directive. There is no easy way yet to obtain
            # the actual uncompiled source code.
            sources = []
            language = "python"

        self.source = "\n\n".join(sources)
        self.language = language

    def add(self, job_rec):
        self.n_jobs += 1

    @property
    def output(self):
        return [render_iofile(f) for f in self._rule.output]

    @property
    def input(self):
        return [render_iofile(f) for f in self._rule.input]

    def __eq__(self, other):
        return (
            self.name == other.name
            and self.conda_env == other.conda_env
            and self.container_img_url == other.container_img_url
        )


@dataclass(slots=True)
class ConfigfileRecord(ConfigFileRecordInterface):
    configfile: InitVar
    path: Path = field(init=False)
    source: str = field(init=False)

    def __post_init__(self, configfile):
        self.path = Path(configfile)
        self.source = self.path.read_text()


@dataclass(slots=True)
class JobRecord(JobRecordInterface):
    job: Job = field(init=False)
    rule: Rule = field(init=False)
    starttime: int = sys.maxsize
    endtime: int = 0
    output: list = field(default_factory=list)
    conda_env_file: Optional[Path] = field(init=False)
    container_img_url: Optional[Path] = field(init=False)


@dataclass(slots=True)
class FileRecord(FileRecordInterface):
    path: Path
    job: Job
    category: Optional[str] = None
    wildcards_overwrite: Optional[Wildcards] = None
    labels: Optional[dict] = None
    raw_caption: Optional[Path] = None
    aux_files: List[Path] = field(default_factory=list)
    name_overwrite: Optional[str] = None
    size: int = field(init=False)
    params: str = field(init=False)
    wildcards: str = field(init=False)
    mime: str = field(init=False)
    caption: str = field(init=False)
    id: str = field(init=False)
    target: str = field(init=False)

    def __post_init__(self):
        self.target = str(self.path.name)
        self.size = os.path.getsize(self.path)
<<<<<<< HEAD
        self.size_mb = f"{self.size / 1e6:.2g} MiB"
        logger.info(f"Adding {self.name} ({self.size_mb}).")
        self.raw_caption = caption
=======
        logger.info(f"Adding {self.name} ({format_size(self.size)}).")
>>>>>>> 84658188
        self.mime, _ = mime_from_file(self.path)

        h = hashlib.sha256()
        h.update(str(self.path).encode())

        self.id = h.hexdigest()
        self.wildcards = logging.format_wildcards(self.raw_wildcards)
        self.params = (
            logging.format_dict(self.job.params)
            .replace("\n", r"\n")
            .replace('"', r"\"")
        )
        self.aux_files = self.aux_files or []

    @property
    def raw_wildcards(self):
        return (
            self.job.wildcards
            if self.wildcards_overwrite is None
            else self.wildcards_overwrite
        )

    def render(self, env, rst_links, categories, files):
        if self.raw_caption is not None:
            job = self.job
            snakemake = Snakemake(
                job.input,
                job.output,
                job.params,
                self.raw_wildcards,
                job.threads,
                job.resources,
                job.log,
                job.rule.module_globals["config"],
                job.rule.name,
                None,
            )

            try:
                caption = (
                    self.workflow.sourcecache.open(self.raw_caption).read() + rst_links
                )
                caption = env.from_string(caption).render(
                    snakemake=snakemake, categories=categories, files=files
                )
                self.caption = publish_parts(caption, writer_name="html")["body"]
            except Exception as e:
                raise WorkflowError(
                    "Error loading caption file {} of output marked for report.".format(
                        self.raw_caption.get_path_or_uri()
                    ),
                    e,
                )
        else:
            self.caption = ""

    @property
    def name(self):
        if self.name_overwrite:
            return self.name_overwrite
        return os.path.basename(self.path)

    @property
    def filename(self):
        return os.path.basename(self.path)

    @property
    def workflow(self):
        return self.job.rule.workflow


def expand_labels(labels, wildcards, job):
    if labels is None:
        return None
    labels = expand_report_argument(labels, wildcards, job)

    if labels is None:
        return None

    if not isinstance(labels, dict) or not all(
        isinstance(col, str) or isinstance(col, numbers.Number)
        for col in labels.values()
    ):
        if isinstance(labels, dict):
            label_types = {name: type(value) for name, value in labels.items()}
        else:
            label_types = type(labels)
        raise WorkflowError(
            "Expected dict of strings or numbers as labels argument given to report flag. "
            f"Received: {label_types}",
            rule=job.rule,
        )
    return {
        name: expand_report_argument(col, wildcards, job)
        for name, col in labels.items()
    }


async def auto_report(
    dag,
    report_plugin: ReportPlugin,
    report_settings: ReportSettingsBase,
):
    try:
        from jinja2 import Environment, PackageLoader, UndefinedError
    except ImportError as e:
        raise WorkflowError(
            "Python package jinja2 must be installed to create reports."
        )

    logger.info("Creating report...")

    persistence = dag.workflow.persistence
    results = defaultdict(lambda: defaultdict(list))
    records = defaultdict(JobRecord)
    recorded_files = set()

    env = Environment(
        trim_blocks=True,
        lstrip_blocks=True,
    )

    for job in dag.jobs:
        for f in job.output:
            meta = persistence.metadata(f)
            if not meta:
                logger.warning(
                    "Missing metadata for file {}. Maybe metadata "
                    "was deleted or it was created using an older "
                    "version of Snakemake. This is a non critical "
                    "warning.".format(f)
                )
                continue

            def get_time(rectime, metatime, sel_func):
                if metatime is None:
                    return rectime
                return sel_func(metatime, rectime)

            try:
                job_hash = meta["job_hash"]
                rule = meta["rule"]
                job_rec = records[(job_hash, rule)]
                job_rec.rule = rule
                job_rec.job = job
                job_rec.starttime = get_time(job_rec.starttime, meta["starttime"], min)
                job_rec.endtime = get_time(job_rec.endtime, meta["endtime"], max)
                job_rec.conda_env_file = None
                job_rec.conda_env = meta["conda_env"]
                job_rec.container_img_url = meta["container_img_url"]
                job_rec.output.append(f)
            except KeyError as e:
                logger.warning(
                    "Metadata for file {} was created with a too "
                    "old Snakemake version.".format(f)
                )

        for f in itertools.chain(job.output, job.input):
            if is_flagged(f, "report") and f not in recorded_files:
                if not await f.exists():
                    raise WorkflowError(
                        "File {} marked for report but does not exist.".format(f)
                    )
                report_obj = get_flag_value(f, "report")

                def register_file(
                    f, wildcards_overwrite=None, aux_files=None, name_overwrite=None
                ):
                    wildcards = wildcards_overwrite or job.wildcards
                    category = Category(
                        name=report_obj.category, wildcards=wildcards, job=job
                    )
                    subcategory = Category(
                        name=report_obj.subcategory, wildcards=wildcards, job=job
                    )
                    labels = expand_labels(report_obj.labels, wildcards, job)

                    results[category][subcategory].append(
                        FileRecord(
                            path=Path(f),
                            job=job,
                            category=category,
                            raw_caption=report_obj.caption,
                            wildcards_overwrite=wildcards_overwrite,
                            aux_files=aux_files,
                            name_overwrite=name_overwrite,
                            labels=labels,
                        )
                    )
                    recorded_files.add(f)

                if f.is_storage:
                    await f.retrieve_from_storage()
                if os.path.isfile(f):
                    register_file(f)
                elif os.path.isdir(f):
                    if report_obj.htmlindex:
                        aux_files = []
                        index_found = False
                        for root, dirs, files in os.walk(f):
                            for name in files:
                                if name != ".snakemake_timestamp":
                                    filepath = os.path.join(root, name)
                                    if (
                                        os.path.relpath(filepath, f)
                                        != report_obj.htmlindex
                                    ):
                                        aux_files.append(filepath)
                                    else:
                                        index_found = True
                        if not index_found:
                            raise WorkflowError(
                                "Given htmlindex {} not found in directory "
                                "marked for report".format(report_obj.htmlindex)
                            )
                        register_file(
                            os.path.join(f, report_obj.htmlindex),
                            aux_files=aux_files,
                            name_overwrite=f"{os.path.basename(f)}.html",
                        )
                    elif report_obj.patterns:
                        if not isinstance(report_obj.patterns, list):
                            raise WorkflowError(
                                "Invalid patterns given for report. Must be list.",
                                rule=job.rule,
                            )

                        for pattern in report_obj.patterns:
                            pattern = os.path.join(f, pattern)
                            wildcards = glob_wildcards(pattern)._asdict()
                            names = wildcards.keys()
                            for w in zip(*wildcards.values()):
                                w = dict(zip(names, w))
                                w.update(job.wildcards_dict)
                                w = Wildcards(fromdict=w)
                                f = apply_wildcards(pattern, w)
                                register_file(f, wildcards_overwrite=w)
                    else:
                        raise WorkflowError(
                            "Directory marked for report but neither file patterns "
                            "given via patterns=[...], nor htmlindex given. "
                            "See report documentation.",
                            rule=job.rule,
                        )

    for subcats in results.values():
        for catresults in subcats.values():
            catresults.sort(key=lambda res: res.name)

    # prepare per-rule information
    rules = defaultdict(list)
    for job_rec in records.values():
        rule = RuleRecord(job_rec.job, job_rec)
        if job_rec.rule not in rules:
            rules[job_rec.rule].append(rule)
            rule.init_source()
        else:
            merged = False
            for other in rules[job_rec.rule]:
                if rule == other:
                    other.add(job_rec)
                    merged = True
                    break
            if not merged:
                rules[job_rec.rule].append(rule)
                rule.init_source()
    # In theory there could be more than one rule with the same name kept from above.
    # For now, we just keep the first.
    rules = {rulename: items[0] for rulename, items in rules.items()}

    # configfiles
    configfiles = [ConfigfileRecord(f) for f in dag.workflow.configfiles]

    seen = set()
    files = [
        seen.add(res.target) or res
        for cat in results.values()
        for subcat in cat.values()
        for res in subcat
        if res.target not in seen
    ]

    rst_links = textwrap.dedent(
        """

    .. _Workflow: javascript:show_panel('workflow')
    .. _Statistics: javascript:show_panel('statistics')
    {% for cat, catresults in categories|dictsort %}
    .. _{{ cat.name }}: javascript:app.showCategory('{{ cat.name|urlencode }}')
    {% endfor %}
    {% for res in files %}
    .. _{{ res.target }}: javascript:app.showResultInfo('{{ res.path|urlencode }}')
    {% endfor %}
    """
    )
    for cat, subcats in results.items():
        for subcat, catresults in subcats.items():
            for res in catresults:
                res.render(env, rst_links, results, files)

    # global description
    workflow_description = ""
    if dag.workflow.report_text:
        with dag.workflow.sourcecache.open(dag.workflow.report_text) as f:

            class Snakemake:
                config = dag.workflow.config

            workflow_description = f.read() + rst_links

            try:
                workflow_description = publish_parts(
                    env.from_string(workflow_description).render(
                        snakemake=Snakemake, categories=results, files=files
                    ),
                    writer_name="html",
                )["body"]
            except UndefinedError as e:
                raise WorkflowError(
                    "Error rendering global report caption {}:".format(
                        dag.workflow.report_text.get_path_or_uri()
                    ),
                    e,
                )

    reporter = report_plugin.reporter(
        rules,
        results,
        configfiles,
        sorted(records.values(), key=lambda rec: rec.rule),
        report_settings,
        workflow_description,
        dag=dag,
    )

    reporter.render()
    logger.info("Report created.")<|MERGE_RESOLUTION|>--- conflicted
+++ resolved
@@ -375,13 +375,7 @@
     def __post_init__(self):
         self.target = str(self.path.name)
         self.size = os.path.getsize(self.path)
-<<<<<<< HEAD
-        self.size_mb = f"{self.size / 1e6:.2g} MiB"
-        logger.info(f"Adding {self.name} ({self.size_mb}).")
-        self.raw_caption = caption
-=======
         logger.info(f"Adding {self.name} ({format_size(self.size)}).")
->>>>>>> 84658188
         self.mime, _ = mime_from_file(self.path)
 
         h = hashlib.sha256()
