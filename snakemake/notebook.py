from abc import abstractmethod
import os
from pathlib import Path
<<<<<<< HEAD
import subprocess as sp
=======
import shutil
>>>>>>> c98b2e7f
import tempfile
import re

from snakemake.exceptions import WorkflowError
from snakemake.script import get_source, ScriptBase, PythonScript, RScript
from snakemake.logging import logger
from snakemake.common import is_local_file
from snakemake.common import ON_WINDOWS
from snakemake.sourcecache import SourceCache, infer_source_file
from snakemake.utils import format

KERNEL_STARTED_RE = re.compile(r"Kernel started: (?P<kernel_id>\S+)")
KERNEL_SHUTDOWN_RE = re.compile(r"Kernel shutdown: (?P<kernel_id>\S+)")


def get_cell_sources(source):
    import nbformat

    nb = nbformat.reads(source, as_version=nbformat.NO_CONVERT)

    return [cell["source"] for cell in nb["cells"]]


class JupyterNotebook(ScriptBase):
    editable = True

    def draft(self):
        import nbformat

        preamble = self.get_preamble()
        nb = nbformat.v4.new_notebook()
        self.insert_preamble_cell(preamble, nb)

        nb["cells"].append(nbformat.v4.new_code_cell("# start coding here"))
        nb["metadata"] = {"language_info": {"name": self.get_language_name()}}

        os.makedirs(os.path.dirname(self.local_path), exist_ok=True)

        with open(self.local_path, "wb") as out:
            out.write(nbformat.writes(nb).encode())

    def draft_and_edit(self, listen):
        self.draft()

        self.source = open(self.local_path).read()

        self.evaluate(edit=listen)

    def write_script(self, preamble, fd):
        import nbformat

        nb = nbformat.reads(self.source, as_version=nbformat.NO_CONVERT)

        self.remove_preamble_cell(nb)
        self.insert_preamble_cell(preamble, nb)

        fd.write(nbformat.writes(nb).encode())

    def execute_script(self, fname, edit=None):
        import nbformat

        fname_out = self.log.get("notebook", None)

        with tempfile.TemporaryDirectory() as tmp:
            try:
                self._execute_cmd("papermill --version", read=True)
                has_papermill = True
            except sp.CalledProcessError:
                has_papermill = False

            if edit is not None:
                assert not edit.draft_only
                logger.info(f"Opening notebook for editing at {edit.ip}:{edit.port}")
                cmd = (
                    "jupyter notebook --browser ':' --no-browser --log-level ERROR --ip {edit.ip} --port {edit.port} "
                    "--ServerApp.quit_button=True {{fname:q}}".format(edit=edit)
                )
            elif has_papermill:
                if fname_out is None:
                    output_parameter = fname
                else:
                    output_parameter = "{fname_out}"
                cmd = (
                    "papermill --log-level ERROR {{fname:q}} "
                    "{output_parameter}".format(output_parameter=output_parameter)
                )
            else:
                if fname_out is None:
<<<<<<< HEAD
                    output_parameter = ""
                else:
                    fname_out = os.path.join(os.getcwd(), fname_out)
                    output_parameter = "--output {fname_out:q}"
=======
                    output_parameter = f"--output '{tmp}/notebook.ipynb'"
                else:
                    fname_out = os.path.abspath(fname_out)
                    output_parameter = "--output {fname_out:q}"

>>>>>>> c98b2e7f
                cmd = (
                    "jupyter-nbconvert --log-level ERROR --execute {output_parameter} "
                    "--to notebook --ExecutePreprocessor.timeout=-1 {{fname:q}}".format(
                        output_parameter=output_parameter
                    )
                )

            if ON_WINDOWS:
                fname = fname.replace("\\", "/")
                fname_out = fname_out.replace("\\", "/") if fname_out else fname_out

            self._execute_cmd(
                cmd,
                fname_out=fname_out,
                fname=fname,
                additional_envvars={"IPYTHONDIR": tmp},
                is_python_script=True,
            )

            if edit:
                if fname_out is not None:
                    # store log file (executed notebook) in requested path
                    shutil.copyfile(fname, fname_out)

                logger.info("Saving modified notebook.")
                nb = nbformat.read(fname, as_version=4)

                self.remove_preamble_cell(nb)

                # clean up all outputs
                for cell in nb["cells"]:
                    if "outputs" in cell:
                        cell["outputs"] = []
                    if "execution_count" in cell:
                        cell["execution_count"] = None

                nbformat.write(nb, self.local_path)

    def insert_preamble_cell(self, preamble, notebook):
        import nbformat

        preamble_cell = nbformat.v4.new_code_cell(preamble)
        preamble_cell["metadata"]["tags"] = ["snakemake-job-properties"]
        notebook["cells"].insert(0, preamble_cell)

    def remove_preamble_cell(self, notebook):
        preambles = [
            i
            for i, cell in enumerate(notebook["cells"])
            if "snakemake-job-properties" in cell["metadata"].get("tags", [])
        ]
        if len(preambles) > 1:
            raise WorkflowError(
                "More than one snakemake preamble cell found in notebook. "
                "Please clean up the notebook first, by removing all or all but one of them."
            )
        elif len(preambles) == 1:
            preamble = preambles[0]
            # remove old preamble
            del notebook["cells"][preamble]

    @abstractmethod
    def get_language_name(self): ...

    @abstractmethod
    def get_interpreter_exec(self): ...


class PythonJupyterNotebook(JupyterNotebook):
    def get_preamble(self):
        preamble_addendum = f"import os; os.chdir(r'{os.getcwd()}');"

        return PythonScript.generate_preamble(
            self.path,
            self.cache_path,
            self.source,
            self.basedir,
            self.input,
            self.output,
            self.params,
            self.wildcards,
            self.threads,
            self.resources,
            self.log,
            self.config,
            self.rulename,
            self.conda_env,
            self.container_img,
            self.singularity_args,
            self.env_modules,
            self.bench_record,
            self.jobid,
            self.bench_iteration,
            self.cleanup_scripts,
            self.shadow_dir,
            self.is_local,
            preamble_addendum=preamble_addendum,
        )

    def get_language_name(self):
        return "python"

    def get_interpreter_exec(self):
        return "python"


class RJupyterNotebook(JupyterNotebook):
    def get_preamble(self):
        preamble_addendum = f"setwd('{os.getcwd()}');"

        return RScript.generate_preamble(
            self.path,
            self.source,
            self.basedir,
            self.input,
            self.output,
            self.params,
            self.wildcards,
            self.threads,
            self.resources,
            self.log,
            self.config,
            self.rulename,
            self.conda_env,
            self.container_img,
            self.singularity_args,
            self.env_modules,
            self.bench_record,
            self.jobid,
            self.bench_iteration,
            self.cleanup_scripts,
            self.shadow_dir,
            preamble_addendum=preamble_addendum,
        )

    def get_language_name(self):
        return "r"

    def get_interpreter_exec(self):
        return "RScript"


def get_exec_class(language):
    exec_class = {
        "jupyter_python": PythonJupyterNotebook,
        "jupyter_r": RJupyterNotebook,
    }.get(language, None)
    if exec_class is None:
        raise ValueError("Unsupported notebook: Expecting Jupyter Notebook (.ipynb).")
    return exec_class


def notebook(
    path,
    basedir,
    input,
    output,
    params,
    wildcards,
    threads,
    resources,
    log,
    config,
    rulename,
    conda_env,
    conda_base_path,
    container_img,
    singularity_args,
    env_modules,
    bench_record,
    jobid,
    bench_iteration,
    cleanup_scripts,
    shadow_dir,
    edit,
    sourcecache_path,
    runtime_sourcecache_path,
):
    """
    Load a script from the given basedir + path and execute it.
    """
    draft = False
    path = format(path, wildcards=wildcards, params=params)
    if edit is not None:
        if is_local_file(path):
            if not os.path.isabs(path):
                local_path = os.path.join(basedir, path)
            else:
                local_path = path
            if not os.path.exists(local_path):
                # draft the notebook, it does not exist yet
                language = None
                draft = True
                path = f"file://{os.path.abspath(local_path)}"
                if path.endswith(".py.ipynb"):
                    language = "jupyter_python"
                elif path.endswith(".r.ipynb"):
                    language = "jupyter_r"
                else:
                    raise WorkflowError(
                        "Notebook to edit has to end on .py.ipynb or .r.ipynb in order "
                        "to decide which programming language shall be used."
                    )
        else:
            raise WorkflowError(
                "Notebook {} is not local, but edit mode is only allowed for "
                "local notebooks.".format(path)
            )

    if not draft:
        path, source, language, is_local, cache_path = get_source(
            path,
            SourceCache(sourcecache_path, runtime_sourcecache_path),
            basedir,
            wildcards,
            params,
        )
    else:
        source = None
        cache_path = None
        is_local = True
        path = infer_source_file(path)

    exec_class = get_exec_class(language)

    executor = exec_class(
        path,
        cache_path,
        source,
        basedir,
        input,
        output,
        params,
        wildcards,
        threads,
        resources,
        log,
        config,
        rulename,
        conda_env,
        conda_base_path,
        container_img,
        singularity_args,
        env_modules,
        bench_record,
        jobid,
        bench_iteration,
        cleanup_scripts,
        shadow_dir,
        is_local,
    )

    if edit is None:
        executor.evaluate(edit=edit)
    elif edit.draft_only:
        executor.draft()
        msg = f"Generated skeleton notebook:\n{path} "
        if conda_env and not container_img:
            msg += (
                "\n\nEditing with VSCode:\nOpen notebook, run command 'Select notebook kernel' (Ctrl+Shift+P or Cmd+Shift+P), and choose:"
                "\n{}\n".format(
                    str(Path(conda_env) / "bin" / executor.get_interpreter_exec())
                )
            )
            msg += (
                "\nEditing with Jupyter CLI:"
                "\nconda activate {}\njupyter notebook {}\n".format(conda_env, path)
            )
        logger.info(msg)
    elif draft:
        executor.draft_and_edit(listen=edit)
    else:
        executor.evaluate(edit=edit)<|MERGE_RESOLUTION|>--- conflicted
+++ resolved
@@ -1,11 +1,8 @@
 from abc import abstractmethod
 import os
 from pathlib import Path
-<<<<<<< HEAD
 import subprocess as sp
-=======
 import shutil
->>>>>>> c98b2e7f
 import tempfile
 import re
 
@@ -94,18 +91,10 @@
                 )
             else:
                 if fname_out is None:
-<<<<<<< HEAD
-                    output_parameter = ""
-                else:
-                    fname_out = os.path.join(os.getcwd(), fname_out)
-                    output_parameter = "--output {fname_out:q}"
-=======
                     output_parameter = f"--output '{tmp}/notebook.ipynb'"
                 else:
                     fname_out = os.path.abspath(fname_out)
                     output_parameter = "--output {fname_out:q}"
-
->>>>>>> c98b2e7f
                 cmd = (
                     "jupyter-nbconvert --log-level ERROR --execute {output_parameter} "
                     "--to notebook --ExecutePreprocessor.timeout=-1 {{fname:q}}".format(
