__author__ = "Johannes Köster"
__copyright__ = "Copyright 2022, Johannes Köster"
__email__ = "johannes.koester@uni-due.de"
__license__ = "MIT"

import _io
import sys
import os
import subprocess as sp
import inspect
import shutil
import stat
import tempfile
import threading

from snakemake.utils import format, argvquote, cmd_exe_quote, find_bash_on_windows
from snakemake.common import ON_WINDOWS, RULEFUNC_CONTEXT_MARKER
from snakemake.logging import logger
from snakemake.deployment import singularity
from snakemake.deployment.conda import Conda
from snakemake.exceptions import WorkflowError
<<<<<<< HEAD
=======
from snakemake.io import Log
import snakemake
>>>>>>> d2cda31d


__author__ = "Johannes Köster"

STDOUT = sys.stdout
if not isinstance(sys.stdout, _io.TextIOWrapper):
    # workaround for nosetest since it overwrites sys.stdout
    # in a strange way that does not work with Popen
    STDOUT = None


# There is a max length for a command executed as well as a maximum
# length for each argument passed to a command. The latter impacts us
# especially when doing `sh -c 'long script from user'`. On Linux, it's
# hardcoded in the kernel as 32 pages, or 128kB. On OSX it appears to be
# close to `getconf ARG_MAX`, about 253kb.
MAX_ARG_LEN = 16 * 4096 - 1


class shell:
    _process_args = {}
    _process_prefix = ""
    _process_suffix = ""
    _lock = threading.Lock()
    _processes = {}
    _win_command_prefix = ""
    conda_block_conflicting_envvars = True

    @classmethod
    def get_executable(cls):
        return cls._process_args.get("executable", None)

    @classmethod
    def check_output(cls, cmd, **kwargs):
        executable = cls.get_executable()
        if ON_WINDOWS and executable:
            cmd = '"{}" {} {}'.format(
                executable, cls._win_command_prefix, argvquote(cmd)
            )
            return sp.check_output(cmd, shell=False, executable=executable, **kwargs)
        else:
            return sp.check_output(cmd, shell=True, executable=executable, **kwargs)

    @classmethod
    def executable(cls, cmd):
        if cmd and not os.path.isabs(cmd):
            # always enforce absolute path
            cmd = shutil.which(cmd)
            if not cmd:
                raise WorkflowError(
                    "Cannot set default shell {} because it "
                    "is not available in your "
                    "PATH.".format(cmd)
                )
        if ON_WINDOWS:
            if cmd is None:
                cls._process_prefix = ""
                cls._win_command_prefix = ""
            elif os.path.split(cmd)[-1].lower() in ("bash", "bash.exe"):
                if cmd == r"C:\Windows\System32\bash.exe":
                    raise WorkflowError(
                        "Cannot use WSL bash.exe on Windows. Ensure that you have "
                        "a usable bash.exe availble on your path."
                    )
                cls._process_prefix = "set -euo pipefail; "
                cls._win_command_prefix = "-c"
        elif os.path.split(cmd)[-1].lower() == "bash":
            cls._process_prefix = "set -euo pipefail; "
        cls._process_args["executable"] = cmd

    @classmethod
    def prefix(cls, prefix):
        cls._process_prefix = format(prefix, stepout=2)

    @classmethod
    def suffix(cls, suffix):
        cls._process_suffix = format(suffix, stepout=2)

    @classmethod
    def win_command_prefix(cls, cmd):
        """The command prefix used on windows when specifing a explicit
        shell executable. This would be "-c" for bash.
        Note: that if no explicit executable is set commands are executed
        with Popen(..., shell=True) which uses COMSPEC on windows where this
        is not needed.
        """
        cls._win_command_prefix = cmd

    @classmethod
    def kill(cls, jobid):
        with cls._lock:
            if jobid in cls._processes:
                cls._processes[jobid].kill()
                del cls._processes[jobid]

    @classmethod
    def terminate(cls, jobid):
        with cls._lock:
            if jobid in cls._processes:
                cls._processes[jobid].terminate()
                del cls._processes[jobid]

    @classmethod
    def cleanup(cls):
        with cls._lock:
            cls._processes.clear()

    @classmethod
    def __get_output_streams(cls, log: Log, capture_stdout):
        log = log if isinstance(log, Log) else Log()

        streams = log.streams()

        if "std" in streams:
            return {"stdout": streams["std"], "stderr": sp.STDOUT}

        streams.setdefault("stdout", sp.PIPE if capture_stdout else STDOUT)
        return streams

    def __new__(
        cls, cmd, *args, iterable=False, read=False, bench_record=None, **kwargs
    ):
        if "stepout" in kwargs:
            raise KeyError("Argument stepout is not allowed in shell command.")

        if ON_WINDOWS and not cls.get_executable():
            # If bash is not used on Windows quoting must be handled in a special way
            kwargs["quote_func"] = cmd_exe_quote

        cmd = format(cmd, *args, stepout=2, **kwargs)

        close_fds = sys.platform != "win32"

        func_context = inspect.currentframe().f_back.f_locals

        if func_context.get(RULEFUNC_CONTEXT_MARKER):
            # If this comes from a rule, we expect certain information to be passed
            # implicitly via the rule func context, which is added here.
            context = func_context
        else:
            # Otherwise, context is just filled via kwargs.
            context = dict()
        # add kwargs to context (overwriting the locals of the caller)
        context.update(kwargs)

        jobid = context.get("jobid")
        if not context.get("is_shell"):
            logger.shellcmd(cmd)

        conda_env = context.get("conda_env", None)
        conda_base_path = context.get("conda_base_path", None)
        container_img = context.get("container_img", None)
        env_modules = context.get("env_modules", None)
        shadow_dir = context.get("shadow_dir", None)
        resources = context.get("resources", {})
        singularity_args = context.get("singularity_args", "")
        threads = context.get("threads", 1)

        cmd = " ".join((cls._process_prefix, cmd, cls._process_suffix)).strip()

        # If the executor is the submit executor or the jobstep executor for the SLURM
        # backend, we do not want the environment modules to be activated:
        # if the rule requires a Python module, snakemake's environment might be
        # incompatible with the module's environment.
        if env_modules and "slurm" not in (item.filename for item in inspect.stack()):
            cmd = env_modules.shellcmd(cmd)
            logger.info("Activating environment modules: {}".format(env_modules))

        if conda_env:
            if ON_WINDOWS and not cls.get_executable():
                # If we use cmd.exe directly on winodws we need to prepend batch activation script.
                cmd = Conda(
                    container_img=container_img, prefix_path=conda_base_path
                ).shellcmd_win(conda_env, cmd)
            else:
                cmd = Conda(
                    container_img=container_img, prefix_path=conda_base_path
                ).shellcmd(conda_env, cmd)

        tmpdir = None
        if len(cmd.replace("'", r"'\''")) + 2 > MAX_ARG_LEN:
            tmpdir = tempfile.mkdtemp(dir=".snakemake", prefix="shell_tmp.")
            script = os.path.join(os.path.abspath(tmpdir), "script.sh")
            with open(script, "w") as script_fd:
                print(cmd, file=script_fd)
            os.chmod(script, os.stat(script).st_mode | stat.S_IXUSR | stat.S_IRUSR)
            cmd = '"{}" "{}"'.format(cls.get_executable() or "/bin/sh", script)

        if container_img:
            cmd = singularity.shellcmd(
                container_img,
                cmd,
                singularity_args,
                envvars=None,
                shell_executable=cls._process_args["executable"],
                container_workdir=shadow_dir,
                is_python_script=context.get("is_python_script", False),
            )
            logger.info("Activating singularity image {}".format(container_img))
        if conda_env:
            logger.info(
                "Activating conda environment: {}".format(os.path.relpath(conda_env))
            )

        tmpdir_resource = resources.get("tmpdir", None)
        # environment variable lists for linear algebra libraries taken from:
        # https://stackoverflow.com/a/53224849/2352071
        # https://github.com/xianyi/OpenBLAS/tree/59243d49ab8e958bb3872f16a7c0ef8c04067c0a#setting-the-number-of-threads-using-environment-variables
        envvars = dict(os.environ)
        threads = str(threads)
        envvars["OMP_NUM_THREADS"] = threads
        envvars["GOTO_NUM_THREADS"] = threads
        envvars["OPENBLAS_NUM_THREADS"] = threads
        envvars["MKL_NUM_THREADS"] = threads
        envvars["VECLIB_MAXIMUM_THREADS"] = threads
        envvars["NUMEXPR_NUM_THREADS"] = threads

        if tmpdir_resource:
            envvars["TMPDIR"] = tmpdir_resource
            envvars["TMP"] = tmpdir_resource
            envvars["TEMPDIR"] = tmpdir_resource
            envvars["TEMP"] = tmpdir_resource

        if "additional_envvars" in kwargs:
            env = kwargs["additional_envvars"]
            if not isinstance(env, dict) or not all(
                isinstance(v, str) for v in env.values()
            ):
                raise WorkflowError(
                    "Given environment variables for shell command have to be a dict of strings, "
                    "but the following was provided instead:\n{}".format(env)
                )
            envvars.update(env)

        if conda_env and cls.conda_block_conflicting_envvars:
            # remove envvars that conflict with conda
            for var in ["R_LIBS", "PYTHONPATH", "PERLLIB", "PERL5LIB"]:
                try:
                    del envvars[var]
                except KeyError:
                    pass

        use_shell = True
        if ON_WINDOWS and cls.get_executable():
            # If executable is set on Windows shell mode can not be used
            # and the executable should be prepended the command together
            # with a command prefix (e.g. -c for bash).
            use_shell = False
            cmd = '"{}" {} {}'.format(
                cls.get_executable(), cls._win_command_prefix, argvquote(cmd)
            )

        proc = sp.Popen(
            cmd,
            bufsize=-1,
<<<<<<< HEAD
            shell=use_shell,
            stdout=stdout,
            universal_newlines=iterable or read or None,
            close_fds=close_fds,
            **cls._process_args,
            env=envvars,
=======
            shell=True,
            universal_newlines=iterable or None,
            close_fds=close_fds,
            **cls.__get_output_streams(context.get("log"), iterable or read),
            **cls._process_args,
>>>>>>> d2cda31d
        )

        if jobid is not None:
            with cls._lock:
                cls._processes[jobid] = proc

        ret = None
        if iterable:
            return cls.iter_stdout(proc, cmd, tmpdir)
        if read:
            ret = proc.stdout.read()
        if bench_record is not None:
            from snakemake.benchmark import benchmarked

            with benchmarked(proc.pid, bench_record):
                retcode = proc.wait()
        else:
            retcode = proc.wait()

        if tmpdir:
            shutil.rmtree(tmpdir)

        if jobid is not None:
            with cls._lock:
                del cls._processes[jobid]

        if retcode:
            raise sp.CalledProcessError(retcode, cmd)
        return ret

    @staticmethod
    def iter_stdout(proc, cmd, tmpdir):
        for l in proc.stdout:
            yield l[:-1]
        retcode = proc.wait()
        if tmpdir:
            shutil.rmtree(tmpdir)
        if retcode:
            raise sp.CalledProcessError(retcode, cmd)


# set bash as default shell on posix compatible OS
if os.name == "posix":
    if not shutil.which("bash"):
        logger.warning(
            "Cannot set bash as default shell because it is not "
            "available in your PATH. Falling back to sh."
        )
        if not shutil.which("sh"):
            logger.warning(
                "Cannot fall back to sh since it seems to be not "
                "available on this system. Using whatever is "
                "defined as default."
            )
        else:
            shell.executable("sh")
    else:
        shell.executable("bash")
elif ON_WINDOWS:
    shell.executable(None)<|MERGE_RESOLUTION|>--- conflicted
+++ resolved
@@ -19,11 +19,7 @@
 from snakemake.deployment import singularity
 from snakemake.deployment.conda import Conda
 from snakemake.exceptions import WorkflowError
-<<<<<<< HEAD
-=======
 from snakemake.io import Log
-import snakemake
->>>>>>> d2cda31d
 
 
 __author__ = "Johannes Köster"
@@ -279,20 +275,12 @@
         proc = sp.Popen(
             cmd,
             bufsize=-1,
-<<<<<<< HEAD
             shell=use_shell,
-            stdout=stdout,
             universal_newlines=iterable or read or None,
-            close_fds=close_fds,
-            **cls._process_args,
-            env=envvars,
-=======
-            shell=True,
-            universal_newlines=iterable or None,
             close_fds=close_fds,
             **cls.__get_output_streams(context.get("log"), iterable or read),
             **cls._process_args,
->>>>>>> d2cda31d
+            env=envvars,
         )
 
         if jobid is not None:
