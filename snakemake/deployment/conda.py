__author__ = "Johannes Köster"
__copyright__ = "Copyright 2022, Johannes Köster"
__email__ = "johannes.koester@uni-due.de"
__license__ = "MIT"

import os
from pathlib import Path
import re
from snakemake.sourcecache import (
    LocalGitFile,
    LocalSourceFile,
    SourceFile,
    infer_source_file,
)
import subprocess
import tempfile
import hashlib
import shutil
import json
from glob import glob
import tarfile
import zipfile
import uuid
from enum import Enum
import threading
import shutil
from abc import ABC, abstractmethod
import yaml


from snakemake.exceptions import CreateCondaEnvironmentException, WorkflowError
from snakemake.logging import logger
from snakemake.common import (
    is_local_file,
    parse_uri,
    ON_WINDOWS,
)
from snakemake.deployment import singularity, containerize
from snakemake.io import (
    IOFile,
    apply_wildcards,
    contains_wildcard,
    _IOFile,
)
from snakemake_interface_common.utils import lazy_property


class CondaCleanupMode(Enum):
    tarballs = "tarballs"
    cache = "cache"

    def __str__(self):
        return self.value


class Env:

    """Conda environment from a given specification file."""

    def __init__(
        self,
        workflow,
        env_file=None,
        env_name=None,
        env_dir=None,
        container_img=None,
        cleanup=None,
    ):
        self.file = env_file
        if env_file is not None:
            self.file = infer_source_file(env_file)
        self.name = env_name
        if env_name is not None:
            assert env_file is None, "bug: both env_file and env_name specified"

        self.frontend = workflow.deployment_settings.conda_frontend
        self.workflow = workflow

        self._container_img = container_img
        self._env_dir = env_dir or (
            containerize.CONDA_ENV_PATH
            if self.is_containerized
            else workflow.persistence.conda_env_path
        )
        self._hash = None
        self._content_hash = None
        self._content = None
        self._content_deploy = None
        self._content_pin = None
        self._path = None
        self._archive_file = None
        self._cleanup = cleanup
        self._singularity_args = workflow.deployment_settings.apptainer_args

    @lazy_property
    def conda(self):
        return Conda(
            container_img=self._container_img, frontend=self.frontend, check=True
        )

    @lazy_property
    def pin_file(self):
        pin_file = Path(self.file.get_path_or_uri()).with_suffix(
            f".{self.conda.platform}.pin.txt"
        )

        if pin_file.exists():
            return infer_source_file(pin_file)
        else:
            return None

    @lazy_property
    def post_deploy_file(self):
        if self.file:
            deploy_file = Path(self.file.get_path_or_uri()).with_suffix(
                ".post-deploy.sh"
            )
            if deploy_file.exists():
                return infer_source_file(deploy_file)

    def _get_content(self):
        if self.is_named:
            from snakemake.shell import shell

            content = shell.check_output(
                f"conda env export {self.address_argument}",
                stderr=subprocess.STDOUT,
                text=True,
            )
            return content.encode()
        else:
            return self.workflow.sourcecache.open(self.file, "rb").read()

    def _get_content_deploy(self):
        self.check_is_file_based()
        if self.post_deploy_file:
            return self.workflow.sourcecache.open(self.post_deploy_file, "rb").read()
        return None

    def _get_content_pin(self):
        self.check_is_file_based()
        if self.pin_file:
            return self.workflow.sourcecache.open(self.pin_file, "rb").read()
        return None

    @property
    def _env_archive_dir(self):
        return self.workflow.persistence.conda_env_archive_path

    @property
    def container_img_url(self):
        return self._container_img.url if self._container_img else None

    @property
    def content(self):
        if self._content is None:
            self._content = self._get_content()
        return self._content

    @property
    def content_deploy(self):
        if self._content_deploy is None:
            self._content_deploy = self._get_content_deploy()
        return self._content_deploy

    @property
    def content_pin(self):
        if self._content_pin is None:
            self._content_pin = self._get_content_pin()
        return self._content_pin

    @property
    def hash(self):
        if self._hash is None:
            if self.is_containerized:
                self._hash = self.content_hash
            else:
                md5hash = hashlib.md5()
                # Include the absolute path of the target env dir into the hash.
                # By this, moving the working directory around automatically
                # invalidates all environments. This is necessary, because binaries
                # in conda environments can contain hardcoded absolute RPATHs.
                env_dir = os.path.realpath(self._env_dir)
                md5hash.update(env_dir.encode())
                if self._container_img:
                    md5hash.update(self._container_img.url.encode())
                content_deploy = self.content_deploy
                if content_deploy:
                    md5hash.update(content_deploy)
                md5hash.update(self.content)
                self._hash = md5hash.hexdigest()
        return self._hash

    @property
    def content_hash(self):
        if self._content_hash is None:
            md5hash = hashlib.md5()
            md5hash.update(self.content)
            content_deploy = self.content_deploy
            if content_deploy:
                md5hash.update(content_deploy)
            self._content_hash = md5hash.hexdigest()
        return self._content_hash

    @property
    def is_containerized(self):
        if not self._container_img:
            return False
        return self._container_img.is_containerized

    @property
    def is_named(self):
        return self.file is None

    def check_is_file_based(self):
        assert (
            self.file is not None
        ), "bug: trying to access conda env file based functionality for named environment"

    @property
    def address(self):
        """Path to directory of the conda environment.

        First tries full hash, if it does not exist, (8-prefix) is used
        as default.

        """
        if self.is_named:
            return self.name
        else:
            hash = self.hash
            env_dir = self._env_dir
            get_path = lambda h: os.path.join(env_dir, h)
            hash_candidates = [
                hash[:8],
                hash,
                hash
                + "_",  # activate no-shortcuts behavior (so that no admin rights are needed on win)
            ]  # [0] is the old fallback hash (shortened)
            exists = [os.path.exists(get_path(h)) for h in hash_candidates]
            if self.is_containerized:
                return get_path(hash_candidates[1])
            for candidate, candidate_exists in zip(hash_candidates, exists):
                if candidate_exists or candidate == hash_candidates[-1]:
                    # exists or it is the last (i.e. the desired one)
                    return get_path(candidate)

    @property
    def address_argument(self):
        if self.is_named:
            return f"--name '{self.address}'"
        else:
            return f"--prefix '{self.address}'"

    @property
    def archive_file(self):
        """Path to archive of the conda environment, which may or may not exist."""
        if self._archive_file is None:
            self._archive_file = os.path.join(self._env_archive_dir, self.content_hash)
        return self._archive_file

    def create_archive(self):
        """Create self-contained archive of environment."""
        from snakemake.shell import shell

        # importing requests locally because it interferes with instantiating conda environments
        import requests

        self.check_is_file_based()

        env_archive = self.archive_file
        if os.path.exists(env_archive):
            return env_archive

        try:
            # Download
            logger.info(
                "Downloading packages for conda environment {}...".format(
                    self.file.get_path_or_uri()
                )
            )
            os.makedirs(env_archive, exist_ok=True)
            try:
                out = shell.check_output(
                    f"conda list --explicit {self.address_argument}",
                    stderr=subprocess.STDOUT,
                    text=True,
                )
                logger.debug(out)
            except subprocess.CalledProcessError as e:
                raise WorkflowError("Error exporting conda packages:\n" + e.output)
            with open(os.path.join(env_archive, "packages.txt"), "w") as pkg_list:
                for l in out.split("\n"):
                    if l and not l.startswith("#") and not l.startswith("@"):
                        pkg_url = l
                        logger.info(pkg_url)
                        parsed = parse_uri(pkg_url)
                        pkg_name = os.path.basename(parsed.uri_path)
                        # write package name to list
                        print(pkg_name, file=pkg_list)
                        # download package
                        pkg_path = os.path.join(env_archive, pkg_name)
                        with open(pkg_path, "wb") as copy:
                            r = requests.get(pkg_url)
                            r.raise_for_status()
                            copy.write(r.content)
                        try:
                            if pkg_path.endswith(".conda"):
                                assert zipfile.ZipFile(pkg_path).testzip() is None
                            else:
                                tarfile.open(pkg_path)
                        except:
                            raise WorkflowError(
                                f"Package is invalid tar/zip archive: {pkg_url}"
                            )
        except (
            requests.exceptions.ChunkedEncodingError,
            requests.exceptions.HTTPError,
        ) as e:
            shutil.rmtree(env_archive)
            raise WorkflowError(f"Error downloading conda package {pkg_url}.")
        except BaseException as e:
            shutil.rmtree(env_archive)
            raise e
        return env_archive

    def execute_deployment_script(self, env_file, deploy_file):
        """Execute post-deployment script if present"""
        from snakemake.shell import shell

        if ON_WINDOWS:
            raise WorkflowError(
                "Post deploy script {} provided for conda env {} but unsupported on windows.".format(
                    deploy_file, env_file
                )
            )
        logger.info(
            "Running post-deploy script {}...".format(
                os.path.relpath(path=deploy_file, start=os.getcwd())
            )
        )

        # Determine interpreter from shebang or use sh as default.
        interpreter = "sh"
        with open(deploy_file, "r") as f:
            first_line = next(iter(f))
            if first_line.startswith("#!"):
                interpreter = first_line[2:].strip()

        shell.check_output(
            self.conda.shellcmd(self.address, f"{interpreter} {deploy_file}"),
            stderr=subprocess.STDOUT,
            text=True,
        )

    def create(self, dryrun=False):
        """Create the conda environment."""
        from snakemake.shell import shell

        self.check_is_file_based()

        # Read env file and create hash.
        env_file = self.file
        deploy_file = None
        pin_file = None
        tmp_env_file = None
        tmp_deploy_file = None
        tmp_pin_file = None

        if not isinstance(env_file, LocalSourceFile) or isinstance(
            env_file, LocalGitFile
        ):
            with tempfile.NamedTemporaryFile(delete=False, suffix=".yaml") as tmp:
                # write to temp file such that conda can open it
                tmp.write(self.content)
                env_file = tmp.name
                tmp_env_file = tmp.name
            if self.post_deploy_file:
                with tempfile.NamedTemporaryFile(
                    delete=False, suffix=".post-deploy.sh"
                ) as tmp:
                    # write to temp file such that conda can open it
                    tmp.write(self.content_deploy)
                    deploy_file = tmp.name
                    tmp_deploy_file = tmp.name
            if self.pin_file:
                with tempfile.NamedTemporaryFile(delete=False, suffix="pin.txt") as tmp:
                    tmp.write(self.content_pin)
                    pin_file = tmp.name
                    tmp_pin_file = tmp.name
        else:
            env_file = env_file.get_path_or_uri()
            deploy_file = self.post_deploy_file
            pin_file = self.pin_file

        env_path = self.address

        if self.is_containerized:
            if not dryrun:
                try:
                    shell.check_output(
                        singularity.shellcmd(
                            self._container_img.path,
                            f"[ -d '{env_path}' ]",
                            args=self._singularity_args,
                            envvars=self.get_singularity_envvars(),
                            quiet=True,
                        ),
                        stderr=subprocess.PIPE,
                        text=True,
                    )
                except subprocess.CalledProcessError as e:
                    raise WorkflowError(
                        "Unable to find environment in container image. "
                        "Maybe a conda environment was modified without containerizing again "
                        "(see snakemake --containerize)?\nDetails:\n{}\n{}".format(
                            e, e.stderr
                        )
                    )
                return env_path
            else:
                # env should be present in the container
                return env_path

        # Check for broken environment
        if os.path.exists(
            os.path.join(env_path, "env_setup_start")
        ) and not os.path.exists(os.path.join(env_path, "env_setup_done")):
            if dryrun:
                logger.info(
                    "Incomplete Conda environment {} will be recreated.".format(
                        self.file.simplify_path()
                    )
                )
            else:
                logger.info(
                    "Removing incomplete Conda environment {}...".format(
                        self.file.simplify_path()
                    )
                )
                shutil.rmtree(env_path, ignore_errors=True)

        # Create environment if not already present.
        if not os.path.exists(env_path):
            if dryrun:
                logger.info(
                    "Conda environment {} will be created.".format(
                        self.file.simplify_path()
                    )
                )
                return env_path
            logger.info(f"Creating conda environment {self.file.simplify_path()}...")
            env_archive = self.archive_file
            try:
                # Touch "start" flag file
                os.makedirs(env_path, exist_ok=True)
                with open(os.path.join(env_path, "env_setup_start"), "a") as f:
                    pass

                # Check if env archive exists. Use that if present.
                if os.path.exists(env_archive):
                    logger.info("Installing archived conda packages.")
                    pkg_list = os.path.join(env_archive, "packages.txt")
                    if os.path.exists(pkg_list):
                        # read packages in correct order
                        # this is for newer env archives where the package list
                        # was stored
                        packages = [
                            os.path.join(env_archive, pkg.rstrip())
                            for pkg in open(pkg_list)
                        ]
                    else:
                        # guess order
                        packages = glob(os.path.join(env_archive, "*.tar.bz2"))

                    # install packages manually from env archive
                    cmd = " ".join(
                        [
                            self.frontend,
                            "create",
                            "--quiet",
                            "--no-shortcuts" if ON_WINDOWS else "",
                            "--yes",
<<<<<<< HEAD
=======
                            "--no-default-packages",
>>>>>>> 1103b91c
                            f"--prefix '{env_path}'",
                        ]
                        + packages
                    )
                    if self._container_img:
                        cmd = singularity.shellcmd(
                            self._container_img.path,
                            cmd,
                            args=self._singularity_args,
                            envvars=self.get_singularity_envvars(),
                        )
                    out = shell.check_output(cmd, stderr=subprocess.STDOUT, text=True)
                else:

                    def create_env(env_file, filetype="yaml"):
                        # Copy env file to env_path (because they can be on
                        # different volumes and singularity should only mount one).
                        # In addition, this allows to immediately see what an
                        # environment in .snakemake/conda contains.
                        target_env_file = f"{env_path}.{filetype}"
                        shutil.copy(env_file, target_env_file)

                        logger.info("Downloading and installing remote packages.")

                        strict_priority = (
                            ["micromamba config set channel_priority strict &&"]
                            if self._container_img and self.frontend == "micromamba"
                            else ["conda config --set channel_priority strict &&"]
                            if self._container_img
                            else []
                        )

<<<<<<< HEAD
                        cmd = strict_priority + [
                            self.frontend,
                            "env"
                            if filetype == "yaml" and self.frontend != "micromamba"
                            else "",
                            "create",
                            "--quiet",
                            "--yes"
                            if filetype != "yaml" or self.frontend == "micromamba"
                            else "",
                            f'--file "{target_env_file}"',
                            f'--prefix "{env_path}"',
                        ]
=======
                        subcommand = [self.frontend]
                        yes_flag = ["--yes"]
                        if filetype == "yaml":
                            subcommand.append("env")
                            yes_flag = []

                        cmd = (
                            strict_priority
                            + subcommand
                            + [
                                "create",
                                "--quiet",
                                "--no-default-packages",
                                f'--file "{target_env_file}"',
                                f'--prefix "{env_path}"',
                            ]
                            + yes_flag
                        )
>>>>>>> 1103b91c
                        cmd = " ".join(cmd)
                        if self._container_img:
                            cmd = singularity.shellcmd(
                                self._container_img.path,
                                cmd,
                                args=self._singularity_args,
                                envvars=self.get_singularity_envvars(),
                            )

                        # micromamba can't create environment in an existing directory.
                        # as a hack we'll temporarily delete env_path
                        # see https://github.com/mamba-org/mamba/issues/2402
                        # TODO: revert this if micromamba issue is ever fixed
                        if self.frontend == "micromamba" and os.path.exists(env_path):
                            shutil.rmtree(env_path)

                            out = shell.check_output(
                                cmd, stderr=subprocess.STDOUT, text=True
                            )

                            # Re-add env_setup_start after we deleted env_path before
                            if not os.path.exists(
                                os.path.join(env_path, "env_setup_start")
                            ):
                                with open(
                                    os.path.join(env_path, "env_setup_start"), "a"
                                ) as f:
                                    pass
                            else:
                                logger.warning(
                                    "Unexpected behaviour. Environment creation with micromamba may have finished incorrectly."
                                )

                        else:
                            out = shell.check_output(
                                cmd, stderr=subprocess.STDOUT, text=True
                            )

                        # cleanup if requested
                        if self._cleanup is CondaCleanupMode.tarballs:
                            logger.info("Cleaning up conda package tarballs.")
                            shell.check_output("conda clean -y --tarballs", text=True)
                        elif self._cleanup is CondaCleanupMode.cache:
                            logger.info(
                                "Cleaning up conda package tarballs and package cache."
                            )
                            shell.check_output(
                                "conda clean -y --tarballs --packages", text=True
                            )
                        return out

                    if pin_file is not None:
                        try:
                            logger.info(
                                f"Using pinnings from {self.pin_file.get_path_or_uri()}."
                            )
                            out = create_env(pin_file, filetype="pin.txt")
                        except subprocess.CalledProcessError as e:
                            # remove potential partially installed environment
                            shutil.rmtree(env_path, ignore_errors=True)
                            advice = ""
                            if isinstance(self.file, LocalSourceFile):
                                advice = (
                                    " If that works, make sure to update the pin file with "
                                    f"'snakedeploy pin-conda-env {self.file.get_path_or_uri()}'."
                                )
                            logger.warning(
                                f"Failed to install conda environment from pin file ({self.pin_file.get_path_or_uri()}). "
                                f"Trying regular environment definition file.{advice}"
                            )
                            out = create_env(env_file, filetype="yaml")
                    else:
                        out = create_env(env_file, filetype="yaml")

                # Execute post-deplay script if present
                if deploy_file:
                    target_deploy_file = env_path + ".post-deploy.sh"
                    shutil.copy(deploy_file, target_deploy_file)
                    self.execute_deployment_script(env_file, target_deploy_file)

                # Touch "done" flag file
                with open(os.path.join(env_path, "env_setup_done"), "a") as f:
                    pass

                logger.debug(out)
                logger.info(
                    f"Environment for {self.file.get_path_or_uri()} created (location: {os.path.relpath(env_path)})"
                )
            except subprocess.CalledProcessError as e:
                # remove potential partially installed environment
                shutil.rmtree(env_path, ignore_errors=True)
                raise CreateCondaEnvironmentException(
                    f"Could not create conda environment from {env_file}:\nCommand:\n{e.cmd}\nOutput:\n{e.output}"
                )

        if tmp_env_file:
            # temporary file was created
            os.remove(tmp_env_file)
        if tmp_deploy_file:
            os.remove(tmp_deploy_file)

        return env_path

    @classmethod
    def get_singularity_envvars(self):
        return {"CONDA_PKGS_DIRS": f"/tmp/conda/{uuid.uuid4()}"}

    def __hash__(self):
        # this hash is only for object comparison, not for env paths
        if self.is_named:
            return hash(self.name)
        else:
            return hash(self.file)

    def __eq__(self, other):
        if isinstance(other, Env):
            if self.is_named:
                return self.name == other.name
            else:
                return self.file == other.file
        return False


class Conda:
    instances = dict()
    lock = threading.Lock()

    def __new__(cls, container_img=None, prefix_path=None, frontend=None, check=False):
        with cls.lock:
            if container_img not in cls.instances:
                inst = super().__new__(cls)
                cls.instances[container_img] = inst
                return inst
            else:
                return cls.instances[container_img]

    def __init__(
        self, container_img=None, prefix_path=None, frontend=None, check=False
    ):
        if not self.is_initialized:  # avoid superfluous init calls
            from snakemake.deployment import singularity
            from snakemake.shell import shell

            if isinstance(container_img, singularity.Image):
                container_img = container_img.path
            self.container_img = container_img
            self.frontend = frontend

            self.info = json.loads(
<<<<<<< HEAD
                shell.check_output(
                    self._get_cmd(f"{self.frontend} info --json"), text=True
                )
=======
                shell.check_output(self._get_cmd("conda info --json"), text=True)
>>>>>>> 1103b91c
            )

            if prefix_path is None or container_img is not None:
                if self.frontend == "micromamba":
                    self.prefix_path = self.info["env location"]
                else:
                    self.prefix_path = self.info["conda_prefix"]

            else:
                self.prefix_path = prefix_path

            self.platform = self.info["platform"]

            # check conda installation
            if check:
                if frontend is None:
                    raise ValueError("Frontend must be specified if check is True.")
                self._check()

    @property
    def is_initialized(self):
        return hasattr(self, "prefix_path")

    def _get_cmd(self, cmd):
        if self.container_img:
            return singularity.shellcmd(self.container_img, cmd, quiet=True)
        return cmd

    def _check(self):
        from snakemake.shell import shell

        frontends = ["conda"]
        if self.frontend != "conda":
            frontends.append(self.frontend)

        for frontend in frontends:
            # Use type here since conda now is a function.
            # type allows to check for both functions and regular commands.
            if not ON_WINDOWS or shell.get_executable():
                locate_cmd = f"type {frontend}"
            else:
                locate_cmd = f"where {frontend}"

            try:
                shell.check_output(
                    self._get_cmd(locate_cmd), stderr=subprocess.STDOUT, text=True
                )
            except subprocess.CalledProcessError as e:
                if self.container_img:
                    msg = (
                        f"The '{frontend}' command is not "
                        "available inside "
                        "your singularity container "
                        "image. Snakemake mounts "
                        "your conda installation "
                        "into singularity. "
                        "Sometimes, this can fail "
                        "because of shell restrictions. "
                        "It has been tested to work "
                        "with docker://ubuntu, but "
                        "it e.g. fails with "
                        "docker://bash "
                    )
                else:
                    msg = (
                        f"The '{frontend}' command is not "
                        "available in the "
                        f"shell {shell.get_executable()} that will be "
                        "used by Snakemake. You have "
                        "to ensure that it is in your "
                        "PATH, e.g., first activating "
                        "the conda base environment "
                        "with `conda activate base`."
                    )
                if frontend == "mamba":
                    msg += (
                        "The mamba package manager (https://github.com/mamba-org/mamba) is a "
                        "fast and robust conda replacement. "
                        "It is the recommended way of using Snakemake's conda integration. "
                        "It can be installed with `conda install -n base -c conda-forge mamba`. "
                        "If you still prefer to use conda, you can enforce that by setting "
                        "`--conda-frontend conda`."
                    )
                raise CreateCondaEnvironmentException(msg)

        try:
            self._check_version()
            self._check_condarc()
        except subprocess.CalledProcessError as e:
            raise CreateCondaEnvironmentException(
<<<<<<< HEAD
                f"Unable to check conda installation:"
                "\n" + (e.stderr.decode() if isinstance(e.stderr, bytes) else e.stderr)
=======
                "Unable to check conda installation:\n" + e.stderr.decode()
>>>>>>> 1103b91c
            )

    def _check_version(self):
        from snakemake.shell import shell
        from packaging.version import Version

        version = shell.check_output(
            self._get_cmd(f"{self.frontend} --version"),
            stderr=subprocess.PIPE,
            text=True,
        )
        version_matches = re.findall(r"\d+.\d+.\d+", version)
        if len(version_matches) != 1:
            raise WorkflowError(
                f"Unable to determine conda version. '{self.frontend} --version' returned {version}"
            )
        else:
            version = version_matches[0]
<<<<<<< HEAD
        if self.frontend == "conda" and StrictVersion(version) < StrictVersion("4.2"):
=======
        if Version(version) < Version("4.2"):
>>>>>>> 1103b91c
            raise CreateCondaEnvironmentException(
                f"Conda must be version 4.2 or later, found version {version}."
            )
        # If we learn minimum versions for Mamba or Micromamba, they would go here.

    def _check_condarc(self):
        if self.container_img:
            # Do not check for strict priorities when running conda in an image
            # Instead, we set priorities to strict ourselves in the image.
            return
        from snakemake.shell import shell

        if self.frontend == "conda":
            res = json.loads(
                shell.check_output(
                    self._get_cmd("conda config --get channel_priority --json"),
                    text=True,
                    stderr=subprocess.PIPE,
                )
            )
            if res["get"].get("channel_priority") != "strict":
                logger.warning(
                    "Your Conda installation is not configured to use strict channel priorities. "
                    "This is however crucial for having robust and correct environments (for details, "
                    "see https://conda-forge.org/docs/user/tipsandtricks.html). "
                    "Please consider to configure strict priorities by executing 'conda config --set channel_priority strict'."
                )
        elif self.frontend == "micromamba":
            # Micromamba only supports YAML at the moment
            # See https://github.com/mamba-org/mamba/issues/2480
            res = yaml.safe_load(
                shell.check_output(
                    self._get_cmd("micromamba config get channel_priority"),
                    text=True,
                    stderr=subprocess.PIPE,
                )
            )
            if res.get("channel_priority") != "strict":
                logger.warning(
                    f"Your Micromamba installation is not configured to use strict channel priorities. "
                    "This is however crucial for having robust and correct environments (for details, "
                    "see https://conda-forge.org/docs/user/tipsandtricks.html). "
                    f"Please consider to configure strict priorities by executing 'micromamba config --set channel_priority strict'."
                )
        # TODO: implement channel_priority check for mamba.

    def bin_path(self):
        if ON_WINDOWS:
            return os.path.join(self.prefix_path, "Scripts")
        else:
            return os.path.join(self.prefix_path, "bin")

    def shellcmd(self, env_address, cmd):
        # get path to activate script
        activate = os.path.join(self.bin_path(), "activate")

        if ON_WINDOWS:
            activate = activate.replace("\\", "/")
            env_address = env_address.replace("\\", "/")

        return f"source {activate} '{env_address}'; {cmd}"

    def shellcmd_win(self, env_address, cmd):
        """Prepend the windows activate bat script."""
        # get path to activate script
        activate = os.path.join(self.bin_path(), "activate.bat").replace("\\", "/")
        env_address = env_address.replace("\\", "/")

        return f'"{activate}" "{env_address}"&&{cmd}'


def is_mamba_available():
    return shutil.which("mamba") is not None


class CondaEnvSpec(ABC):
    @abstractmethod
    def apply_wildcards(self, wildcards):
        ...

    @abstractmethod
    def get_conda_env(self, workflow, env_dir=None, container_img=None, cleanup=None):
        ...

    @abstractmethod
    def check(self):
        ...

    @property
    def is_file(self):
        return False

    @property
    @abstractmethod
    def contains_wildcard(self):
        ...

    @abstractmethod
    def __hash__(self):
        ...

    @abstractmethod
    def __eq__(self, other):
        ...


class CondaEnvFileSpec(CondaEnvSpec):
    def __init__(self, filepath, rule=None):
        if isinstance(filepath, SourceFile):
            self.file = IOFile(str(filepath.get_path_or_uri()), rule=rule)
        elif isinstance(filepath, _IOFile):
            self.file = filepath
        else:
            self.file = IOFile(filepath, rule=rule)

    def apply_wildcards(self, wildcards, rule):
        filepath = self.file.apply_wildcards(wildcards)
        if is_local_file(filepath):
            # Normalize 'file:///my/path.yml' to '/my/path.yml'
            filepath = parse_uri(filepath).uri_path
        return CondaEnvFileSpec(filepath, rule)

    def check(self):
        self.file.check()

    def get_conda_env(self, workflow, env_dir=None, container_img=None, cleanup=None):
        return Env(
            workflow,
            env_file=self.file,
            env_dir=env_dir,
            container_img=container_img,
            cleanup=cleanup,
        )

    @property
    def is_file(self):
        return True

    @property
    def contains_wildcard(self):
        return contains_wildcard(self.file)

    def __hash__(self):
        return hash(self.file)

    def __eq__(self, other):
        return self.file == other.file


class CondaEnvNameSpec(CondaEnvSpec):
    def __init__(self, name: str):
        self.name = name

    def apply_wildcards(self, wildcards, _):
        return CondaEnvNameSpec(apply_wildcards(self.name, wildcards))

    def get_conda_env(self, workflow, env_dir=None, container_img=None, cleanup=None):
        return Env(
            workflow,
            env_name=self.name,
            env_dir=env_dir,
            container_img=container_img,
            cleanup=cleanup,
        )

    def check(self):
        # not a file, nothing to check here
        pass

    @property
    def contains_wildcard(self):
        return contains_wildcard(self.name)

    def __hash__(self):
        return hash(self.name)

    def __eq__(self, other):
        return self.name == other.name


def is_conda_env_file(spec):
    if isinstance(spec, SourceFile):
        spec = spec.get_filename()

    return spec.endswith(".yaml") or spec.endswith(".yml")<|MERGE_RESOLUTION|>--- conflicted
+++ resolved
@@ -481,10 +481,6 @@
                             "--quiet",
                             "--no-shortcuts" if ON_WINDOWS else "",
                             "--yes",
-<<<<<<< HEAD
-=======
-                            "--no-default-packages",
->>>>>>> 1103b91c
                             f"--prefix '{env_path}'",
                         ]
                         + packages
@@ -517,24 +513,9 @@
                             else []
                         )
 
-<<<<<<< HEAD
-                        cmd = strict_priority + [
-                            self.frontend,
-                            "env"
-                            if filetype == "yaml" and self.frontend != "micromamba"
-                            else "",
-                            "create",
-                            "--quiet",
-                            "--yes"
-                            if filetype != "yaml" or self.frontend == "micromamba"
-                            else "",
-                            f'--file "{target_env_file}"',
-                            f'--prefix "{env_path}"',
-                        ]
-=======
                         subcommand = [self.frontend]
                         yes_flag = ["--yes"]
-                        if filetype == "yaml":
+                        if filetype == "yaml" and self.frontend != "micromamba":
                             subcommand.append("env")
                             yes_flag = []
 
@@ -550,7 +531,6 @@
                             ]
                             + yes_flag
                         )
->>>>>>> 1103b91c
                         cmd = " ".join(cmd)
                         if self._container_img:
                             cmd = singularity.shellcmd(
@@ -700,13 +680,9 @@
             self.frontend = frontend
 
             self.info = json.loads(
-<<<<<<< HEAD
                 shell.check_output(
                     self._get_cmd(f"{self.frontend} info --json"), text=True
                 )
-=======
-                shell.check_output(self._get_cmd("conda info --json"), text=True)
->>>>>>> 1103b91c
             )
 
             if prefix_path is None or container_img is not None:
@@ -797,12 +773,8 @@
             self._check_condarc()
         except subprocess.CalledProcessError as e:
             raise CreateCondaEnvironmentException(
-<<<<<<< HEAD
                 f"Unable to check conda installation:"
                 "\n" + (e.stderr.decode() if isinstance(e.stderr, bytes) else e.stderr)
-=======
-                "Unable to check conda installation:\n" + e.stderr.decode()
->>>>>>> 1103b91c
             )
 
     def _check_version(self):
@@ -821,11 +793,7 @@
             )
         else:
             version = version_matches[0]
-<<<<<<< HEAD
-        if self.frontend == "conda" and StrictVersion(version) < StrictVersion("4.2"):
-=======
-        if Version(version) < Version("4.2"):
->>>>>>> 1103b91c
+        if self.frontend == "conda" and Version(version) < Version("4.2"):
             raise CreateCondaEnvironmentException(
                 f"Conda must be version 4.2 or later, found version {version}."
             )
