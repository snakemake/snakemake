__author__ = "Johannes Köster"
__copyright__ = "Copyright 2015-2019, Johannes Köster"
__email__ = "johannes.koester@uni-due.de"
__license__ = "MIT"

import os
import re
import subprocess
import tempfile
from urllib.request import urlopen
from urllib.parse import urlparse
from urllib.error import URLError
import hashlib
import shutil
from distutils.version import StrictVersion
import json
from glob import glob
import tarfile
import zipfile
import uuid
from enum import Enum

from snakemake.exceptions import CreateCondaEnvironmentException, WorkflowError
from snakemake.logging import logger
from snakemake.common import strip_prefix, ON_WINDOWS
from snakemake import utils
from snakemake.deployment import singularity
from snakemake.io import git_content


class CondaCleanupMode(Enum):
    tarballs = "tarballs"
    cache = "cache"

    def __str__(self):
        return self.value


def content(env_file):
    if env_file.startswith("git+file:"):
        return git_content(env_file).encode("utf-8")
    elif urlparse(env_file).netloc:
        try:
            return urlopen(env_file).read()
        except URLError as e:
            raise WorkflowError(
                "Failed to open environment file {}:".format(env_file), e
            )
    else:
        if not os.path.exists(env_file):
            raise WorkflowError("Conda env file does not " "exist: {}".format(env_file))
        with open(env_file, "rb") as f:
            return f.read()


class Env:

    """Conda environment from a given specification file."""

    def __init__(self, env_file, dag, container_img=None, cleanup=None):
        self.file = env_file

        self.frontend = dag.workflow.conda_frontend
        self._env_dir = dag.workflow.persistence.conda_env_path
        self._env_archive_dir = dag.workflow.persistence.conda_env_archive_path

        self._hash = None
        self._content_hash = None
        self._content = None
        self._path = None
        self._archive_file = None
        self._container_img = container_img
        self._cleanup = cleanup

    @property
    def container_img_url(self):
        return self._container_img.url if self._container_img else None

    @property
    def content(self):
        if self._content is None:
            self._content = content(self.file)
        return self._content

    @property
    def hash(self):
        if self._hash is None:
            md5hash = hashlib.md5()
            # Include the absolute path of the target env dir into the hash.
            # By this, moving the working directory around automatically
            # invalidates all environments. This is necessary, because binaries
            # in conda environments can contain hardcoded absolute RPATHs.
            env_dir = os.path.realpath(self._env_dir)
            md5hash.update(env_dir.encode())
            if self._container_img:
                md5hash.update(self._container_img.url.encode())
            md5hash.update(self.content)
            self._hash = md5hash.hexdigest()
        return self._hash

    @property
    def content_hash(self):
        if self._content_hash is None:
            md5hash = hashlib.md5()
            md5hash.update(self.content)
            self._content_hash = md5hash.hexdigest()
        return self._content_hash

    @property
    def path(self):
        """Path to directory of the conda environment.

        First tries full hash, if it does not exist, (8-prefix) is used
        as default.

        """
        hash = self.hash
        env_dir = self._env_dir
        for h in [hash, hash[:8]]:
            path = os.path.join(env_dir, h)
            if os.path.exists(path):
                return path
        return path

    @property
    def archive_file(self):
        """Path to archive of the conda environment, which may or may not exist."""
        if self._archive_file is None:
            self._archive_file = os.path.join(self._env_archive_dir, self.content_hash)
        return self._archive_file

    def create_archive(self):
        """Create self-contained archive of environment."""
        from snakemake.shell import shell

        try:
            import yaml
        except ImportError:
            raise WorkflowError(
                "Error importing PyYAML. " "Please install PyYAML to archive workflows."
            )
        # importing requests locally because it interferes with instantiating conda environments
        import requests

        env_archive = self.archive_file
        if os.path.exists(env_archive):
            return env_archive

        try:
            # Download
            logger.info(
                "Downloading packages for conda environment {}...".format(self.file)
            )
            os.makedirs(env_archive, exist_ok=True)
            try:
                out = shell.check_output(
                    "conda list --explicit --prefix '{}'".format(self.path),
                    stderr=subprocess.STDOUT, text=True
                )
                logger.debug(out)
            except subprocess.CalledProcessError as e:
                raise WorkflowError(
                    "Error exporting conda packages:\n" + e.output
                )
            with open(os.path.join(env_archive, "packages.txt"), "w") as pkg_list:
                for l in out.split("\n"):
                    if l and not l.startswith("#") and not l.startswith("@"):
                        pkg_url = l
                        logger.info(pkg_url)
                        parsed = urlparse(pkg_url)
                        pkg_name = os.path.basename(parsed.path)
                        # write package name to list
                        print(pkg_name, file=pkg_list)
                        # download package
                        pkg_path = os.path.join(env_archive, pkg_name)
                        with open(pkg_path, "wb") as copy:
                            r = requests.get(pkg_url)
                            r.raise_for_status()
                            copy.write(r.content)
                        try:
                            if pkg_path.endswith(".conda"):
                                assert zipfile.ZipFile(pkg_path).testzip() is None
                            else:
                                tarfile.open(pkg_path)
                        except:
                            raise WorkflowError(
                                "Package is invalid tar/zip archive: {}".format(pkg_url)
                            )
        except (
            requests.exceptions.ChunkedEncodingError,
            requests.exceptions.HTTPError,
        ) as e:
            shutil.rmtree(env_archive)
            raise WorkflowError("Error downloading conda package {}.".format(pkg_url))
        except (Exception, BaseException) as e:
            shutil.rmtree(env_archive)
            raise e
        return env_archive

    def create(self, dryrun=False):
        """ Create the conda enviroment."""
        from snakemake.shell import shell

        # Read env file and create hash.
        env_file = self.file
        tmp_file = None

        url_scheme, *_ = urlparse(env_file)
        if (url_scheme and not url_scheme == "file") or (
            not url_scheme and env_file.startswith("git+file:/")
        ):
            with tempfile.NamedTemporaryFile(delete=False, suffix=".yaml") as tmp:
                tmp.write(self.content)
                env_file = tmp.name
                tmp_file = tmp.name

        env_hash = self.hash
        env_path = self.path

        # Check for broken environment
        if os.path.exists(
            os.path.join(env_path, "env_setup_start")
        ) and not os.path.exists(os.path.join(env_path, "env_setup_done")):
            if dryrun:
                logger.info(
                    "Incomplete Conda environment {} will be recreated.".format(
                        utils.simplify_path(self.file)
                    )
                )
            else:
                logger.info(
                    "Removing incomplete Conda environment {}...".format(
                        utils.simplify_path(self.file)
                    )
                )
                shutil.rmtree(env_path, ignore_errors=True)

        # Create environment if not already present.
        if not os.path.exists(env_path):
            if dryrun:
                logger.info(
                    "Conda environment {} will be created.".format(
                        utils.simplify_path(self.file)
                    )
                )
                return env_path
            conda = Conda(self._container_img)
            logger.info(
                "Creating conda environment {}...".format(
                    utils.simplify_path(self.file)
                )
            )
            # Check if env archive exists. Use that if present.
            env_archive = self.archive_file
            try:
                # Touch "start" flag file
                os.makedirs(env_path, exist_ok=True)
                with open(os.path.join(env_path, "env_setup_start"), "a") as f:
                    pass

                if os.path.exists(env_archive):
                    logger.info("Installing archived conda packages.")
                    pkg_list = os.path.join(env_archive, "packages.txt")
                    if os.path.exists(pkg_list):
                        # read pacakges in correct order
                        # this is for newer env archives where the package list
                        # was stored
                        packages = [
                            os.path.join(env_archive, pkg.rstrip())
                            for pkg in open(pkg_list)
                        ]
                    else:
                        # guess order
                        packages = glob(os.path.join(env_archive, "*.tar.bz2"))

                    # install packages manually from env archive
                    cmd = " ".join(
                        ["conda", "create", "--copy", "--prefix '{}'".format(env_path)]
                        + packages
                    )
                    if self._container_img:
                        cmd = singularity.shellcmd(
                            self._container_img.path,
                            cmd,
                            envvars=self.get_singularity_envvars(),
                        )
                    out = shell.check_output(cmd, stderr=subprocess.STDOUT, text=True)

                else:
                    # Copy env file to env_path (because they can be on
                    # different volumes and singularity should only mount one).
                    # In addition, this allows to immediately see what an
                    # environment in .snakemake/conda contains.
                    target_env_file = env_path + ".yaml"
                    shutil.copy(env_file, target_env_file)

                    logger.info("Downloading and installing remote packages.")
                    cmd = " ".join(
                        [
                            self.frontend,
                            "env",
                            "create",
                            "--file '{}'".format(target_env_file),
                            "--prefix '{}'".format(env_path),
                        ]
                    )
                    if self._container_img:
                        cmd = singularity.shellcmd(
                            self._container_img.path,
                            cmd,
                            envvars=self.get_singularity_envvars(),
                        )
<<<<<<< HEAD
                    out = shell.check_output(cmd, stderr=subprocess.STDOUT, text=True)
=======
                    out = shell.check_output(cmd, stderr=subprocess.STDOUT)

                    # cleanup if requested
                    if self._cleanup is CondaCleanupMode.tarballs:
                        logger.info("Cleaning up conda package tarballs.")
                        shell.check_output("conda clean -y --tarballs")
                    elif self._cleanup is CondaCleanupMode.cache:
                        logger.info(
                            "Cleaning up conda package tarballs and package cache."
                        )
                        shell.check_output("conda clean -y --tarballs --packages")
>>>>>>> f945eef4
                # Touch "done" flag file
                with open(os.path.join(env_path, "env_setup_done"), "a") as f:
                    pass

                logger.debug(out)
                logger.info(
                    "Environment for {} created (location: {})".format(
                        os.path.relpath(env_file), os.path.relpath(env_path)
                    )
                )
            except subprocess.CalledProcessError as e:
                # remove potential partially installed environment
                shutil.rmtree(env_path, ignore_errors=True)
                raise CreateCondaEnvironmentException(
                    "Could not create conda environment from {}:\n".format(env_file)
                    + e.output
                )

        if tmp_file:
            # temporary file was created
            os.remove(tmp_file)

        return env_path

    @classmethod
    def get_singularity_envvars(self):
        return {"CONDA_PKGS_DIRS": "/tmp/conda/{}".format(uuid.uuid4())}

    def __hash__(self):
        # this hash is only for object comparison, not for env paths
        return hash(self.file)

    def __eq__(self, other):
        if isinstance(other, Env):
            return self.file == other.file
        return False


class Conda:
    instances = dict()

    def __new__(cls, container_img=None):
        if container_img not in cls.instances:
            inst = super().__new__(cls)
            inst.__init__(container_img=container_img)
            cls.instances[container_img] = inst
            return inst
        else:
            return cls.instances[container_img]

    def __init__(self, container_img=None):
        from snakemake.shell import shell
        from snakemake.deployment import singularity

        if isinstance(container_img, singularity.Image):
            container_img = container_img.path
        self.container_img = container_img
        self._check()
        self.info = json.loads(shell.check_output(self._get_cmd("conda info --json")))

    def _get_cmd(self, cmd):
        if self.container_img:
            return singularity.shellcmd(self.container_img, cmd)
        return cmd

    def _check(self):
        from snakemake.shell import shell

        # Use type here since conda now is a function.
        # type allows to check for both functions and regular commands.
        locate_cmd = "where conda" if ON_WINDOWS else "type conda"
        try:
            shell.check_output(self._get_cmd(locate_cmd), stderr=subprocess.STDOUT)
        except subprocess.CalledProcessError as e:
            if self.container_img:
                raise CreateCondaEnvironmentException(
                    "The 'conda' command is not "
                    "available inside "
                    "your singularity container "
                    "image. Snakemake mounts "
                    "your conda installation "
                    "into singularity. "
                    "Sometimes, this can fail "
                    "because of shell restrictions. "
                    "It has been tested to work "
                    "with docker://ubuntu, but "
                    "it e.g. fails with "
                    "docker://bash "
                )
            else:
                raise CreateCondaEnvironmentException(
                    "The 'conda' command is not "
                    "available in the "
                    "shell {} that will be "
                    "used by Snakemake. You have "
                    "to ensure that it is in your "
                    "PATH, e.g., first activating "
                    "the conda base environment "
                    "with `conda activate base`.".format(shell.get_executable())
                )
        try:
            version = shell.check_output(
                self._get_cmd("conda --version"), stderr=subprocess.STDOUT, text=True
            )
            version = version.split()[1]
            if StrictVersion(version) < StrictVersion("4.2"):
                raise CreateCondaEnvironmentException(
                    "Conda must be version 4.2 or later, found version {}.".format(
                        version
                    )
                )
        except subprocess.CalledProcessError as e:
            raise CreateCondaEnvironmentException(
                "Unable to check conda version:\n" + e.output.decode()
            )

    def prefix_path(self):
        return self.info["conda_prefix"]

    def bin_path(self):
        return os.path.join(self.prefix_path(), "bin")

    def shellcmd(self, env_path, cmd):
        from snakemake.shell import shell

        # get path to activate script
        activate = os.path.join(self.bin_path(), "activate")
        return "source {} '{}'; {}".format(activate, env_path, cmd)<|MERGE_RESOLUTION|>--- conflicted
+++ resolved
@@ -310,10 +310,7 @@
                             cmd,
                             envvars=self.get_singularity_envvars(),
                         )
-<<<<<<< HEAD
                     out = shell.check_output(cmd, stderr=subprocess.STDOUT, text=True)
-=======
-                    out = shell.check_output(cmd, stderr=subprocess.STDOUT)
 
                     # cleanup if requested
                     if self._cleanup is CondaCleanupMode.tarballs:
@@ -324,7 +321,6 @@
                             "Cleaning up conda package tarballs and package cache."
                         )
                         shell.check_output("conda clean -y --tarballs --packages")
->>>>>>> f945eef4
                 # Touch "done" flag file
                 with open(os.path.join(env_path, "env_setup_done"), "a") as f:
                     pass
