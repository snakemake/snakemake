--- conflicted
+++ resolved
@@ -599,13 +599,9 @@
         self.exec_job += self.get_additional_args()
         if not disable_default_remote_provider_args:
             self.exec_job += self.get_default_remote_provider_args()
-<<<<<<< HEAD
-
-        self.exec_job += self.get_default_resources_args()
-=======
         if not disable_get_default_resources_args:
             self.exec_job += self.get_default_resources_args()
->>>>>>> ade0626b
+
         self.jobname = jobname
         self._tmpdir = None
         self.cores = cores if cores else ""
