--- conflicted
+++ resolved
@@ -473,15 +473,6 @@
         if self.container_img is not None:
             # use python from image
             py_exec = "python"
-<<<<<<< HEAD
-        if self.env_modules is not None:
-            # use python from environment module
-            py_exec = "python"
-        if ON_WINDOWS:
-            # use forward slashes so script command still works even if
-            # bash is configured as executable on Windows
-            py_exec = py_exec.replace("\\", "/")
-=======
         elif self.conda_env is not None or self.env_modules is not None:
             if self._is_python_env():
                 py_version = self._get_python_version()
@@ -502,7 +493,10 @@
                             "only.".format(*MIN_PY_VERSION)
                         )
 
->>>>>>> f945eef4
+        if ON_WINDOWS:
+            # use forward slashes so script command still works even if
+            # bash is configured as executable on Windows
+            py_exec = py_exec.replace("\\", "/")
         # use the same Python as the running process or the one from the environment
         self._execute_cmd("{py_exec} {fname:q}", py_exec=py_exec, fname=fname)
 
