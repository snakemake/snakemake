--- conflicted
+++ resolved
@@ -1,9 +1,5 @@
 __author__ = "Johannes Köster"
-<<<<<<< HEAD
-__copyright__ = "Copyright 2021, Johannes Köster"
-=======
 __copyright__ = "Copyright 2022, Johannes Köster"
->>>>>>> 5e3a4647
 __email__ = "johannes.koester@uni-due.de"
 __license__ = "MIT"
 
