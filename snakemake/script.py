__author__ = "Johannes Köster"
__copyright__ = "Copyright 2021, Johannes Köster"
__email__ = "johannes.koester@uni-due.de"
__license__ = "MIT"

import inspect
import itertools
import os
import tempfile
import textwrap
import sys
import pickle
import subprocess
import collections
import re
from abc import ABC, abstractmethod
from typing import Tuple, Pattern
from urllib.request import urlopen, pathname2url
from urllib.error import URLError

from snakemake.utils import format
from snakemake.logging import logger
from snakemake.exceptions import WorkflowError
from snakemake.shell import shell
from snakemake.common import (
    MIN_PY_VERSION,
    SNAKEMAKE_SEARCHPATH,
    ON_WINDOWS,
    smart_join,
    is_local_file,
)
from snakemake.io import git_content, split_git_path
from snakemake.deployment import singularity

# TODO use this to find the right place for inserting the preamble
PY_PREAMBLE_RE = re.compile(r"from( )+__future__( )+import.*?(?P<end>[;\n])")


class Snakemake:
    def __init__(
        self,
        input_,
        output,
        params,
        wildcards,
        threads,
        resources,
        log,
        config,
        rulename,
        bench_iteration,
        scriptdir=None,
    ):
        # convert input and output to plain strings as some remote objects cannot
        # be pickled
        self.input = input_._plainstrings()
        self.output = output._plainstrings()
        self.params = params
        self.wildcards = wildcards
        self.threads = threads
        self.resources = resources
        self.log = log._plainstrings()
        self.config = config
        self.rule = rulename
        self.bench_iteration = bench_iteration
        self.scriptdir = scriptdir

    def log_fmt_shell(self, stdout=True, stderr=True, append=False):
        """
        Return a shell redirection string to be used in `shell()` calls

        This function allows scripts and wrappers support optional `log` files
        specified in the calling rule.  If no `log` was specified, then an
        empty string "" is returned, regardless of the values of `stdout`,
        `stderr`, and `append`.

        Parameters
        ---------

        stdout : bool
            Send stdout to log

        stderr : bool
            Send stderr to log

        append : bool
            Do not overwrite the log file. Useful for sending output of
            multiple commands to the same log. Note however that the log will
            not be truncated at the start.

        The following table describes the output:

        -------- -------- -------- ----- -------------
        stdout   stderr   append   log   return value
        -------- -------- -------- ----- ------------
        True     True     True     fn    >> fn 2>&1
        True     False    True     fn    >> fn
        False    True     True     fn    2>> fn
        True     True     False    fn    > fn 2>&1
        True     False    False    fn    > fn
        False    True     False    fn    2> fn
        any      any      any      None  ""
        -------- -------- -------- ----- -----------
        """
        if not self.log:
            return ""
        lookup = {
            (True, True, True): " >> {0} 2>&1",
            (True, False, True): " >> {0}",
            (False, True, True): " 2>> {0}",
            (True, True, False): " > {0} 2>&1",
            (True, False, False): " > {0}",
            (False, True, False): " 2> {0}",
        }
        return lookup[(stdout, stderr, append)].format(self.log)


class REncoder:
    """Encoding Pyton data structures into R."""

    @classmethod
    def encode_numeric(cls, value):
        if value is None:
            return "as.numeric(NA)"
        return str(value)

    @classmethod
    def encode_value(cls, value):
        if value is None:
            return "NULL"
        elif isinstance(value, str):
            return repr(value)
        elif isinstance(value, dict):
            return cls.encode_dict(value)
        elif isinstance(value, bool):
            return "TRUE" if value else "FALSE"
        elif isinstance(value, int) or isinstance(value, float):
            return str(value)
        elif isinstance(value, collections.abc.Iterable):
            # convert all iterables to vectors
            return cls.encode_list(value)
        else:
            # Try to convert from numpy if numpy is present
            try:
                import numpy as np

                if isinstance(value, np.number):
                    return str(value)
            except ImportError:
                pass
        raise ValueError("Unsupported value for conversion into R: {}".format(value))

    @classmethod
    def encode_list(cls, l):
        return "c({})".format(", ".join(map(cls.encode_value, l)))

    @classmethod
    def encode_items(cls, items):
        def encode_item(item):
            name, value = item
            return '"{}" = {}'.format(name, cls.encode_value(value))

        return ", ".join(map(encode_item, items))

    @classmethod
    def encode_dict(cls, d):
        d = "list({})".format(cls.encode_items(d.items()))
        return d

    @classmethod
    def encode_namedlist(cls, namedlist):
        positional = ", ".join(map(cls.encode_value, namedlist))
        named = cls.encode_items(namedlist.items())
        source = "list("
        if positional:
            source += positional
        if named:
            source += ", " + named
        source += ")"
        return source


class JuliaEncoder:
    """Encoding Pyton data structures into Julia."""

    @classmethod
    def encode_value(cls, value):
        if value is None:
            return "nothing"
        elif isinstance(value, str):
            return repr(value)
        elif isinstance(value, dict):
            return cls.encode_dict(value)
        elif isinstance(value, bool):
            return "true" if value else "false"
        elif isinstance(value, int) or isinstance(value, float):
            return str(value)
        elif isinstance(value, collections.abc.Iterable):
            # convert all iterables to vectors
            return cls.encode_list(value)
        else:
            # Try to convert from numpy if numpy is present
            try:
                import numpy as np

                if isinstance(value, np.number):
                    return str(value)
            except ImportError:
                pass
        raise ValueError(
            "Unsupported value for conversion into Julia: {}".format(value)
        )

    @classmethod
    def encode_list(cls, l):
        return "[{}]".format(", ".join(map(cls.encode_value, l)))

    @classmethod
    def encode_items(cls, items):
        def encode_item(item):
            name, value = item
            return '"{}" => {}'.format(name, cls.encode_value(value))

        return ", ".join(map(encode_item, items))

    @classmethod
    def encode_positional_items(cls, namedlist):
        encoded = ""
        for index, value in enumerate(namedlist):
            encoded += "{} => {}, ".format(index + 1, cls.encode_value(value))
        return encoded

    @classmethod
    def encode_dict(cls, d):
        d = "Dict({})".format(cls.encode_items(d.items()))
        return d

    @classmethod
    def encode_namedlist(cls, namedlist):
        positional = cls.encode_positional_items(namedlist)
        named = cls.encode_items(namedlist.items())
        source = "Dict("
        if positional:
            source += positional
        if named:
            source += named
        source += ")"
        return source


class ScriptBase(ABC):
    editable = False

    def __init__(
        self,
        path,
        source,
        basedir,
        input_,
        output,
        params,
        wildcards,
        threads,
        resources,
        log,
        config,
        rulename,
        conda_env,
        conda_base_path,
        container_img,
        singularity_args,
        env_modules,
        bench_record,
        jobid,
        bench_iteration,
        cleanup_scripts,
        shadow_dir,
    ):
        self.path = path
        self.source = source

        self.basedir = basedir
        self.input = input_
        self.output = output
        self.params = params
        self.wildcards = wildcards
        self.threads = threads
        self.resources = resources
        self.log = log
        self.config = config
        self.rulename = rulename
        self.conda_env = conda_env
        self.conda_base_path = conda_base_path
        self.container_img = container_img
        self.singularity_args = singularity_args
        self.env_modules = env_modules
        self.bench_record = bench_record
        self.jobid = jobid
        self.bench_iteration = bench_iteration
        self.cleanup_scripts = cleanup_scripts
        self.shadow_dir = shadow_dir

    def evaluate(self, edit=False):
        assert not edit or self.editable

        fd = None
        try:
            # generate preamble
            preamble = self.get_preamble()

            # write script
            dir_ = ".snakemake/scripts"
            os.makedirs(dir_, exist_ok=True)

            with tempfile.NamedTemporaryFile(
                suffix="." + os.path.basename(self.path), dir=dir_, delete=False
            ) as fd:
                self.write_script(preamble, fd)

            # execute script
            self.execute_script(fd.name, edit=edit)
        except URLError as e:
            raise WorkflowError(e)
        finally:
            if fd and self.cleanup_scripts:
                os.remove(fd.name)
            else:
                if fd:
                    logger.warning("Not cleaning up %s" % fd.name)
                else:
                    # nothing to clean up (TODO: ??)
                    pass

    @property
    def local_path(self):
        path = self.path[7:]
        if not os.path.isabs(path):
            return smart_join(self.basedir, path)
        return path

    @abstractmethod
    def get_preamble(self):
        ...

    @abstractmethod
    def write_script(self, preamble, fd):
        ...

    @abstractmethod
    def execute_script(self, fname, edit=False):
        ...

    def _execute_cmd(self, cmd, **kwargs):
        return shell(
            cmd,
            bench_record=self.bench_record,
            conda_env=self.conda_env,
            conda_base_path=self.conda_base_path,
            container_img=self.container_img,
            shadow_dir=self.shadow_dir,
            env_modules=self.env_modules,
            singularity_args=self.singularity_args,
            resources=self.resources,
            threads=self.threads,
            **kwargs
        )


class PythonScript(ScriptBase):
    @staticmethod
    def generate_preamble(
        path,
        source,
        basedir,
        input_,
        output,
        params,
        wildcards,
        threads,
        resources,
        log,
        config,
        rulename,
        conda_env,
        container_img,
        singularity_args,
        env_modules,
        bench_record,
        jobid,
        bench_iteration,
        cleanup_scripts,
        shadow_dir,
        preamble_addendum="",
    ):
        wrapper_path = path[7:] if path.startswith("file://") else path
        snakemake = Snakemake(
            input_,
            output,
            params,
            wildcards,
            threads,
            resources,
            log,
            config,
            rulename,
            bench_iteration,
            os.path.dirname(wrapper_path),
        )
        snakemake = pickle.dumps(snakemake)
        # Obtain search path for current snakemake module.
        # The module is needed for unpickling in the script.
        # We append it at the end (as a fallback).
        searchpath = SNAKEMAKE_SEARCHPATH
        if container_img is not None:
            searchpath = singularity.SNAKEMAKE_MOUNTPOINT
        searchpath = repr(searchpath)
        # For local scripts, add their location to the path in case they use path-based imports
        if path.startswith("file://"):
            searchpath += ", " + repr(os.path.dirname(path[7:]))

        return textwrap.dedent(
            """
        ######## snakemake preamble start (automatically inserted, do not edit) ########
        import sys; sys.path.extend([{searchpath}]); import pickle; snakemake = pickle.loads({snakemake}); from snakemake.logging import logger; logger.printshellcmds = {printshellcmds}; {preamble_addendum}
        ######## snakemake preamble end #########
        """
        ).format(
            searchpath=searchpath,
            snakemake=snakemake,
            printshellcmds=logger.printshellcmds,
            preamble_addendum=preamble_addendum,
        )

    def get_preamble(self):
        wrapper_path = self.path[7:] if self.path.startswith("file://") else self.path
        preamble_addendum = (
            "__real_file__ = __file__; __file__ = {file_override};".format(
                file_override=repr(os.path.realpath(wrapper_path))
            )
        )

        return PythonScript.generate_preamble(
            self.path,
            self.source,
            self.basedir,
            self.input,
            self.output,
            self.params,
            self.wildcards,
            self.threads,
            self.resources,
            self.log,
            self.config,
            self.rulename,
            self.conda_env,
            self.container_img,
            self.singularity_args,
            self.env_modules,
            self.bench_record,
            self.jobid,
            self.bench_iteration,
            self.cleanup_scripts,
            self.shadow_dir,
            preamble_addendum=preamble_addendum,
        )

    def write_script(self, preamble, fd):
        fd.write(preamble.encode())
        fd.write(self.source)

    def _is_python_env(self):
        if self.conda_env is not None:
            prefix = os.path.join(self.conda_env, "bin")
        elif self.env_modules is not None:
            prefix = self._execute_cmd("echo $PATH", read=True).split(":")[0]
        else:
            raise NotImplementedError()
        return os.path.exists(os.path.join(prefix, "python"))

    def _get_python_version(self):
        out = self._execute_cmd(
            "python -c \"import sys; print('.'.join(map(str, sys.version_info[:2])))\"",
            read=True,
        )
        return tuple(map(int, out.strip().split(".")))

    def execute_script(self, fname, edit=False):
        py_exec = sys.executable
        if self.container_img is not None:
            # use python from image
            py_exec = "python"
        elif self.conda_env is not None or self.env_modules is not None:
            if self._is_python_env():
                py_version = self._get_python_version()
                # If version is None, all fine, because host python usage is intended.
                if py_version is not None:
                    if py_version >= MIN_PY_VERSION:
                        # Python version is new enough, make use of environment
                        # to execute script
                        py_exec = "python"
                    else:
                        logger.warning(
                            "Environment defines Python "
                            "version < {0}.{1}. Using Python of the "
                            "main process to execute "
                            "script. Note that this cannot be avoided, "
                            "because the script uses data structures from "
                            "Snakemake which are Python >={0}.{1} "
                            "only.".format(*MIN_PY_VERSION)
                        )

        if ON_WINDOWS:
            # use forward slashes so script command still works even if
            # bash is configured as executable on Windows
            py_exec = py_exec.replace("\\", "/")
        # use the same Python as the running process or the one from the environment
        self._execute_cmd("{py_exec} {fname:q}", py_exec=py_exec, fname=fname)


class RScript(ScriptBase):
    @staticmethod
    def generate_preamble(
        path,
        source,
        basedir,
        input_,
        output,
        params,
        wildcards,
        threads,
        resources,
        log,
        config,
        rulename,
        conda_env,
        container_img,
        singularity_args,
        env_modules,
        bench_record,
        jobid,
        bench_iteration,
        cleanup_scripts,
        shadow_dir,
        preamble_addendum="",
    ):
        return textwrap.dedent(
            """
        ######## snakemake preamble start (automatically inserted, do not edit) ########
        library(methods)
        Snakemake <- setClass(
            "Snakemake",
            slots = c(
                input = "list",
                output = "list",
                params = "list",
                wildcards = "list",
                threads = "numeric",
                log = "list",
                resources = "list",
                config = "list",
                rule = "character",
                bench_iteration = "numeric",
                scriptdir = "character",
                source = "function"
            )
        )
        snakemake <- Snakemake(
            input = {},
            output = {},
            params = {},
            wildcards = {},
            threads = {},
            log = {},
            resources = {},
            config = {},
            rule = {},
            bench_iteration = {},
            scriptdir = {},
            source = function(...){{
                wd <- getwd()
                setwd(snakemake@scriptdir)
                source(...)
                setwd(wd)
            }}
        )
        {preamble_addendum}

        ######## snakemake preamble end #########
        """
        ).format(
            REncoder.encode_namedlist(input_),
            REncoder.encode_namedlist(output),
            REncoder.encode_namedlist(params),
            REncoder.encode_namedlist(wildcards),
            threads,
            REncoder.encode_namedlist(log),
            REncoder.encode_namedlist(
                {
                    name: value
                    for name, value in resources.items()
                    if name != "_cores" and name != "_nodes"
                }
            ),
            REncoder.encode_dict(config),
            REncoder.encode_value(rulename),
            REncoder.encode_numeric(bench_iteration),
            REncoder.encode_value(
                os.path.dirname(path[7:])
                if path.startswith("file://")
                else os.path.dirname(path)
            ),
            preamble_addendum=preamble_addendum,
        )

    def get_preamble(self):
        return RScript.generate_preamble(
            self.path,
            self.source,
            self.basedir,
            self.input,
            self.output,
            self.params,
            self.wildcards,
            self.threads,
            self.resources,
            self.log,
            self.config,
            self.rulename,
            self.conda_env,
            self.container_img,
            self.singularity_args,
            self.env_modules,
            self.bench_record,
            self.jobid,
            self.bench_iteration,
            self.cleanup_scripts,
            self.shadow_dir,
        )

    def write_script(self, preamble, fd):
        fd.write(preamble.encode())
        fd.write(self.source)

    def execute_script(self, fname, edit=False):
        if self.conda_env is not None and "R_LIBS" in os.environ:
            logger.warning(
                "R script job uses conda environment but "
                "R_LIBS environment variable is set. This "
                "is likely not intended, as R_LIBS can "
                "interfere with R packages deployed via "
                "conda. Consider running `unset R_LIBS` or "
                "remove it entirely before executing "
                "Snakemake."
            )
        self._execute_cmd("Rscript --vanilla {fname:q}", fname=fname)


class RMarkdown(ScriptBase):
    def get_preamble(self):
        return textwrap.dedent(
            """
        ######## snakemake preamble start (automatically inserted, do not edit) ########
        library(methods)
        Snakemake <- setClass(
            "Snakemake",
            slots = c(
                input = "list",
                output = "list",
                params = "list",
                wildcards = "list",
                threads = "numeric",
                log = "list",
                resources = "list",
                config = "list",
                rule = "character",
                bench_iteration = "numeric",
                scriptdir = "character",
                source = "function"
            )
        )
        snakemake <- Snakemake(
            input = {},
            output = {},
            params = {},
            wildcards = {},
            threads = {},
            log = {},
            resources = {},
            config = {},
            rule = {},
            bench_iteration = {},
            scriptdir = {},
            source = function(...){{
                wd <- getwd()
                setwd(snakemake@scriptdir)
                source(...)
                setwd(wd)
            }}
        )

        ######## snakemake preamble end #########
        """
        ).format(
            REncoder.encode_namedlist(self.input),
            REncoder.encode_namedlist(self.output),
            REncoder.encode_namedlist(self.params),
            REncoder.encode_namedlist(self.wildcards),
            self.threads,
            REncoder.encode_namedlist(self.log),
            REncoder.encode_namedlist(
                {
                    name: value
                    for name, value in self.resources.items()
                    if name != "_cores" and name != "_nodes"
                }
            ),
            REncoder.encode_dict(self.config),
            REncoder.encode_value(self.rulename),
            REncoder.encode_numeric(self.bench_iteration),
            REncoder.encode_value(
                os.path.dirname(self.path[7:])
                if self.path.startswith("file://")
                else os.path.dirname(self.path)
            ),
        )

    def write_script(self, preamble, fd):
        # Insert Snakemake object after the RMarkdown header
        code = self.source.decode()
        pos = next(itertools.islice(re.finditer(r"---\n", code), 1, 2)).start() + 3
        fd.write(str.encode(code[:pos]))
        preamble = textwrap.dedent(
            """
            ```{r, echo=FALSE, message=FALSE, warning=FALSE}
            %s
            ```
            """
            % preamble
        )
        fd.write(preamble.encode())
        fd.write(str.encode(code[pos:]))

    def execute_script(self, fname, edit=False):
        if len(self.output) != 1:
            raise WorkflowError(
                "RMarkdown scripts (.Rmd) may only have a single output file."
            )
        out = os.path.abspath(self.output[0])
        self._execute_cmd(
            'Rscript --vanilla -e \'rmarkdown::render("{fname}", output_file="{out}", quiet=TRUE, knit_root_dir = "{workdir}", params = list(rmd="{fname}"))\'',
            fname=fname,
            out=out,
            workdir=os.getcwd(),
        )


class JuliaScript(ScriptBase):
    def get_preamble(self):
        return textwrap.dedent(
            """
                ######## snakemake preamble start (automatically inserted, do not edit) ########
                struct Snakemake
                    input::Dict
                    output::Dict
                    params::Dict
                    wildcards::Dict
                    threads::Int64
                    log::Dict
                    resources::Dict
                    config::Dict
                    rule::String
                    bench_iteration
                    scriptdir::String
                    #source::Any
                end
                snakemake = Snakemake(
                    {}, #input::Dict
                    {}, #output::Dict
                    {}, #params::Dict
                    {}, #wildcards::Dict
                    {}, #threads::Int64
                    {}, #log::Dict
                    {}, #resources::Dict
                    {}, #config::Dict
                    {}, #rule::String
                    {}, #bench_iteration::Int64
                    {}, #scriptdir::String
                    #, #source::Any
                )
                ######## snakemake preamble end #########
                """.format(
                JuliaEncoder.encode_namedlist(self.input),
                JuliaEncoder.encode_namedlist(self.output),
                JuliaEncoder.encode_namedlist(self.params),
                JuliaEncoder.encode_namedlist(self.wildcards),
                JuliaEncoder.encode_value(self.threads),
                JuliaEncoder.encode_namedlist(self.log),
                JuliaEncoder.encode_namedlist(
                    {
                        name: value
                        for name, value in self.resources.items()
                        if name != "_cores" and name != "_nodes"
                    }
                ),
                JuliaEncoder.encode_dict(self.config),
                JuliaEncoder.encode_value(self.rulename),
                JuliaEncoder.encode_value(self.bench_iteration),
                JuliaEncoder.encode_value(
                    os.path.dirname(self.path[7:])
                    if self.path.startswith("file://")
                    else os.path.dirname(self.path)
                ),
            ).replace(
                "'", '"'
            )
        )

    def write_script(self, preamble, fd):
        fd.write(preamble.encode())
        fd.write(self.source)

    def execute_script(self, fname, edit=False):
        self._execute_cmd("julia {fname:q}", fname=fname)


class RustScript(ScriptBase):
    @staticmethod
    def generate_preamble(
        path,
        source,
        basedir,
        input_,
        output,
        params,
        wildcards,
        threads,
        resources,
        log,
        config,
        rulename,
        conda_env,
        container_img,
        singularity_args,
        env_modules,
        bench_record,
        jobid,
        bench_iteration,
        cleanup_scripts,
        shadow_dir,
        preamble_addendum="",
    ):
        wrapper_path = path[7:] if path.startswith("file://") else path

        if not log:
            log = ""
        else:
            lookup = {
                (True, True, True): " >> {0} 2>&1",
                (True, False, True): " >> {0}",
                (False, True, True): " 2>> {0}",
                (True, True, False): " > {0} 2>&1",
                (True, False, False): " > {0}",
                (False, True, False): " 2> {0}",
            }
            log = lookup[(stdout, stderr, append)].format(self.log)

        # if the namedlist can be interpreted as a dict, do that
        # otherwise enumerate the values and have the keys be strings, e.g.
        # ["some", "values"] → {"0": "some", "1": "values"}
        # such that the key type is always String
        def encode_namedlist(values):
            try:
                encoded = {
                    key if key else str(i): value
                    for i, (key, value) in enumerate(values)
                }
                return encoded
            except:
                encoded = {str(index): value for (index, value) in enumerate(values)}
                return encoded

        snakemake = dict(
            input=encode_namedlist(input_._plainstrings()._allitems()),
            output=encode_namedlist(output._plainstrings()._allitems()),
            params=encode_namedlist(params.items()),
            wildcards=encode_namedlist(wildcards.items()),
            threads=threads,
            resources=encode_namedlist(
                {
                    name: value
                    for (name, value) in resources.items()
                    if name != "_cores" and name != "_nodes"
                }.items()
            ),
            log=log,
            config=encode_namedlist(config.items()),
            rulename=rulename,
            bench_iteration=bench_iteration,
            scriptdir=os.path.dirname(wrapper_path),
        )
        # todo: needs improvement - there's probably a better solution
        snakemake_pickle_path = os.path.join(
            os.path.dirname(wrapper_path), "jobid{}.pickle".format(jobid)
        )
        pickle.dump(dict(snakemake), open(snakemake_pickle_path, "wb"), protocol=4)

        # Obtain search path for current snakemake module.
        # The module is needed for unpickling in the script.
        # We append it at the end (as a fallback).
        searchpath = SNAKEMAKE_SEARCHPATH
        if container_img is not None:
            searchpath = singularity.SNAKEMAKE_MOUNTPOINT
        searchpath = repr(searchpath)
        # For local scripts, add their location to the path in case they use path-based imports
        if path.startswith("file://"):
            searchpath += ", " + repr(os.path.dirname(path[7:]))

        # TODO write template for use with rust-script.
        return textwrap.dedent(
            """
            #![allow(non_snake_case)] // otherwise we get cargo warning about tmp name
            use anyhow::Result;
<<<<<<< HEAD
            use indexmap::IndexMap;
            use serde_derive::Deserialize;
=======
            use serde::Deserialize;
>>>>>>> ecd8fe61
            use serde_pickle::Value;
            use std::collections::HashMap;
            use std::ops::Index;

            #[derive(Debug, Deserialize)]
            struct NamedList<V>(pub IndexMap<String, V>);

            impl<V> Index<usize> for NamedList<V> {{
                type Output = V;

                fn index(&self, index: usize) -> &Self::Output {{
                    &self
                        .0
                        .get_index(index)
                        .expect(&format!("index out of bounds: {{}}", index))
                        .1
                }}
            }}

            impl<V> Index<&str> for NamedList<V> {{
                type Output = V;

                fn index(&self, index: &str) -> &Self::Output {{
                    &self.0.get(index).expect(&format!("No such key {{}}", &index))
                }}
            }}

            #[derive(Debug, Deserialize)]
            pub struct Snakemake {{
                input: NamedList<String>,
                output: NamedList<String>,
                params: NamedList<Value>,
                wildcards: NamedList<Value>,
                threads: u64,
                log: Value,
                resources: Value,
                config: HashMap<String, Value>,
                rulename: String,
                bench_iteration: Option<usize>,
                scriptdir: String,
            }}
            
            impl Snakemake {{
                fn load() -> Result<Self> {{
                    let snakemake: Snakemake = serde_pickle::from_reader(std::fs::File::open(SNAKEMAKE_PICKLE_PATH)?)?;
                    Ok(snakemake)
                }}
            }}
            // TODO extend PATH with {searchpath}
            // TODO configure logger with {printshellcmds}
            // TODO include addendum, if any {preamble_addendum}
            static SNAKEMAKE_PICKLE_PATH: &'static str = "{snakemake_pickle_path}";
            """
        ).format(
            searchpath=searchpath,
            snakemake_pickle_path=snakemake_pickle_path,
            printshellcmds=logger.printshellcmds,
            preamble_addendum=preamble_addendum,
        )

    def get_preamble(self):
        wrapper_path = self.path[7:] if self.path.startswith("file://") else self.path
        # preamble_addendum = (
        #     "__real_file__ = __file__; __file__ = {file_override};".format(
        #         file_override=repr(os.path.realpath(wrapper_path))
        #     )
        # )
        preamble_addendum = ""

        preamble = RustScript.generate_preamble(
            self.path,
            self.source,
            self.basedir,
            self.input,
            self.output,
            self.params,
            self.wildcards,
            self.threads,
            self.resources,
            self.log,
            self.config,
            self.rulename,
            self.conda_env,
            self.container_img,
            self.singularity_args,
            self.env_modules,
            self.bench_record,
            self.jobid,
            self.bench_iteration,
            self.cleanup_scripts,
            self.shadow_dir,
            preamble_addendum=preamble_addendum,
        )
        return preamble

    def write_script(self, preamble, fd):
        content = self.combine_preamble_and_source(preamble)
        fd.write(content.encode())

    def execute_script(self, fname, edit=False):
        deps = self.default_dependencies()
        ftrs = self.default_features()
        self._execute_cmd(
            "rust-script -d {deps} --features {ftrs} {fname:q}",
            fname=fname,
            deps=deps,
            ftrs=ftrs,
        )

    def combine_preamble_and_source(self, preamble: str) -> str:
        """The manifest info needs to be moved to before the preamble.
        Also, because rust-scipt relies on inner docs, there can't be an empty line
        between the manifest and preamble.
        """
        manifest, src = RustScript.extract_manifest(self.source.decode())
        return manifest + preamble.lstrip("\r\n") + src

    @staticmethod
    def default_dependencies() -> str:
        return " -d ".join(["serde-pickle=0.6", "serde=1", "anyhow=1"])

    @staticmethod
    def default_features() -> str:
        return " --features ".join(["serde/derive"])

    @staticmethod
    def extract_manifest(source: str) -> Tuple[str, str]:
        # we have no need for the shebang for now given the way we run the script
        _, src = RustScript._strip_shebang(source)
        manifest, src = RustScript._strip_manifest(src)

        return manifest, src

    @staticmethod
    def _strip_shebang(src: str) -> Tuple[str, str]:
        """From https://github.com/fornwall/rust-script/blob/ce508bad02a11d574657d2f1debf7e73fca2bf6e/src/manifest.rs#L312-L320"""
        rgx = re.compile(r"^#![^\[].*?(\r\n|\n)")
        return strip_re(rgx, src)

    @staticmethod
    def _strip_manifest(src: str) -> Tuple[str, str]:
        """From https://github.com/fornwall/rust-script/blob/ce508bad02a11d574657d2f1debf7e73fca2bf6e/src/manifest.rs#L405-L411"""
        manifest, remainder = RustScript._strip_single_line_manifest(src)
        if not manifest:
            manifest, remainder = RustScript._strip_code_block_manifest(src)
        return manifest, remainder

    @staticmethod
    def _strip_single_line_manifest(src: str) -> Tuple[str, str]:
        """From https://github.com/fornwall/rust-script/blob/ce508bad02a11d574657d2f1debf7e73fca2bf6e/src/manifest.rs#L618-L632"""
        rgx = re.compile(r"^\s*//\s*cargo-deps\s*:(.*?)(\r\n|\n)", flags=re.IGNORECASE)
        return strip_re(rgx, src)

    @staticmethod
    def _strip_code_block_manifest(src: str) -> Tuple[str, str]:
        """From https://github.com/fornwall/rust-script/blob/ce508bad02a11d574657d2f1debf7e73fca2bf6e/src/manifest.rs#L634-L664
        We need to find the first `/*!` or `//!` that *isn't* preceeded by something
        that would make it apply to anything other than the crate itself. Because we
        can't do this accurately, we'll just require that the doc comment is the
        *first* thing in the file (after the optional shebang, which should already
        have been stripped).
        """
        crate_comment_re = re.compile(
            r"^\s*(/\*!|//!)(.*?)(\r\n|\n)", flags=re.MULTILINE
        )
        # does src start with a crate comment?
        match = crate_comment_re.match(src)
        if not match:
            return "", src
        end_of_comment = match.end()
        # find end of crate comment
        while match is not None:
            end_of_comment = match.end()
            match = crate_comment_re.match(src, pos=end_of_comment)

        crate_comment = src[:end_of_comment]
        found_code_block_open = False
        code_block_open_re = re.compile(r"```\s*cargo")
        found_code_block_close = False
        code_block_close_re = re.compile(r"```")
        for line in crate_comment.splitlines():
            if not found_code_block_open:
                m = code_block_open_re.search(line)
                if m:
                    found_code_block_open = True
            else:
                m = code_block_close_re.search(line)
                if m:
                    found_code_block_close = True
                    break

        crate_comment_has_manifest = found_code_block_open and found_code_block_close
        if crate_comment_has_manifest:
            return crate_comment, src[end_of_comment:]
        else:
            return "", src


def strip_re(regex: Pattern, s: str) -> Tuple[str, str]:
    """Strip a substring matching a regex from a string and return the stripped part
    and the remainder of the original string.
    Returns an empty string and the original string if the regex is not found
    """
    rgx = re.compile(regex)
    match = rgx.search(s)
    if match:
        head, tail = s[: match.end()], s[match.end() :]
    else:
        head, tail = "", s

    return head, tail


def get_source(path, basedir=".", wildcards=None, params=None):
    source = None
    if not path.startswith("http") and not path.startswith("git+file"):
        if path.startswith("file://"):
            path = path[7:]
        elif path.startswith("file:"):
            path = path[5:]
        if not os.path.isabs(path):
            path = smart_join(basedir, path, abspath=True)
        if is_local_file(path):
            path = "file://" + path
    if wildcards is not None and params is not None:
        # Format path if wildcards are given.
        path = format(path, wildcards=wildcards, params=params)
    if path.startswith("file://"):
        sourceurl = "file:" + pathname2url(path[7:])
    elif path.startswith("git+file"):
        source = git_content(path).encode()
        (root_path, file_path, version) = split_git_path(path)
        path = path.rstrip("@" + version)
    else:
        sourceurl = path

    if source is None:
        with urlopen(sourceurl) as source:
            source = source.read()

    language = get_language(path, source)

    return path, source, language


def get_language(path, source):
    import nbformat

    language = None
    if path.endswith(".py"):
        language = "python"
    elif path.endswith(".ipynb"):
        language = "jupyter"
    elif path.endswith(".R"):
        language = "r"
    elif path.endswith(".Rmd"):
        language = "rmarkdown"
    elif path.endswith(".jl"):
        language = "julia"
    elif path.endswith(".rs"):
        language = "rust"

    # detect kernel language for Jupyter Notebooks
    if language == "jupyter":
        nb = nbformat.reads(source, as_version=nbformat.NO_CONVERT)
        try:
            kernel_language = nb["metadata"]["language_info"]["name"]
        except KeyError as e:
            raise WorkflowError(
                "Notebook metadata is corrupt. Please delete notebook "
                "and recreate it via --edit-notebook."
            )

        language += "_" + kernel_language.lower()

    return language


def script(
    path,
    basedir,
    input,
    output,
    params,
    wildcards,
    threads,
    resources,
    log,
    config,
    rulename,
    conda_env,
    conda_base_path,
    container_img,
    singularity_args,
    env_modules,
    bench_record,
    jobid,
    bench_iteration,
    cleanup_scripts,
    shadow_dir,
):
    """
    Load a script from the given basedir + path and execute it.
    """
    path, source, language = get_source(path, basedir, wildcards, params)

    exec_class = {
        "python": PythonScript,
        "r": RScript,
        "rmarkdown": RMarkdown,
        "julia": JuliaScript,
        "rust": RustScript,
    }.get(language, None)
    if exec_class is None:
        raise ValueError(
            "Unsupported script: Expecting either Python (.py), R (.R), RMarkdown (.Rmd) or Julia (.jl) script."
        )

    executor = exec_class(
        path,
        source,
        basedir,
        input,
        output,
        params,
        wildcards,
        threads,
        resources,
        log,
        config,
        rulename,
        conda_env,
        conda_base_path,
        container_img,
        singularity_args,
        env_modules,
        bench_record,
        jobid,
        bench_iteration,
        cleanup_scripts,
        shadow_dir,
    )
    executor.evaluate()<|MERGE_RESOLUTION|>--- conflicted
+++ resolved
@@ -920,12 +920,8 @@
             """
             #![allow(non_snake_case)] // otherwise we get cargo warning about tmp name
             use anyhow::Result;
-<<<<<<< HEAD
             use indexmap::IndexMap;
-            use serde_derive::Deserialize;
-=======
             use serde::Deserialize;
->>>>>>> ecd8fe61
             use serde_pickle::Value;
             use std::collections::HashMap;
             use std::ops::Index;
@@ -1045,7 +1041,7 @@
 
     @staticmethod
     def default_dependencies() -> str:
-        return " -d ".join(["serde-pickle=0.6", "serde=1", "anyhow=1"])
+        return " -d ".join(["serde-pickle=0.6", "serde=1", "anyhow=1", "indexmap=1.7"])
 
     @staticmethod
     def default_features() -> str:
