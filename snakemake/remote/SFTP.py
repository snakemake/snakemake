__author__ = "Christopher Tomkins-Tinch"
__copyright__ = "Copyright 2015, Christopher Tomkins-Tinch"
__email__ = "tomkinsc@broadinstitute.org"
__license__ = "MIT"

import os

# module-specific
from snakemake.remote import AbstractRemoteProvider, PooledDomainObject
from snakemake.exceptions import SFTPFileException, WorkflowError
from snakemake.utils import os_sync

try:
    # third-party modules
    import pysftp
except ImportError as e:
    raise WorkflowError(
        "The Python 3 package 'pysftp' "
        + "must be installed to use SFTP remote() file functionality. %s" % e.msg
    )


class RemoteProvider(AbstractRemoteProvider):

    supports_default = True
    allows_directories = True

    def __init__(
        self,
        *args,
        keep_local=False,
        stay_on_remote=False,
        is_default=False,
        mkdir_remote=True,
        **kwargs
    ):
        super(RemoteProvider, self).__init__(
            *args,
            keep_local=keep_local,
            stay_on_remote=stay_on_remote,
            is_default=is_default,
            **kwargs
        )

        self.mkdir_remote = mkdir_remote

    @property
    def default_protocol(self):
        """The protocol that is prepended to the path when no protocol is specified."""
        return "sftp://"

    @property
    def available_protocols(self):
        """List of valid protocols for this remote provider."""
        return ["ssh://", "sftp://"]


<<<<<<< HEAD
class RemoteObject(PooledDomainObject):
    """ This is a class to interact with an SFTP server.
    """
=======
class RemoteObject(DomainObject):
    """This is a class to interact with an SFTP server."""
>>>>>>> a9d155ec

    def __init__(self, *args, keep_local=False, provider=None, **kwargs):
        super(RemoteObject, self).__init__(
            *args, keep_local=keep_local, provider=provider, **kwargs
        )

    def get_default_kwargs(self, **defaults):
        """ define defaults beyond those set in PooledDomainObject """
        return super().get_default_kwargs(**{"port": 22,})

    def connect(self, *args_to_use, **kwargs_to_use):
        return pysftp.Connection(*args_to_use, **kwargs_to_use)

    # === Implementations of abstract class members ===

    def exists(self):
        if self._matched_address:
            with self.connection_pool.item() as sftpc:
                return sftpc.exists(self.remote_path)
            return False
        else:
            raise SFTPFileException(
                "The file cannot be parsed as an SFTP path in form 'host:port/path/to/file': %s"
                % self.local_file()
            )

    def mtime(self):
        if self.exists():
            with self.connection_pool.item() as sftpc:
                # As per local operation, don't follow symlinks when reporting mtime
                attr = sftpc.lstat(self.remote_path)
                return int(attr.st_mtime)
        else:
            raise SFTPFileException(
                "The file does not seem to exist remotely: %s" % self.local_file()
            )

    def is_newer(self, time):
<<<<<<< HEAD
        """ Returns true if the file is newer than time, or if it is
            a symlink that points to a file newer than time. """
        with self.connection_pool.item() as sftpc:
=======
        """Returns true if the file is newer than time, or if it is
        a symlink that points to a file newer than time."""
        with self.sftpc() as sftpc:
>>>>>>> a9d155ec
            return (
                sftpc.stat(self.remote_path).st_mtime > time
                or sftpc.lstat(self.remote_path).st_mtime > time
            )

    def size(self):
        if self.exists():
            with self.connection_pool.item() as sftpc:
                attr = sftpc.stat(self.remote_path)
                return int(attr.st_size)
        else:
            return self._iofile.size_local

    def download(self, make_dest_dirs=True):
        with self.connection_pool.item() as sftpc:
            if self.exists():
                # if the destination path does not exist
                if make_dest_dirs:
                    os.makedirs(os.path.dirname(self.local_path), exist_ok=True)

                sftpc.get(
                    remotepath=self.remote_path,
                    localpath=self.local_path,
                    preserve_mtime=True,
                )
                os_sync()  # ensure flush to disk
            else:
                raise SFTPFileException(
                    "The file does not seem to exist remotely: %s" % self.local_file()
                )

    def mkdir_remote_path(self):
        remote_dir = os.path.dirname(self.remote_path)
        list_remote_dir = []
        while True:
            remote_dir, base = os.path.split(remote_dir)
            if not base and remote_dir:
                list_remote_dir.insert(0, remote_dir)
                break
            list_remote_dir.insert(0, base)

        with self.connection_pool.item() as sftpc:
            for part in list_remote_dir:
                try:
                    sftpc.chdir(part)
                except IOError:
                    sftpc.mkdir(part)
                    sftpc.chdir(part)

    def upload(self):
        if self.provider.mkdir_remote:
            self.mkdir_remote_path()

        with self.connection_pool.item() as sftpc:
            sftpc.put(
                localpath=self.local_path,
                remotepath=self.remote_path,
                confirm=True,
                preserve_mtime=True,
            )

    @property
    def list(self):
        file_list = []

        first_wildcard = self._iofile.constant_prefix()
        dirname = first_wildcard.replace(self.path_prefix, "")

        with self.connection_pool.item() as sftpc:

            def _append_item(file_path):
                file_path = file_path.lstrip("/")
                file_list.append(file_path)

            sftpc.walktree(
                dirname,
                fcallback=_append_item,
                dcallback=_append_item,
                ucallback=_append_item,
            )

        return file_list<|MERGE_RESOLUTION|>--- conflicted
+++ resolved
@@ -55,14 +55,8 @@
         return ["ssh://", "sftp://"]
 
 
-<<<<<<< HEAD
 class RemoteObject(PooledDomainObject):
-    """ This is a class to interact with an SFTP server.
-    """
-=======
-class RemoteObject(DomainObject):
     """This is a class to interact with an SFTP server."""
->>>>>>> a9d155ec
 
     def __init__(self, *args, keep_local=False, provider=None, **kwargs):
         super(RemoteObject, self).__init__(
@@ -73,8 +67,13 @@
         """ define defaults beyond those set in PooledDomainObject """
         return super().get_default_kwargs(**{"port": 22,})
 
-    def connect(self, *args_to_use, **kwargs_to_use):
+    def create_connection(self, *args_to_use, **kwargs_to_use):
+        """ open an SFTP connection """
         return pysftp.Connection(*args_to_use, **kwargs_to_use)
+
+    def close_connection(self, connection):
+        """ close an SFTP connection """
+        connection.close()
 
     # === Implementations of abstract class members ===
 
@@ -101,15 +100,9 @@
             )
 
     def is_newer(self, time):
-<<<<<<< HEAD
-        """ Returns true if the file is newer than time, or if it is
-            a symlink that points to a file newer than time. """
-        with self.connection_pool.item() as sftpc:
-=======
         """Returns true if the file is newer than time, or if it is
         a symlink that points to a file newer than time."""
-        with self.sftpc() as sftpc:
->>>>>>> a9d155ec
+        with self.connection_pool.item() as sftpc:
             return (
                 sftpc.stat(self.remote_path).st_mtime > time
                 or sftpc.lstat(self.remote_path).st_mtime > time
