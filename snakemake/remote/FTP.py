__author__ = "Christopher Tomkins-Tinch"
__copyright__ = "Copyright 2015, Christopher Tomkins-Tinch"
__email__ = "tomkinsc@broadinstitute.org"
__license__ = "MIT"

import os
import re
import ftplib
import collections
from itertools import chain

# module-specific
from snakemake.remote import AbstractRemoteProvider, PooledDomainObject

from snakemake.exceptions import FTPFileException, WorkflowError
from snakemake.utils import os_sync

try:
    # third-party modules
    import ftputil
    import ftputil.session
except ImportError as e:
    raise WorkflowError(
        "The Python 3 package 'ftputil' "
        + "must be installed to use FTP remote() file functionality. %s" % e.msg
    )


class RemoteProvider(AbstractRemoteProvider):

    supports_default = True
    allows_directories = True

    def __init__(
        self, *args, keep_local=False, stay_on_remote=False, is_default=False, **kwargs
    ):
        super(RemoteProvider, self).__init__(
            *args,
            keep_local=keep_local,
            stay_on_remote=stay_on_remote,
            is_default=is_default,
            **kwargs
        )

    @property
    def default_protocol(self):
        """The protocol that is prepended to the path when no protocol is specified."""
        return "ftp://"

    @property
    def available_protocols(self):
        """List of valid protocols for this remote provider."""
        return ["ftp://", "ftps://"]

    def remote(self, value, *args, encrypt_data_channel=None, **kwargs):
        if isinstance(value, str):
            values = [value]
        elif isinstance(value, collections.abc.Iterable):
            values = value
        else:
            raise TypeError(
                "Invalid type ({}) passed to remote: {}".format(type(value), value)
            )

        for i, file in enumerate(values):
            match = re.match("^(ftps?)://.+", file)
            if match:
                (protocol,) = match.groups()
                if protocol == "ftp" and encrypt_data_channel in [None, False]:
                    raise SyntaxError(
                        "encrypt_data_channel=False cannot be used with a ftps:// url"
                    )
                if protocol == "ftp" and encrypt_data_channel not in [None, False]:
                    raise SyntaxError(
                        "encrypt_data_channel=True cannot be used with a ftp:// url"
                    )
            else:
                if encrypt_data_channel:
                    values[i] = "ftps://" + file
                else:
                    values[i] = "ftp://" + file

        values = [
            super(RemoteProvider, self).remote(
                value, *args, encrypt_data_channel=encrypt_data_channel, **kwargs
            )
            for value in values
        ]
        if len(values) == 1:
            return values[0]
        else:
            return values


<<<<<<< HEAD
class RemoteObject(PooledDomainObject):
    """ This is a class to interact with an FTP server.
    """
=======
class RemoteObject(DomainObject):
    """This is a class to interact with an FTP server."""
>>>>>>> a9d155ec

    connection_pools = {}

    def __init__(
        self,
        *args,
        keep_local=False,
        provider=None,
        encrypt_data_channel=False,
        **kwargs
    ):
        # just save to kwargs, but leave in function def so it's explicit
        kwargs["encrypt_data_channel"] = encrypt_data_channel
        super(RemoteObject, self).__init__(
            *args, keep_local=keep_local, provider=provider, **kwargs
        )

    # === Implementations of abstract class members ===

    def get_default_kwargs(self, **defaults):
        """ define defaults beyond thos set in PooledDomainObject """
        return super().get_default_kwargs(
            **{"port": 21, "password": None, "username": None}
        )

    @property
    def conn_keywords(self):
        """ returns list of keywords relevant to a unique connection """
        return ["host", "port", "username", "encrypt_data_channel"]

    def connect(self, *args_to_use, **kwargs_to_use):
        ftp_base_class = (
            ftplib.FTP_TLS if kwargs_to_use["encrypt_data_channel"] else ftplib.FTP
        )

        ftp_session_factory = ftputil.session.session_factory(
            base_class=ftp_base_class,
            port=kwargs_to_use["port"],
            encrypt_data_channel=kwargs_to_use["encrypt_data_channel"],
            debug_level=None,
        )

        return ftputil.FTPHost(
            kwargs_to_use["host"],
            kwargs_to_use["username"],
            kwargs_to_use["password"],
            session_factory=ftp_session_factory,
        )

    def exists(self):
        if self._matched_address:
            with self.connection_pool.item() as ftpc:
                return ftpc.path.exists(self.remote_path)
            return False
        else:
            raise FTPFileException(
                "The file cannot be parsed as an FTP path in form 'host:port/abs/path/to/file': %s"
                % self.local_file()
            )

    def mtime(self):
        if self.exists():
            with self.connection_pool.item() as ftpc:
                try:
                    # requires write access
                    ftpc.synchronize_times()
                except:
                    pass
                return ftpc.path.getmtime(self.remote_path)
        else:
            raise FTPFileException(
                "The file does not seem to exist remotely: %s" % self.local_file()
            )

    def size(self):
        if self.exists():
            with self.connection_pool.item() as ftpc:
                return ftpc.path.getsize(self.remote_path)
        else:
            return self._iofile.size_local

    def download(self, make_dest_dirs=True):
        with self.connection_pool.item() as ftpc:
            if self.exists():
                # if the destination path does not exist
                if make_dest_dirs:
                    os.makedirs(os.path.dirname(self.local_path), exist_ok=True)
                try:
                    # requires write access
                    ftpc.synchronize_times()
                except:
                    pass
                ftpc.download(source=self.remote_path, target=self.local_path)
                os_sync()  # ensure flush to disk
            else:
                raise FTPFileException(
                    "The file does not seem to exist remotely: %s" % self.local_file()
                )

    def upload(self):
        with self.connection_pool.item() as ftpc:
            ftpc.synchronize_times()
            ftpc.upload(source=self.local_path, target=self.remote_path)

    @property
    def list(self):
        file_list = []

        first_wildcard = self._iofile.constant_prefix()
        dirname = first_wildcard.replace(self.path_prefix, "")

        with self.connection_pool.item() as ftpc:
            file_list = [
                (os.path.join(dirpath, f) if dirpath != "." else f)
                for dirpath, dirnames, filenames in ftpc.walk(dirname)
                for f in chain(filenames, dirnames)
            ]
            file_list = [
                file_path[1:] if file_path[0] == "/" else file_path
                for file_path in file_list
            ]

        return file_list<|MERGE_RESOLUTION|>--- conflicted
+++ resolved
@@ -92,16 +92,8 @@
             return values
 
 
-<<<<<<< HEAD
 class RemoteObject(PooledDomainObject):
-    """ This is a class to interact with an FTP server.
-    """
-=======
-class RemoteObject(DomainObject):
     """This is a class to interact with an FTP server."""
->>>>>>> a9d155ec
-
-    connection_pools = {}
 
     def __init__(
         self,
@@ -130,7 +122,8 @@
         """ returns list of keywords relevant to a unique connection """
         return ["host", "port", "username", "encrypt_data_channel"]
 
-    def connect(self, *args_to_use, **kwargs_to_use):
+    def create_connection(self, *args_to_use, **kwargs_to_use):
+        """ create a connection to the FTP server using the saved arguments """
         ftp_base_class = (
             ftplib.FTP_TLS if kwargs_to_use["encrypt_data_channel"] else ftplib.FTP
         )
@@ -148,6 +141,11 @@
             kwargs_to_use["password"],
             session_factory=ftp_session_factory,
         )
+
+    def close_connection(self, connection):
+        """ close an FTP connection """
+        connection.keep_alive()
+        connection.close()
 
     def exists(self):
         if self._matched_address:
