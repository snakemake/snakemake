__author__ = "Johannes Köster"
__copyright__ = "Copyright 2017-2019, Johannes Köster"
__email__ = "johannes.koester@tu-dortmund.de"
__license__ = "MIT"

import base64
import os
import re
import struct

from snakemake.remote import AbstractRemoteObject, AbstractRemoteProvider
from snakemake.exceptions import WorkflowError, CheckSumMismatchException
from snakemake.common import lazy_property
from snakemake.utils import os_sync

try:
    import google.cloud
    from google.cloud import storage
    from google.api_core import retry
    from crc32c import crc32
except ImportError as e:
    raise WorkflowError(
        "The Python 3 packages 'google-cloud-sdk' and `crc32c` "
        "need to be installed to use GS remote() file functionality. %s" % e.msg
    )


def google_cloud_retry_predicate(ex):
    """Given an exception from Google Cloud, determine if it's one in the
       listing of transient errors (determined by function
       google.api_core.retry.if_transient_error(exception)) or determine if
       triggered by a hash mismatch due to a bad download. This function will
       return a boolean to indicate if retry should be done, and is typically 
       used with the google.api_core.retry.Retry as a decorator (predicate).

       Arguments:
         ex (Exception) : the exception passed from the decorated function
       Returns: boolean to indicate doing retry (True) or not (False)
    """
    # Most likely case is Google API transient error
    if retry.if_transient_error(ex):
        return True
    # Could also be checksum mismatch of download
    if isinstance(ex, CheckSumMismatchException):
        return True
    return False


class Crc32cCalculator:
    """The Google Python client doesn't provide a way to stream a file being
       written, so we can wrap the file object in an additional class to
       do custom handling. This is so we don't need to download the file
       and then stream read it again to calculate the hash.
   """

    def __init__(self, fileobj):
        self._fileobj = fileobj
        self.digest = 0

    def write(self, chunk):
        self._fileobj.write(chunk)
        self._update(chunk)

    def _update(self, chunk):
        """Given a chunk from the read in file, update the hexdigest
        """
        self.digest = crc32(chunk, self.digest)

    def hexdigest(self):
        """Return the hexdigest of the hasher.
           The Base64 encoded CRC32c is in big-endian byte order.
           See https://cloud.google.com/storage/docs/hashes-etags
        """
        return base64.b64encode(struct.pack(">I", self.digest)).decode("utf-8")


class RemoteProvider(AbstractRemoteProvider):

    supports_default = True

    def __init__(
        self, *args, keep_local=False, stay_on_remote=False, is_default=False, **kwargs
    ):
        super(RemoteProvider, self).__init__(
            *args,
            keep_local=keep_local,
            stay_on_remote=stay_on_remote,
            is_default=is_default,
            **kwargs
        )

        self.client = storage.Client(*args, **kwargs)

    def remote_interface(self):
        return self.client

    @property
    def default_protocol(self):
        """The protocol that is prepended to the path when no protocol is specified."""
        return "gs://"

    @property
    def available_protocols(self):
        """List of valid protocols for this remote provider."""
        return ["gs://"]


class RemoteObject(AbstractRemoteObject):
    def __init__(
        self, *args, keep_local=False, provider=None, user_project=None, **kwargs
    ):
        super(RemoteObject, self).__init__(
            *args, keep_local=keep_local, provider=provider, **kwargs
        )

        if provider:
            self.client = provider.remote_interface()
        else:
            self.client = storage.Client(*args, **kwargs)

        # keep user_project available for when bucket is initialized
        self._user_project = user_project

        self._key = None
        self._bucket_name = None
        self._bucket = None
        self._blob = None

    # === Implementations of abstract class members ===

    @retry.Retry(predicate=google_cloud_retry_predicate)
    def exists(self):
        return self.blob.exists()

    def mtime(self):
        if self.exists():
            self.update_blob()
            t = self.blob.updated
            return t.timestamp()
        else:
            raise WorkflowError(
                "The file does not seem to exist remotely: %s" % self.local_file()
            )

    def size(self):
        if self.exists():
            self.update_blob()
            return self.blob.size // 1024
        else:
            return self._iofile.size_local

    @retry.Retry(predicate=google_cloud_retry_predicate)
    def download(self):
        if not self.exists():
            return None

        # Create the directory for the intended file
        os.makedirs(os.path.dirname(self.local_file()), exist_ok=True)
<<<<<<< HEAD
        checksums_match = False

        # Use boolean to not stress filesystem on each loop
        while not checksums_match:

            # ideally we could calculate hash while streaming to file with provided function
            # https://github.com/googleapis/python-storage/issues/29
            with open(self.local_file(), "wb") as blob_file:
                parser = Crc32cCalculator(blob_file)
                self.blob.download_to_file(parser)
            os_sync()

            # Compute local hash and verify correct
            if parser.hexdigest() != self.blob.crc32c:
                os.remove(self.local_file())
                retry_count -= 1
            else:
                checksums_match = True

            # After three tries, likely not going to work
            if retry_count == 0:
                raise WorkflowError(
                    "Failed to download {} from remote: checksums did not match {} times.".format(
                        self.remote_file(), retry_count
                    )
                )
=======

        # ideally we could calculate hash while streaming to file with provided function
        # https://github.com/googleapis/python-storage/issues/29
        with open(self.local_file(), "wb") as blob_file:
            parser = Crc32cCalculator(blob_file)
            self.blob.download_to_file(parser)
        os.sync()

        # Compute local hash and verify correct
        if parser.hexdigest() != self.blob.crc32c:
            os.remove(self.local_file())
            raise CheckSumMismatchException(
                "The checksum of %s does not match." % self.local_file()
            )
>>>>>>> f945eef4

        return self.local_file()

    @retry.Retry(predicate=google_cloud_retry_predicate)
    def upload(self):
        try:
            if not self.bucket.exists():
                self.bucket.create()
                self.update_blob()
            self.blob.upload_from_filename(self.local_file())
        except google.cloud.exceptions.Forbidden as e:
            raise WorkflowError(
                e,
                "When running locally, make sure that you are authenticated "
                "via gcloud (see Snakemake documentation). When running in a "
                "kubernetes cluster, make sure that storage-rw is added to "
                "--scopes (see Snakemake documentation).",
            )

    @property
    def name(self):
        return self.key

    @property
    def list(self):
        return [k.name for k in self.bucket.list_blobs()]

    # ========= Helpers ===============

    @retry.Retry(predicate=google_cloud_retry_predicate)
    def update_blob(self):
        self._blob = self.bucket.get_blob(self.key)

    @lazy_property
    def bucket(self):
        return self.client.bucket(self.bucket_name, user_project=self._user_project)

    @lazy_property
    def blob(self):
        return self.bucket.blob(self.key)

    @lazy_property
    def bucket_name(self):
        return self.parse().group("bucket")

    @lazy_property
    def key(self):
        return self.parse().group("key")

    def parse(self):
        m = re.search("(?P<bucket>[^/]*)/(?P<key>.*)", self.local_file())
        if len(m.groups()) != 2:
            raise WorkflowError(
                "GS remote file {} does not have the form "
                "<bucket>/<key>.".format(self.local_file())
            )
        return m<|MERGE_RESOLUTION|>--- conflicted
+++ resolved
@@ -156,34 +156,6 @@
 
         # Create the directory for the intended file
         os.makedirs(os.path.dirname(self.local_file()), exist_ok=True)
-<<<<<<< HEAD
-        checksums_match = False
-
-        # Use boolean to not stress filesystem on each loop
-        while not checksums_match:
-
-            # ideally we could calculate hash while streaming to file with provided function
-            # https://github.com/googleapis/python-storage/issues/29
-            with open(self.local_file(), "wb") as blob_file:
-                parser = Crc32cCalculator(blob_file)
-                self.blob.download_to_file(parser)
-            os_sync()
-
-            # Compute local hash and verify correct
-            if parser.hexdigest() != self.blob.crc32c:
-                os.remove(self.local_file())
-                retry_count -= 1
-            else:
-                checksums_match = True
-
-            # After three tries, likely not going to work
-            if retry_count == 0:
-                raise WorkflowError(
-                    "Failed to download {} from remote: checksums did not match {} times.".format(
-                        self.remote_file(), retry_count
-                    )
-                )
-=======
 
         # ideally we could calculate hash while streaming to file with provided function
         # https://github.com/googleapis/python-storage/issues/29
@@ -198,7 +170,6 @@
             raise CheckSumMismatchException(
                 "The checksum of %s does not match." % self.local_file()
             )
->>>>>>> f945eef4
 
         return self.local_file()
 
