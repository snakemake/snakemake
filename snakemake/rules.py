__author__ = "Johannes Köster"
__copyright__ = "Copyright 2022, Johannes Köster"
__email__ = "johannes.koester@uni-due.de"
__license__ = "MIT"

import math
import os
import re
import types
import typing
from snakemake.path_modifier import PATH_MODIFIER_FLAG
import sys
import inspect
import sre_constants
import collections
from urllib.parse import urljoin
from pathlib import Path
from itertools import chain
from functools import partial

from snakemake.io import (
    IOFile,
    _IOFile,
    protected,
    temp,
    dynamic,
    Namedlist,
    AnnotatedString,
    contains_wildcard_constraints,
    update_wildcard_constraints,
    flag,
    get_flag_value,
    expand,
    InputFiles,
    OutputFiles,
    Wildcards,
    Params,
    Log,
    Resources,
    strip_wildcard_constraints,
    apply_wildcards,
    is_flagged,
    flag,
    not_iterable,
    is_callable,
    DYNAMIC_FILL,
    ReportObject,
)
from snakemake.exceptions import (
    RuleException,
    IOFileException,
    WildcardError,
    InputFunctionException,
    WorkflowError,
    IncompleteCheckpointException,
)
from snakemake.logging import logger
from snakemake.common import (
    Mode,
    ON_WINDOWS,
    get_function_params,
    get_input_function_aux_params,
    lazy_property,
    TBDString,
    mb_to_mib,
)
from snakemake.resources import infer_resources


class Rule:
    def __init__(self, *args, lineno=None, snakefile=None, restart_times=0):
        """
        Create a rule

        Arguments
        name -- the name of the rule
        """
        if len(args) == 2:
            name, workflow = args
            self.name = name
            self.workflow = workflow
            self.docstring = None
            self.message = None
            self._input = InputFiles()
            self._output = OutputFiles()
            self._params = Params()
            self._wildcard_constraints = dict()
            self.dependencies = dict()
            self.dynamic_output = set()
            self.dynamic_input = set()
            self.temp_output = set()
            self.protected_output = set()
            self.touch_output = set()
            self.subworkflow_input = dict()
            self.shadow_depth = None
            self.resources = None
            self.priority = 0
            self._version = None
            self._log = Log()
            self._benchmark = None
            self._conda_env = None
            self._container_img = None
            self.is_containerized = False
            self.env_modules = None
            self.group = None
            self._wildcard_names = None
            self.lineno = lineno
            self.snakefile = snakefile
            self.run_func = None
            self.shellcmd = None
            self.script = None
            self.notebook = None
            self.wrapper = None
            self.template_engine = None
            self.cwl = None
            self.norun = False
            self.is_handover = False
            self.is_branched = False
            self.is_checkpoint = False
            self.restart_times = 0
            self.basedir = None
            self.input_modifier = None
            self.output_modifier = None
            self.log_modifier = None
            self.benchmark_modifier = None
            self.ruleinfo = None
            self.module_globals = None
        elif len(args) == 1:
            other = args[0]
            self.name = other.name
            self.workflow = other.workflow
            self.docstring = other.docstring
            self.message = other.message
            self._input = InputFiles(other._input)
            self._output = OutputFiles(other._output)
            self._params = Params(other._params)
            self._wildcard_constraints = dict(other._wildcard_constraints)
            self.dependencies = dict(other.dependencies)
            self.dynamic_output = set(other.dynamic_output)
            self.dynamic_input = set(other.dynamic_input)
            self.temp_output = set(other.temp_output)
            self.protected_output = set(other.protected_output)
            self.touch_output = set(other.touch_output)
            self.subworkflow_input = dict(other.subworkflow_input)
            self.shadow_depth = other.shadow_depth
            self.resources = other.resources
            self.priority = other.priority
            self.version = other.version
            self._log = other._log
            self._benchmark = other._benchmark
            self._conda_env = other._conda_env
            self._container_img = other._container_img
            self.is_containerized = other.is_containerized
            self.env_modules = other.env_modules
            self.group = other.group
            self._wildcard_names = (
                set(other._wildcard_names)
                if other._wildcard_names is not None
                else None
            )
            self.lineno = other.lineno
            self.snakefile = other.snakefile
            self.run_func = other.run_func
            self.shellcmd = other.shellcmd
            self.script = other.script
            self.notebook = other.notebook
            self.wrapper = other.wrapper
            self.template_engine = other.template_engine
            self.cwl = other.cwl
            self.norun = other.norun
            self.is_handover = other.is_handover
            self.is_branched = True
            self.is_checkpoint = other.is_checkpoint
            self.restart_times = other.restart_times
            self.basedir = other.basedir
            self.input_modifier = other.input_modifier
            self.output_modifier = other.output_modifier
            self.log_modifier = other.log_modifier
            self.benchmark_modifier = other.benchmark_modifier
            self.ruleinfo = other.ruleinfo
            self.module_globals = other.module_globals

    def dynamic_branch(self, wildcards, input=True):
        def get_io(rule):
            return (
                (rule.input, rule.dynamic_input)
                if input
                else (rule.output, rule.dynamic_output)
            )

        def partially_expand(f, wildcards):
            """Expand the wildcards in f from the ones present in wildcards

            This is done by replacing all wildcard delimiters by `{{` or `}}`
            that are not in `wildcards.keys()`.
            """
            # perform the partial expansion from f's string representation
            s = str(f).replace("{", "{{").replace("}", "}}")
            for key in wildcards.keys():
                s = s.replace("{{{{{}}}}}".format(key), "{{{}}}".format(key))
            # build result
            anno_s = AnnotatedString(s)
            anno_s.flags = f.flags
            return IOFile(anno_s, f.rule)

        io, dynamic_io = get_io(self)

        branch = Rule(self)
        io_, dynamic_io_ = get_io(branch)

        expansion = collections.defaultdict(list)
        for i, f in enumerate(io):
            if f in dynamic_io:
                f = partially_expand(f, wildcards)
                try:
                    for e in reversed(expand(str(f), zip, **wildcards)):
                        # need to clone the flags so intermediate
                        # dynamic remote file paths are expanded and
                        # removed appropriately
                        ioFile = IOFile(e, rule=branch)
                        ioFile.clone_flags(f)
                        expansion[i].append(ioFile)
                except KeyError:
                    return None

        # replace the dynamic files with the expanded files
        replacements = [(i, io[i], e) for i, e in reversed(list(expansion.items()))]
        for i, old, exp in replacements:
            dynamic_io_.remove(old)
            io_._insert_items(i, exp)

        if not input:
            for i, old, exp in replacements:
                if old in branch.temp_output:
                    branch.temp_output.discard(old)
                    branch.temp_output.update(exp)
                if old in branch.protected_output:
                    branch.protected_output.discard(old)
                    branch.protected_output.update(exp)
                if old in branch.touch_output:
                    branch.touch_output.discard(old)
                    branch.touch_output.update(exp)

            branch.wildcard_names.clear()
            non_dynamic_wildcards = dict(
                (name, values[0])
                for name, values in wildcards.items()
                if len(set(values)) == 1
            )
            # TODO have a look into how to concretize dependencies here
            branch._input, _, branch.dependencies, incomplete = branch.expand_input(
                non_dynamic_wildcards
            )
            assert not incomplete, (
                "bug: dynamic branching resulted in incomplete input files, "
                "please file an issue on https://github.com/snakemake/snakemake"
            )

            branch._output, _ = branch.expand_output(non_dynamic_wildcards)

            resources = branch.expand_resources(non_dynamic_wildcards, branch._input, 1)
            branch._params = branch.expand_params(
                non_dynamic_wildcards,
                branch._input,
                branch._output,
                resources,
                omit_callable=True,
            )
            branch.resources = dict(resources.items())

            branch._log = branch.expand_log(non_dynamic_wildcards)
            branch._benchmark = branch.expand_benchmark(non_dynamic_wildcards)
            branch._conda_env = branch.expand_conda_env(non_dynamic_wildcards)
            return branch, non_dynamic_wildcards
        return branch

    @property
    def is_shell(self):
        return self.shellcmd is not None

    @property
    def is_script(self):
        return self.script is not None

    @property
    def is_notebook(self):
        return self.notebook is not None

    @property
    def is_wrapper(self):
        return self.wrapper is not None

    @property
    def is_template_engine(self):
        return self.template_engine is not None

    @property
    def is_cwl(self):
        return self.cwl is not None

    @property
    def is_run(self):
        return not (
            self.is_shell
            or self.norun
            or self.is_script
            or self.is_notebook
            or self.is_wrapper
            or self.is_cwl
        )

    def check_caching(self):
        if self.name in self.workflow.cache_rules:
            if len(self.output) == 0:
                raise RuleException(
                    "Rules without output files cannot be cached.", rule=self
                )
            if len(self.output) > 1:
                prefixes = set(out.multiext_prefix for out in self.output)
                if None in prefixes or len(prefixes) > 1:
                    raise RuleException(
                        "Rules with multiple output files must define them as a single multiext() "
                        '(e.g. multiext("path/to/index", ".bwt", ".ann")). '
                        "The rationale is that multiple output files can only be unambiously resolved "
                        "if they can be distinguished by a fixed set of extensions (i.e. mime types).",
                        rule=self,
                    )
            if self.dynamic_output:
                raise RuleException(
                    "Rules with dynamic output files may not be cached.", rule=self
                )

    def has_wildcards(self):
        """
        Return True if rule contains wildcards.
        """
        return bool(self.wildcard_names)

    @property
    def version(self):
        return self._version

    @version.setter
    def version(self, version):
        if isinstance(version, str) and "\n" in version:
            raise WorkflowError(
                "Version string may not contain line breaks.", rule=self
            )
        self._version = version

    @property
    def benchmark(self):
        return self._benchmark

    @benchmark.setter
    def benchmark(self, benchmark):
        if isinstance(benchmark, Path):
            benchmark = str(benchmark)
        if not callable(benchmark):
            benchmark = self.apply_path_modifier(
                benchmark, self.benchmark_modifier, property="benchmark"
            )
            benchmark = self._update_item_wildcard_constraints(benchmark)

        self._benchmark = IOFile(benchmark, rule=self)
        self.register_wildcards(self._benchmark.get_wildcard_names())

    @property
    def conda_env(self):
        return self._conda_env

    @conda_env.setter
    def conda_env(self, conda_env):
        self._conda_env = conda_env

    @property
    def container_img(self):
        return self._container_img

    @container_img.setter
    def container_img(self, container_img):
        self._container_img = container_img

    @property
    def input(self):
        return self._input

    def set_input(self, *input, **kwinput):
        """
        Add a list of input files. Recursive lists are flattened.

        Arguments
        input -- the list of input files
        """
        for item in input:
            self._set_inoutput_item(item)
        for name, item in kwinput.items():
            self._set_inoutput_item(item, name=name)

    @property
    def output(self):
        return self._output

    def products(self, include_logfiles=True):
        products = [self.output]
        if include_logfiles:
            products.append(self.log)
        if self.benchmark:
            products.append([self.benchmark])
        return chain(*products)

    def get_some_product(self):
        for product in self.products():
            return product
        return None

    def has_products(self):
        return self.get_some_product() is not None

    def register_wildcards(self, wildcard_names):
        if self._wildcard_names is None:
            self._wildcard_names = wildcard_names
        else:
            if self.wildcard_names != wildcard_names:
                raise SyntaxError(
                    "Not all output, log and benchmark files of "
                    "rule {} contain the same wildcards. "
                    "This is crucial though, in order to "
                    "avoid that two or more jobs write to the "
                    "same file.".format(self.name)
                )

    @property
    def wildcard_names(self):
        if self._wildcard_names is None:
            return set()
        return self._wildcard_names

    def set_output(self, *output, **kwoutput):
        """
        Add a list of output files. Recursive lists are flattened.

        After creating the output files, they are checked for duplicates.

        Arguments
        output -- the list of output files
        """
        for item in output:
            self._set_inoutput_item(item, output=True)
        for name, item in kwoutput.items():
            self._set_inoutput_item(item, output=True, name=name)

        for item in self.output:
            if self.dynamic_output and item not in self.dynamic_output:
                raise SyntaxError(
                    "A rule with dynamic output may not define any "
                    "non-dynamic output files."
                )
            self.register_wildcards(item.get_wildcard_names())
        # Check output file name list for duplicates
        self.check_output_duplicates()
        self.check_caching()

    def check_output_duplicates(self):
        """Check ``Namedlist`` for duplicate entries and raise a ``WorkflowError``
        on problems. Does not raise if the entry is empty.
        """
        seen = dict()
        idx = None
        for name, value in self.output._allitems():
            if name is None:
                if idx is None:
                    idx = 0
                else:
                    idx += 1
            if value and value in seen:
                raise WorkflowError(
                    "Duplicate output file pattern in rule {}. First two "
                    "duplicate for entries {} and {}.".format(
                        self.name, seen[value], name or idx
                    )
                )
            seen[value] = name or idx

    def apply_path_modifier(self, item, path_modifier, property=None):
        assert path_modifier is not None
        apply = partial(path_modifier.modify, property=property)

        assert not callable(item)
        if isinstance(item, dict):
            return {k: apply(v) for k, v in item.items()}
        elif isinstance(item, collections.abc.Iterable) and not isinstance(item, str):
            return [apply(e) for e in item]
        else:
            return apply(item)

    def update_wildcard_constraints(self):
        for i in range(len(self.output)):
            item = self.output[i]
            newitem = IOFile(
                self._update_item_wildcard_constraints(self.output[i]), rule=self
            )
            # the updated item has to have the same flags
            newitem.clone_flags(item)
            self.output[i] = newitem

    def _update_item_wildcard_constraints(self, item):
        if not (self.wildcard_constraints or self.workflow._wildcard_constraints):
            return item
        try:
            return update_wildcard_constraints(
                item, self.wildcard_constraints, self.workflow._wildcard_constraints
            )
        except ValueError as e:
            raise IOFileException(str(e), snakefile=self.snakefile, lineno=self.lineno)

    def _set_inoutput_item(self, item, output=False, name=None):
        """
        Set an item to be input or output.

        Arguments
        item     -- the item
        inoutput -- a Namedlist of either input or output items
        name     -- an optional name for the item
        """

        inoutput = self.output if output else self.input

        # Check to see if the item is a path, if so, just make it a string
        if isinstance(item, Path):
            item = str(item)
        if isinstance(item, str):
            if ON_WINDOWS:
                if isinstance(item, (_IOFile, AnnotatedString)):
                    item = item.new_from(item.replace(os.sep, os.altsep))
                else:
                    item = item.replace(os.sep, os.altsep)

            rule_dependency = None
            if isinstance(item, _IOFile) and item.rule and item in item.rule.output:
                rule_dependency = item.rule

            if output:
                path_modifier = self.output_modifier
                property = "output"
            else:
                path_modifier = self.input_modifier
                property = "input"

            item = self.apply_path_modifier(item, path_modifier, property=property)

            # Check to see that all flags are valid
            # Note that "remote", "dynamic", and "expand" are valid for both inputs and outputs.
            if isinstance(item, AnnotatedString):
                for item_flag in item.flags:
                    if not output and item_flag in [
                        "protected",
                        "temp",
                        "temporary",
                        "directory",
                        "touch",
                        "pipe",
                        "service",
                        "ensure",
                    ]:
                        logger.warning(
                            "The flag '{}' used in rule {} is only valid for outputs, not inputs.".format(
                                item_flag, self
                            )
                        )
                    if output and item_flag in ["ancient"]:
                        logger.warning(
                            "The flag '{}' used in rule {} is only valid for inputs, not outputs.".format(
                                item_flag, self
                            )
                        )

            # add the rule to the dependencies
            if rule_dependency is not None:
                self.dependencies[item] = rule_dependency
            if output:
                item = self._update_item_wildcard_constraints(item)
            else:
                if (
                    contains_wildcard_constraints(item)
                    and self.workflow.mode != Mode.subprocess
                ):
                    logger.warning(
                        "Wildcard constraints in inputs are ignored. (rule: {})".format(
                            self
                        )
                    )

            if self.workflow.all_temp and output:
                # mark as temp if all output files shall be marked as temp
                item = flag(item, "temp")

            # record rule if this is an output file output
            _item = IOFile(item, rule=self)

            if is_flagged(item, "temp"):
                if output:
                    self.temp_output.add(_item)
            if is_flagged(item, "protected"):
                if output:
                    self.protected_output.add(_item)
            if is_flagged(item, "touch"):
                if output:
                    self.touch_output.add(_item)
            if is_flagged(item, "dynamic"):
                if output:
                    self.dynamic_output.add(_item)
                else:
                    self.dynamic_input.add(_item)
            if is_flagged(item, "report"):
                report_obj = item.flags["report"]
                if report_obj.caption is not None:
                    r = ReportObject(
                        self.workflow.current_basedir.join(report_obj.caption),
                        report_obj.category,
                        report_obj.subcategory,
                        report_obj.labels,
                        report_obj.patterns,
                        report_obj.htmlindex,
                    )
                    item.flags["report"] = r
            if is_flagged(item, "subworkflow"):
                if output:
                    raise SyntaxError("Only input files may refer to a subworkflow")
                else:
                    # record the workflow this item comes from
                    sub = item.flags["subworkflow"]
                    if _item in self.subworkflow_input:
                        other = self.subworkflow_input[_item]
                        if sub != other:
                            raise WorkflowError(
                                "The input file {} is ambiguously "
                                "associated with two subworkflows "
                                "{} and {}.".format(item, sub, other),
                                rule=self,
                            )
                    self.subworkflow_input[_item] = sub
            inoutput.append(_item)
            if name:
                inoutput._add_name(name)
        elif callable(item):
            if output:
                raise SyntaxError("Only input files can be specified as functions")
            inoutput.append(item)
            if name:
                inoutput._add_name(name)
        else:
            try:
                start = len(inoutput)
                for i in item:
                    self._set_inoutput_item(i, output=output)
                if name:
                    # if the list was named, make it accessible
                    inoutput._set_name(name, start, end=len(inoutput))
            except TypeError:
                raise SyntaxError(
                    "Input and output files have to be specified as strings or lists of strings."
                )

    @property
    def params(self):
        return self._params

    def set_params(self, *params, **kwparams):
        for item in params:
            self._set_params_item(item)
        for name, item in kwparams.items():
            self._set_params_item(item, name=name)

    def _set_params_item(self, item, name=None):
        self.params.append(item)
        if name:
            self.params._add_name(name)

    @property
    def wildcard_constraints(self):
        return self._wildcard_constraints

    def set_wildcard_constraints(self, **kwwildcard_constraints):
        self._wildcard_constraints.update(kwwildcard_constraints)

    @property
    def log(self):
        return self._log

    def set_log(self, *logs, **kwlogs):
        for item in logs:
            self._set_log_item(item)
        for name, item in kwlogs.items():
            self._set_log_item(item, name=name)

        for item in self.log:
            self.register_wildcards(item.get_wildcard_names())

    def _set_log_item(self, item, name=None):
        # Pathlib compatibility
        if isinstance(item, Path):
            item = str(item)
        if isinstance(item, str) or callable(item):
            if not callable(item):
                item = self.apply_path_modifier(item, self.log_modifier, property="log")
                item = self._update_item_wildcard_constraints(item)

            self.log.append(IOFile(item, rule=self) if isinstance(item, str) else item)
            if name:
                self.log._add_name(name)
        else:
            try:
                start = len(self.log)
                for i in item:
                    self._set_log_item(i)
                if name:
                    self.log._set_name(name, start, end=len(self.log))
            except TypeError:
                raise SyntaxError("Log files have to be specified as strings.")

    def check_wildcards(self, wildcards):
        missing_wildcards = self.wildcard_names - set(wildcards.keys())

        if missing_wildcards:
            raise RuleException(
                "Could not resolve wildcards:\n{}".format(
                    "\n".join(self.wildcard_names)
                ),
                lineno=self.lineno,
                snakefile=self.snakefile,
            )

    def apply_input_function(
        self,
        func,
        wildcards,
        incomplete_checkpoint_func=lambda e: None,
        raw_exceptions=False,
        groupid=None,
        **aux_params,
    ):
        incomplete = False
        if isinstance(func, _IOFile):
            func = func._file.callable
        elif isinstance(func, AnnotatedString):
            func = func.callable

        if "groupid" in get_function_params(func):
            if groupid is not None:
                aux_params["groupid"] = groupid
            else:
                # Return empty list of files and incomplete marker
                # the job will be reevaluated once groupids have been determined
                return [], True

        _aux_params = get_input_function_aux_params(func, aux_params)

        try:
            value = func(Wildcards(fromdict=wildcards), **_aux_params)
            if isinstance(value, types.GeneratorType):
                # generators should be immediately collected here,
                # otherwise we would miss any exceptions and
                # would have to capture them again later.
                value = list(value)
        except IncompleteCheckpointException as e:
            value = incomplete_checkpoint_func(e)
            incomplete = True
        except FileNotFoundError as e:
            # Function evaluation can depend on input files. Since expansion can happen during dryrun,
            # where input files are not yet present, we need to skip such cases and
            # mark them as <TBD>.
            if "input" in aux_params and e.filename in aux_params["input"]:
                value = TBDString()
            else:
                raise e
        except (Exception, BaseException) as e:
            if raw_exceptions:
                raise e
            else:
                raise InputFunctionException(e, rule=self, wildcards=wildcards)
        return value, incomplete

    def _apply_wildcards(
        self,
        newitems,
        olditems,
        wildcards,
        concretize=None,
        check_return_type=True,
        omit_callable=False,
        mapping=None,
        no_flattening=False,
        aux_params=None,
        path_modifier=None,
        property=None,
        incomplete_checkpoint_func=lambda e: None,
        allow_unpack=True,
        groupid=None,
    ):
        incomplete = False
        if aux_params is None:
            aux_params = dict()
        for name, item in olditems._allitems():
            start = len(newitems)
            is_unpack = is_flagged(item, "unpack")
            _is_callable = is_callable(item)

            if _is_callable:
                if omit_callable:
                    continue
                item, incomplete = self.apply_input_function(
                    item,
                    wildcards,
                    incomplete_checkpoint_func=incomplete_checkpoint_func,
                    is_unpack=is_unpack,
                    groupid=groupid,
                    **aux_params,
                )

            if is_unpack and not incomplete:
                if not allow_unpack:
                    raise WorkflowError(
                        "unpack() is not allowed with params. "
                        "Simply return a dictionary which can be directly ."
                        "used, e.g. via {params[mykey]}.",
                        rule=self,
                    )
                # Sanity checks before interpreting unpack()
                if not isinstance(item, (list, dict)):
                    raise WorkflowError(
                        f"Can only use unpack() on list and dict, but {item} was returned.",
                        rule=self,
                    )
                if name:
                    raise WorkflowError(
                        f"Cannot combine named input file (name {name}) with unpack()",
                        rule=self,
                    )
                # Allow streamlined code with/without unpack
                if isinstance(item, list):
                    pairs = zip([None] * len(item), item, [_is_callable] * len(item))
                else:
                    assert isinstance(item, dict)
                    pairs = [(name, item, _is_callable) for name, item in item.items()]
            else:
                pairs = [(name, item, _is_callable)]

            for name, item, from_callable in pairs:
                is_iterable = True
                if not_iterable(item) or no_flattening:
                    item = [item]
                    is_iterable = False
                for item_ in item:
                    if (
                        check_return_type
                        and not isinstance(item_, str)
                        and not isinstance(item_, Path)
                    ):
                        raise WorkflowError(
                            "Function did not return str or list of str.", rule=self
                        )

                    if from_callable and path_modifier is not None and not incomplete:
                        item_ = self.apply_path_modifier(
                            item_, path_modifier, property=property
                        )

                    concrete = concretize(item_, wildcards, _is_callable)
                    newitems.append(concrete)
                    if mapping is not None:
                        mapping[concrete] = item_

                if name:
                    newitems._set_name(
                        name, start, end=len(newitems) if is_iterable else None
                    )
                    start = len(newitems)
        return incomplete

    def expand_input(self, wildcards, groupid=None):
        def concretize_iofile(f, wildcards, is_from_callable):
            if is_from_callable:
                if isinstance(f, Path):
                    f = str(f)
                return IOFile(f, rule=self).apply_wildcards(
                    wildcards,
                    fill_missing=f in self.dynamic_input,
                    fail_dynamic=self.dynamic_output,
                )
            else:
                return f.apply_wildcards(
                    wildcards,
                    fill_missing=f in self.dynamic_input,
                    fail_dynamic=self.dynamic_output,
                )

        def handle_incomplete_checkpoint(exception):
            """If checkpoint is incomplete, target it such that it is completed
            before this rule gets executed."""
            return exception.targetfile

        input = InputFiles()
        mapping = dict()
        try:
            incomplete = self._apply_wildcards(
                input,
                self.input,
                wildcards,
                concretize=concretize_iofile,
                mapping=mapping,
                incomplete_checkpoint_func=handle_incomplete_checkpoint,
                path_modifier=self.input_modifier,
                property="input",
                groupid=groupid,
            )
        except WildcardError as e:
            raise WildcardError(
                "Wildcards in input files cannot be " "determined from output files:",
                str(e),
                rule=self,
            )

        if self.dependencies:
            dependencies = {
                f: self.dependencies[f_]
                for f, f_ in mapping.items()
                if f_ in self.dependencies
            }
            if None in self.dependencies:
                dependencies[None] = self.dependencies[None]
        else:
            dependencies = self.dependencies

        for f in input:
            f.check()

        return input, mapping, dependencies, incomplete

    def expand_params(self, wildcards, input, output, resources, omit_callable=False):
        def concretize_param(p, wildcards, is_from_callable):
            if not is_from_callable:
                if isinstance(p, str):
                    return apply_wildcards(p, wildcards)
                if isinstance(p, list):
                    return [
                        (apply_wildcards(v, wildcards) if isinstance(v, str) else v)
                        for v in p
                    ]
            return p

        def handle_incomplete_checkpoint(exception):
            """If checkpoint is incomplete, target it such that it is completed
            before this rule gets executed."""
            if exception.targetfile in input:
                return TBDString()
            else:
                raise WorkflowError(
                    "Rule parameter depends on checkpoint but checkpoint output is not defined as input file for the rule. "
                    "Please add the output of the respective checkpoint to the rule inputs."
                )

        params = Params()
        try:
            # When applying wildcards to params, the return type need not be
            # a string, so the check is disabled.
            self._apply_wildcards(
                params,
                self.params,
                wildcards,
                concretize=concretize_param,
                check_return_type=False,
                omit_callable=omit_callable,
                allow_unpack=False,
                no_flattening=True,
                property="params",
                aux_params={
                    "input": input._plainstrings(),
                    "resources": resources,
                    "output": output._plainstrings(),
                    "threads": resources._cores,
                },
                incomplete_checkpoint_func=handle_incomplete_checkpoint,
            )
        except WildcardError as e:
            raise WildcardError(
                "Wildcards in params cannot be "
                "determined from output files. Note that you have "
                "to use a function to deactivate automatic wildcard expansion "
                "in params strings, e.g., `lambda wildcards: '{test}'`. Also "
                "see https://snakemake.readthedocs.io/en/stable/snakefiles/"
                "rules.html#non-file-parameters-for-rules:",
                str(e),
                rule=self,
            )
        return params

    def expand_output(self, wildcards):
        output = OutputFiles(o.apply_wildcards(wildcards) for o in self.output)
        output._take_names(self.output._get_names())
        mapping = {f: f_ for f, f_ in zip(output, self.output)}

        for f in output:
            f.check()

        # Note that we do not need to check for duplicate file names after
        # expansion as all output patterns have contain all wildcards anyway.

        return output, mapping

    def expand_log(self, wildcards):
        def concretize_logfile(f, wildcards, is_from_callable):
            if is_from_callable:
                return IOFile(f, rule=self)
            else:
                return f.apply_wildcards(
                    wildcards, fill_missing=False, fail_dynamic=self.dynamic_output
                )

        log = Log()

        try:
            self._apply_wildcards(
                log,
                self.log,
                wildcards,
                concretize=concretize_logfile,
                path_modifier=self.log_modifier,
                property="log",
            )
        except WildcardError as e:
            raise WildcardError(
                "Wildcards in log files cannot be " "determined from output files:",
                str(e),
                rule=self,
            )

        for f in log:
            f.check()

        return log

    def expand_benchmark(self, wildcards):
        try:
            benchmark = (
                self.benchmark.apply_wildcards(wildcards) if self.benchmark else None
            )
        except WildcardError as e:
            raise WildcardError(
                "Wildcards in benchmark file cannot be "
                "determined from output files:",
                str(e),
                rule=self,
            )

        if benchmark is not None:
            benchmark.check()

        return benchmark

    def expand_resources(
        self, wildcards, input, attempt, skip_evaluation: typing.Optional[set] = None
    ):
        resources = dict()

        def apply(name, res, threads=None):
            if skip_evaluation is not None and name in skip_evaluation:
                res = TBDString()
            else:
                if callable(res):
                    aux = dict(rulename=self.name)
                    if threads is not None:
                        aux["threads"] = threads
                    try:
                        res, _ = self.apply_input_function(
                            res,
                            wildcards,
                            input=input,
                            attempt=attempt,
                            incomplete_checkpoint_func=lambda e: 0,
                            raw_exceptions=True,
                            **aux,
                        )
                    except (Exception, BaseException) as e:
                        raise InputFunctionException(e, rule=self, wildcards=wildcards)

                if isinstance(res, float):
                    # round to integer
                    res = int(round(res))

                if not isinstance(res, int) and not isinstance(res, str):
                    raise WorkflowError(
                        f"Resource {name} is neither int, float(would be rounded to nearest int), or str.",
                        rule=self,
                    )

            global_res = self.workflow.global_resources.get(name)
            if global_res is not None:
                if not isinstance(res, TBDString) and type(res) != type(global_res):
                    global_type = (
                        "an int" if isinstance(global_res, int) else type(global_res)
                    )
                    raise WorkflowError(
                        f"Resource {name} is of type {type(res).__name__} but global resource constraint "
                        f"defines {global_type} with value {global_res}. "
                        "Resources with the same name need to have the same types (int, float, or str are allowed).",
                        rule=self,
                    )
                if isinstance(res, int):
                    res = min(global_res, res)
            return res

        threads = apply("_cores", self.resources["_cores"])
        if self.workflow.max_threads is not None:
            threads = min(threads, self.workflow.max_threads)
        resources["_cores"] = threads

        for name, res in self.resources.items():
            if name != "_cores":
                value = apply(name, res, threads=threads)
                resources[name] = value
<<<<<<< HEAD
                # Infer standard resources from eventual human readable forms.
                infer_resources(name, value, resources)
=======
                for mb_item, mib_item in (
                    ("mem_mb", "mem_mib"),
                    ("disk_mb", "disk_mib"),
                ):
                    if (
                        name == mb_item
                        and mib_item not in self.resources.keys()
                        and isinstance(value, int)
                    ):
                        # infer mem_mib (memory in Mebibytes) as additional resource
                        resources[mib_item] = mb_to_mib(value)
>>>>>>> 88d92684
        resources = Resources(fromdict=resources)
        return resources

    def expand_group(self, wildcards):
        """Expand the group given wildcards."""
        if callable(self.group):
            item, _ = self.apply_input_function(self.group, wildcards)
            return item
        elif isinstance(self.group, str):
            return apply_wildcards(self.group, wildcards, dynamic_fill=DYNAMIC_FILL)
        else:
            return self.group

    def expand_conda_env(self, wildcards, params=None, input=None):
        from snakemake.common import is_local_file
        from snakemake.sourcecache import SourceFile, infer_source_file
        from snakemake.deployment.conda import (
            is_conda_env_file,
            CondaEnvFileSpec,
            CondaEnvNameSpec,
        )

        conda_env = self._conda_env
        if callable(conda_env):
            conda_env, _ = self.apply_input_function(
                conda_env, wildcards=wildcards, params=params, input=input
            )

        if conda_env is None:
            return None

        if is_conda_env_file(conda_env):
            if not isinstance(conda_env, SourceFile):
                if is_local_file(conda_env) and not os.path.isabs(conda_env):
                    # Conda env file paths are considered to be relative to the directory of the Snakefile
                    # hence we adjust the path accordingly.
                    # This is not necessary in case of receiving a SourceFile.
                    conda_env = self.basedir.join(conda_env)
                else:
                    # infer source file from unmodified uri or path
                    conda_env = infer_source_file(conda_env)

            conda_env = CondaEnvFileSpec(conda_env, rule=self)
        else:
            conda_env = CondaEnvNameSpec(conda_env)

        conda_env = conda_env.apply_wildcards(wildcards, self)
        conda_env.check()

        return conda_env

    def is_producer(self, requested_output):
        """
        Returns True if this rule is a producer of the requested output.
        """
        try:
            for o in self.products():
                if o.match(requested_output):
                    return True
            return False
        except sre_constants.error as ex:
            raise IOFileException(
                "{} in wildcard statement".format(ex),
                snakefile=self.snakefile,
                lineno=self.lineno,
            )
        except ValueError as ex:
            raise IOFileException(
                "{}".format(ex), snakefile=self.snakefile, lineno=self.lineno
            )

    def get_wildcards(self, requested_output, wildcards_dict=None):
        """
        Return wildcard dictionary by
        1. trying to format the output with the given wildcards and comparing with the requested output
        2. matching regular expression output files to the requested concrete ones.

        Arguments
        requested_output -- a concrete filepath
        """
        if requested_output is None:
            return dict()

        # first try to match the output with the given wildcards
        if wildcards_dict is not None:
            if self.wildcard_names <= wildcards_dict.keys():
                wildcards_dict = {
                    wildcard: value
                    for wildcard, value in wildcards_dict.items()
                    if wildcard in self.wildcard_names
                }
                for o in self.products():
                    try:
                        applied = o.apply_wildcards(wildcards_dict)
                        # if the output formatted with the wildcards matches the requested output,
                        if applied == requested_output:
                            # we check whether the wildcards satisfy the constraints
                            constraints = o.wildcard_constraints()

                            def check_constraint(wildcard, value):
                                constraint = constraints.get(wildcard)
                                return constraint is None or constraint.match(value)

                            if all(
                                check_constraint(name, value)
                                for name, value in wildcards_dict.items()
                            ):
                                # and then just return the given wildcards_dict limited to the wildcards that are actually used
                                return wildcards_dict
                    except WildcardError:
                        continue

        bestmatchlen = 0
        bestmatch = None

        for o in self.products():
            match = o.match(requested_output)
            if match:
                l = self.get_wildcard_len(match.groupdict())
                if not bestmatch or bestmatchlen > l:
                    bestmatch = match.groupdict()
                    bestmatchlen = l
        self.check_wildcards(bestmatch)
        return bestmatch

    @staticmethod
    def get_wildcard_len(wildcards):
        """
        Return the length of the given wildcard values.

        Arguments
        wildcards -- a dict of wildcards
        """
        return sum(map(len, wildcards.values()))

    def __lt__(self, rule):
        comp = self.workflow._ruleorder.compare(self, rule)
        return comp < 0

    def __gt__(self, rule):
        comp = self.workflow._ruleorder.compare(self, rule)
        return comp > 0

    def __str__(self):
        return self.name

    def __hash__(self):
        return self.name.__hash__()

    def __eq__(self, other):
        if isinstance(other, Rule):
            return self.name == other.name and self.output == other.output
        else:
            return False


class Ruleorder:
    def __init__(self):
        self.order = list()

    def add(self, *rulenames):
        """
        Records the order of given rules as rule1 > rule2 > rule3, ...
        """
        self.order.append(list(rulenames))

    def compare(self, rule1, rule2):
        """
        Return whether rule2 has a higher priority than rule1.
        """
        # if rules have the same name, they have been specialized by dynamic output
        # in that case, clauses are irrelevant and have to be skipped
        if rule1.name != rule2.name:
            # try the last clause first,
            # i.e. clauses added later overwrite those before.
            for clause in reversed(self.order):
                try:
                    i = clause.index(rule1.name)
                    j = clause.index(rule2.name)
                    # rules with higher priority should have a smaller index
                    comp = j - i
                    if comp < 0:
                        comp = -1
                    elif comp > 0:
                        comp = 1
                    return comp
                except ValueError:
                    pass

        # if no ruleorder given, prefer rule without wildcards
        wildcard_cmp = rule2.has_wildcards() - rule1.has_wildcards()
        if wildcard_cmp != 0:
            return wildcard_cmp

        return 0

    def __iter__(self):
        return self.order.__iter__()


class RuleProxy:
    def __init__(self, rule):
        self.rule = rule

    @lazy_property
    def output(self):
        return self._to_iofile(self.rule.output)

    @lazy_property
    def input(self):
        def modify_callable(item):
            if is_callable(item):
                # For callables ensure that the rule's original path modifier is applied as well.

                def inner(wildcards):
                    return self.rule.apply_path_modifier(
                        item(wildcards), self.rule.input_modifier, property="input"
                    )

                return inner
            else:
                # For strings, the path modifier has been already applied.
                return item

        return InputFiles(
            toclone=self.rule.input, strip_constraints=True, custom_map=modify_callable
        )

    @lazy_property
    def params(self):
        return self.rule.params._clone()

    @property
    def benchmark(self):
        return IOFile(strip_wildcard_constraints(self.rule.benchmark), rule=self.rule)

    @lazy_property
    def log(self):
        return self._to_iofile(self.rule.log)

    def _to_iofile(self, files):
        def cleanup(f):
            prefix = self.rule.workflow.default_remote_prefix
            # remove constraints and turn this into a plain string
            cleaned = strip_wildcard_constraints(f)

            modified_by = get_flag_value(f, PATH_MODIFIER_FLAG)

            if (
                self.rule.workflow.default_remote_provider is not None
                and f.startswith(prefix)
                and not is_flagged(f, "local")
            ):
                cleaned = f[len(prefix) + 1 :]
                cleaned = IOFile(cleaned, rule=self.rule)
            else:
                cleaned = IOFile(AnnotatedString(cleaned), rule=self.rule)
                cleaned.clone_remote_object(f)

            if modified_by is not None:
                cleaned.flags[PATH_MODIFIER_FLAG] = modified_by

            return cleaned

        files = Namedlist(files, custom_map=cleanup)

        return files<|MERGE_RESOLUTION|>--- conflicted
+++ resolved
@@ -1119,10 +1119,8 @@
             if name != "_cores":
                 value = apply(name, res, threads=threads)
                 resources[name] = value
-<<<<<<< HEAD
                 # Infer standard resources from eventual human readable forms.
                 infer_resources(name, value, resources)
-=======
                 for mb_item, mib_item in (
                     ("mem_mb", "mem_mib"),
                     ("disk_mb", "disk_mib"),
@@ -1134,7 +1132,6 @@
                     ):
                         # infer mem_mib (memory in Mebibytes) as additional resource
                         resources[mib_item] = mb_to_mib(value)
->>>>>>> 88d92684
         resources = Resources(fromdict=resources)
         return resources
 
