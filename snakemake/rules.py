--- conflicted
+++ resolved
@@ -1124,28 +1124,16 @@
         for name, res in list(self.resources.items()):
             if name != "_cores":
                 value = apply(name, res, threads=threads)
-<<<<<<< HEAD
-                resources[name] = value
-                # Infer standard resources from eventual human readable forms.
-                infer_resources(name, value, resources)
-                for mb_item, mib_item in (
-                    ("mem_mb", "mem_mib"),
-                    ("disk_mb", "disk_mib"),
-                ):
-                    if (
-                        name == mb_item
-                        and mib_item not in self.resources.keys()
-                        and isinstance(value, int)
-=======
 
                 if value is not None:
                     resources[name] = value
+                    # Infer standard resources from eventual human readable forms.
+                    infer_resources(name, value, resources)
 
                     # infer additional resources
                     for mb_item, mib_item in (
                         ("mem_mb", "mem_mib"),
                         ("disk_mb", "disk_mib"),
->>>>>>> 7a98100b
                     ):
                         if (
                             name == mb_item
