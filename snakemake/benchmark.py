__author__ = "Manuel Holtgrewe"
__copyright__ = "Copyright 2022, Manuel Holtgrewe"
__email__ = "manuel.holtgrewe@bihealth.de"
__license__ = "MIT"

import contextlib
import datetime
from itertools import chain
import os
import time
import threading
import pandas as pd

<<<<<<< HEAD
from snakemake.exceptions import WorkflowError, IOFileException
=======
>>>>>>> 968a8721
from snakemake.logging import logger


#: Interval (in seconds) between measuring resource usage
BENCHMARK_INTERVAL = 30
#: Interval (in seconds) between measuring resource usage before
#: BENCHMARK_INTERVAL
BENCHMARK_INTERVAL_SHORT = 0.5


class BenchmarkRecord:
    """Record type for benchmark times"""

    @classmethod
    def get_header(klass):
        return "\t".join(
            (
                "s",
                "h:m:s",
                "max_rss",
                "max_vms",
                "max_uss",
                "max_pss",
                "io_in",
                "io_out",
                "mean_load",
                "cpu_time",
            )
        )

    def __init__(
        self,
        running_time=None,
        max_rss=None,
        max_vms=None,
        max_uss=None,
        max_pss=None,
        io_in=None,
        io_out=None,
        cpu_usages=None,
        cpu_time=None,
    ):
        #: Running time in seconds
        self.running_time = running_time
        #: Maximal RSS in MB

        self.max_rss = max_rss
        #: Maximal VMS in MB
        self.max_vms = max_vms
        #: Maximal USS in MB
        self.max_uss = max_uss
        #: Maximal PSS in MB
        self.max_pss = max_pss
        #: I/O read in bytes
        self.io_in = io_in
        #: I/O written in bytes
        self.io_out = io_out
        #: Count of CPU seconds, divide by running time to get mean load estimate
        self.cpu_usages = cpu_usages or 0
        #: CPU usage (user and system) in seconds
        self.cpu_time = cpu_time or 0
        #: First time when we measured CPU load, for estimating total running time
        self.first_time = None
        #: Previous point when measured CPU load, for estimating total running time
        self.prev_time = None
        #: Set with procs that has been skipped
        self.processed_procs = dict()
        #: Set with procs that has been saved
        self.skipped_procs = set()
        #: Track if data has been collected
        self.data_collected = False

    def to_tsv(self):
        """Return ``str`` with the TSV representation of this record"""

        def to_tsv_str(x):
            """Conversion of value to str for TSV (None becomes "-")"""
            if x is None:
                return "-"
            elif isinstance(x, float):
                return f"{x:.2f}"
            else:
                return str(x)

        def timedelta_to_str(x):
            """Conversion of timedelta to str without fractions of seconds"""
            mm, ss = divmod(x.seconds, 60)
            hh, mm = divmod(mm, 60)
            s = "%d:%02d:%02d" % (hh, mm, ss)
            if x.days:

                def plural(n):
                    return n, abs(n) != 1 and "s" or ""

                s = ("%d day%s, " % plural(x.days)) + s
            return s

        if self.skipped_procs:
            logger.debug(
                "Benchmark: not collected for "
                "; ".join(
                    [
                        f"{{'pid': {record[0]}, 'name': '{record[1]}''}}"
                        for record in self.skipped_procs
                    ]
                )
            )
            logger.debug(
                "Benchmark: collected for "
                "; ".join(
                    [
                        f"{{'pid': {record[0]}, 'name': '{record[1]}'}}"
                        for record in self.processed_procs
                    ]
                )
            )
        if self.data_collected:
            return "\t".join(
                map(
                    to_tsv_str,
                    (
                        f"{self.running_time:.4f}",
                        timedelta_to_str(datetime.timedelta(seconds=self.running_time)),
                        self.max_rss,
                        self.max_vms,
                        self.max_uss,
                        self.max_pss,
                        self.io_in,
                        self.io_out,
                        self.cpu_usages / self.running_time,
                        self.cpu_time,
                    ),
                )
            )
        else:
            # If no data has been collect mem and cpu statistics will be printed as NA
            # to make it possible to distinguish this case from processes that complete instantly
            logger.warning(
                "Benchmark: unable to collect cpu and memory benchmark statistics"
            )
            return "\t".join(
                [
                    f"{self.running_time:.4f}",
                    timedelta_to_str(datetime.timedelta(seconds=self.running_time)),
                    "NA",
                    "NA",
                    "NA",
                    "NA",
                    "NA",
                    "NA",
                    "NA",
                    "NA",
                ]
            )


class DaemonTimer(threading.Thread):
    """A variant of threading.The timer that is daemonized"""

    def __init__(self, interval, function, args=None, kwargs=None):
        threading.Thread.__init__(self, daemon=True)
        self.interval = interval
        self.function = function
        self.args = args if args is not None else []
        self.kwargs = kwargs if kwargs is not None else {}
        self.finished = threading.Event()

    def cancel(self):
        """Stop the timer if it hasn't finished yet."""
        self.finished.set()

    def run(self):
        self.finished.wait(self.interval)
        if not self.finished.is_set():
            self.function(*self.args, **self.kwargs)
        self.finished.set()


class ScheduledPeriodicTimer:
    """Scheduling of periodic events

    Up to self._interval, schedule actions per second, above schedule events
    in self._interval second gaps.
    """

    def __init__(self, interval):
        self._times_called = 0
        self._interval = interval
        self._timer = None
        self._stopped = True

    def start(self):
        """Start the intervalic timer"""
        self.work()
        self._times_called += 1
        self._stopped = False
        if self._times_called > self._interval:
            self._timer = DaemonTimer(self._interval, self._action)
        else:
            self._timer = DaemonTimer(BENCHMARK_INTERVAL_SHORT, self._action)
        self._timer.start()

    def _action(self):
        """Internally, called by timer"""
        self.work()
        self._times_called += 1
        if self._times_called > self._interval:
            self._timer = DaemonTimer(self._interval, self._action)
        else:
            self._timer = DaemonTimer(BENCHMARK_INTERVAL_SHORT, self._action)
        self._timer.start()

    def work(self):
        """Override to perform the action"""
        raise NotImplementedError("Override me!")

    def cancel(self):
        """Call to cancel any events"""
        self._timer.cancel()
        self._stopped = True


class BenchmarkTimer(ScheduledPeriodicTimer):
    """Allows easy observation of a given PID for resource usage"""

    def __init__(self, pid, bench_record, interval=BENCHMARK_INTERVAL):
        import psutil

        ScheduledPeriodicTimer.__init__(self, interval)
        #: PID of observed process
        self.pid = pid
        self.main = psutil.Process(self.pid)
        #: ``BenchmarkRecord`` to write results to
        self.bench_record = bench_record
        #: Cache of processes to keep track of cpu percent
        self.procs = {}

    def work(self):
        """Write statistics"""
        import psutil

        try:
            self._update_record()
        except psutil.NoSuchProcess:
            pass  # skip, process died in flight
        except AttributeError:
            pass  # skip, process died in flight

    def _update_record(self):
        """Perform the actual measurement"""
        import psutil

        # Memory measurements
        rss, vms, uss, pss = 0, 0, 0, 0
        # I/O measurements
        io_in, io_out = 0, 0
        check_io = True
        # CPU seconds
        cpu_usages = 0
        # CPU usage time
        cpu_time = 0

        data_collected = False
        # Iterate over process and all children
        try:
            this_time = time.time()
            for proc in chain((self.main,), self.main.children(recursive=True)):
                proc = self.procs.setdefault(proc.pid, proc)
                with proc.oneshot():
                    if self.bench_record.prev_time:
                        cpu_usages += proc.cpu_percent() * (
                            this_time - self.bench_record.prev_time
                        )
                    # Makes it possible to summarize information about the process even
                    # if the benchmark has tried to access a process that the user does
                    # not have access to.
                    try:
                        meminfo = proc.memory_full_info()
                    except psutil.Error:
                        # Continue to fetch information about the remaining processes
                        # save skipped processes pid and name for debugging
                        self.bench_record.skipped_procs.add((proc.pid, proc.name()))
                        continue
                    rss += meminfo.rss
                    vms += meminfo.vms
                    uss += meminfo.uss
                    pss += meminfo.pss

                    if check_io:
                        try:
                            ioinfo = proc.io_counters()
                            io_in += ioinfo.read_bytes
                            io_out += ioinfo.write_bytes
                        except NotImplementedError as nie:
                            # OS doesn't track IO
                            check_io = False

                    cpu_times = proc.cpu_times()
                    self.bench_record.processed_procs[(proc.pid, proc.name())] = (
                        cpu_times.user + cpu_times.system
                    )

            cpu_time = sum(self.bench_record.processed_procs.values())

            self.bench_record.prev_time = this_time
            if not self.bench_record.first_time:
                self.bench_record.prev_time = this_time

            rss /= 1024 * 1024
            vms /= 1024 * 1024
            uss /= 1024 * 1024
            pss /= 1024 * 1024

            if check_io:
                io_in /= 1024 * 1024
                io_out /= 1024 * 1024
            else:
                io_in = None
                io_out = None
            data_collected = True
        except psutil.Error as e:
            return

        # Update benchmark record's RSS and VMS
        if data_collected:
            self.bench_record.data_collected = True
            self.bench_record.max_rss = max(self.bench_record.max_rss or 0, rss)
            self.bench_record.max_vms = max(self.bench_record.max_vms or 0, vms)
            self.bench_record.max_uss = max(self.bench_record.max_uss or 0, uss)
            self.bench_record.max_pss = max(self.bench_record.max_pss or 0, pss)

            self.bench_record.io_in = io_in
            self.bench_record.io_out = io_out

            self.bench_record.cpu_usages += cpu_usages
            self.bench_record.cpu_time = cpu_time


@contextlib.contextmanager
def benchmarked(pid=None, benchmark_record=None, interval=BENCHMARK_INTERVAL):
    """Measure benchmark parameters while within the context manager

    Yields a ``BenchmarkRecord`` with the results (values are set after
    leaving context).

    If ``pid`` is ``None`` then the PID of the current process will be used.
    If ``benchmark_record`` is ``None`` then a new ``BenchmarkRecord`` is
    created and returned, otherwise, the object passed as this parameter is
    returned.

    Usage::

        with benchmarked() as bench_result:
            pass
    """
    result = benchmark_record or BenchmarkRecord()
    if pid is False:
        yield result
    else:
        start_time = time.time()
        bench_thread = BenchmarkTimer(int(pid or os.getpid()), result, interval)
        bench_thread.start()
        yield result
        bench_thread.cancel()
        result.running_time = time.time() - start_time


def print_benchmark_records(records, file_):
    """Write benchmark records to file-like the object"""
    print(BenchmarkRecord.get_header(), file=file_)
    for r in records:
        print(r.to_tsv(), file=file_)


def write_benchmark_records(records, path):
    """Write benchmark records to file at path"""
    with open(path, "wt") as f:
        print_benchmark_records(records, f)


def gather_benchmark_records(benchmark_jobs, persistence):
    """
    Gather benchmark from given files.

    Args:
        benchmark_jobs (List[Job]): A list of jobs to extract benchmark from
    Return:
        (DataFrame): A Pandas DataFrame object with jobid as index,
            containing benchmark values for all jobs
    """
    benchmarks = pd.DataFrame()
    for job in benchmark_jobs:
        if not job._benchmark.exists:
            raise IOFileException(
                "Error: \n"
                + f"Benchmark file {job._benchmark} does not "
                + f"exist for rule {job.rule.name} \n"
                + "A complete run is required to print all benchmark metrics."
            )
        wildcard_str = ";".join(
            ["NA"]
            if len(job.wildcards_dict) == 0
            else [f"{name}={value}" for name, value in job.wildcards_dict.items()]
        )
        resources = job.resources
        resources_str = ";".join(
            ["NA"]
            if len(resources) == 0
            else [f"{name}={value}" for name, value in resources.items()]
        )

        _benchmark = pd.read_csv(job._benchmark, index_col=None, sep="\t")
        _benchmark.insert(0, "threads", job.threads)
        _benchmark.insert(0, "input_size_mb", job.input.size_mb)
        _benchmark.insert(0, "resources", resources_str)
        _benchmark.insert(0, "wildcards", wildcard_str)
        _benchmark.insert(0, "rule", job.rule.name)
        _benchmark.insert(0, "jobid", job.jobid)

        # Add individual file sizes to last column
        if len(job.output) == 0:
            input_file_size = "NA"
        else:
            infile_sizes = persistence.input_sizes_mb(job.output)
            input_file_size = (
                ";".join(
                    "{name}={size:0.2f}".format(
                        name=name,
                        size=size,
                    )
                    for name, size in infile_sizes.items()
                )
                if len(infile_sizes) > 0
                else "NA"
            )
        _benchmark.insert(_benchmark.shape[1], "input_file_size_mb", input_file_size)
        benchmarks = pd.concat([benchmarks, _benchmark])
    return benchmarks<|MERGE_RESOLUTION|>--- conflicted
+++ resolved
@@ -11,10 +11,7 @@
 import threading
 import pandas as pd
 
-<<<<<<< HEAD
-from snakemake.exceptions import WorkflowError, IOFileException
-=======
->>>>>>> 968a8721
+from snakemake.exceptions import IOFileException
 from snakemake.logging import logger
 
 
