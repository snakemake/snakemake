__author__ = "Johannes Köster"
__copyright__ = "Copyright 2022, Johannes Köster"
__email__ = "johannes.koester@uni-due.de"
__license__ = "MIT"

import asyncio
from collections import defaultdict
import os
import base64
from pathlib import Path
import tempfile
import json
import shutil
import functools

from itertools import chain, filterfalse
from operator import attrgetter
import time
from typing import Iterable, List, Optional, Union
from collections.abc import AsyncGenerator
from abc import ABC, abstractmethod
from snakemake.settings.types import DeploymentMethod

from snakemake.template_rendering import check_template_output
from snakemake_interface_common.utils import lazy_property
from snakemake_interface_executor_plugins.jobs import (
    JobExecutorInterface,
    GroupJobExecutorInterface,
    SingleJobExecutorInterface,
)
from snakemake_interface_executor_plugins.settings import ExecMode

from snakemake.io import (
    _IOFile,
    IOFile,
    is_callable,
    Wildcards,
    Resources,
    is_flagged,
    get_flag_value,
    wait_for_files,
)
from snakemake.settings.types import SharedFSUsage
from snakemake.resources import GroupResources
from snakemake.target_jobs import TargetSpec
from snakemake.sourcecache import LocalSourceFile, SourceFile, infer_source_file
from snakemake.utils import format
from snakemake.exceptions import (
    InputOpenException,
    RuleException,
    ProtectedOutputException,
    WorkflowError,
)

from snakemake.logging import logger
from snakemake.common import (
    is_local_file,
    get_uuid,
    IO_PROP_LIMIT,
)
from snakemake.common.tbdstring import TBDString
from snakemake_interface_report_plugins.interfaces import JobReportInterface


def format_file(f, is_input: bool):
    if is_flagged(f, "pipe"):
        return f"{f} (pipe)"
    elif is_flagged(f, "service"):
        return f"{f} (service)"
    elif is_flagged(f, "update"):
        return f"{f} (update)"
    elif is_flagged(f, "before_update"):
        return f"{f} (before update)"
    elif is_flagged(f, "checkpoint_target"):
        return TBDString()
    elif is_flagged(f, "sourcecache_entry"):
        orig_path_or_uri = get_flag_value(f, "sourcecache_entry")
        return f"{orig_path_or_uri} (cached)"
    elif f.is_storage:
        phrase = "retrieve from" if is_input else "send to"
        return f"{f.storage_object.query} ({phrase} storage)"
    else:
        return f


def format_files(io, is_input: bool):
    return [format_file(f, is_input=is_input) for f in io]


def jobfiles(jobs, type):
    return chain(*map(attrgetter(type), jobs))


@functools.lru_cache
def get_script_mtime(path: str) -> float:
    return os.lstat(path).st_mtime


class AbstractJob(JobExecutorInterface):
    @abstractmethod
    def reset_params_and_resources(self): ...

    @abstractmethod
    def get_target_spec(self): ...

    @abstractmethod
    def products(self, include_logfiles=True): ...

    def has_products(self, include_logfiles=True):
        for _ in self.products(include_logfiles=include_logfiles):
            return True
        return False

    def _get_scheduler_resources(self):
        if self._scheduler_resources is None:
            if self.dag.workflow.local_exec or self.is_local:
                res_dict = {
                    k: v
                    for k, v in self.resources.items()
                    if not isinstance(self.resources[k], TBDString)
                }
            else:
                res_dict = {
                    k: self.resources[k]
                    for k in (
                        set(self.resources.keys())
                        - self.dag.workflow.resource_scopes.locals
                    )
                    if not isinstance(self.resources[k], TBDString)
                }
            res_dict["_job_count"] = 1
            self._scheduler_resources = Resources(fromdict=res_dict)
        return self._scheduler_resources


class JobFactory:
    def __init__(self):
        self.cache = dict()

    async def new(
        self,
        rule,
        dag,
        wildcards_dict=None,
        format_wildcards=None,
        targetfile=None,
        update=False,
        groupid=None,
    ):
        key = (rule.name, *sorted(wildcards_dict.items()))

        async def new():
            if update:
                new_job = lambda: Job(
                    rule, dag, wildcards_dict, format_wildcards, targetfile, groupid
                )
            else:
                new_job = lambda: Job(
                    rule, dag, wildcards_dict, format_wildcards, targetfile
                )
            obj = None
            missing_iofiles = set()
            while obj is None:
                try:
                    obj = new_job()
                except InputOpenException as e:
                    if e.iofile in missing_iofiles:
                        raise WorkflowError(
                            f"Failed to open input file even after download from remote storage: {e.iofile}. "
                            "Has it been deleted by another process or is there a filesystem issue?",
                        )
                    if e.iofile.is_storage:
                        # retrieve the missing file from storage
                        await e.iofile.retrieve_from_storage()
                        missing_iofiles.add(e.iofile)
                    else:
                        raise WorkflowError(
                            f"Failed to open input file: {e.iofile}. Has it been deleted by another process?",
                            rule=e.rule,
                        )
            return obj

        if update:
            # cache entry has to be replaced because job shall be constructed from scratch
            obj = await new()
            self.cache[key] = obj
        else:
            try:
                # try to get job from cache
                obj = self.cache[key]
            except KeyError:
                obj = await new()
                self.cache[key] = obj
        return obj


class Job(AbstractJob, SingleJobExecutorInterface, JobReportInterface):
    obj_cache = dict()

    __slots__ = [
        "rule",
        "dag",
        "wildcards_dict",
        "_wildcards",
        "_format_wildcards",
        "_input",
        "dependencies",
        "_output",
        "_params",
        "_log",
        "_benchmark",
        "_resources",
        "_conda_env_file",
        "_conda_env",
        "_shadow_dir",
        "_inputsize",
        "temp_output",
        "protected_output",
        "touch_output",
        "_hash",
        "_attempt",
        "_group",
        "targetfile",
        "incomplete_input_expand",
        "_params_and_resources_resetted",
        "_queue_input",
        "_aux_resources",
        "_non_derived_params",
    ]

    def __init__(
        self,
        rule,
        dag,
        wildcards_dict=None,
        format_wildcards=None,
        targetfile=None,
        groupid=None,
    ):
        self.rule = rule
        self.dag = dag

        # the targetfile that led to the job
        # it is important to record this, since we need it to submit the
        # job on a cluster. In contrast, an arbitrary targetfile could
        # lead to a different composition of wildcard values (in case of
        # ambiguity in matching).
        self.targetfile = targetfile
        self.wildcards_dict = wildcards_dict
        self.wildcards = Wildcards(fromdict=self.wildcards_dict)
        self._format_wildcards = (
            self.wildcards
            if format_wildcards is None
            else Wildcards(fromdict=format_wildcards)
        )

        (
            self.input,
            input_mapping,
            self.dependencies,
            self.incomplete_input_expand,
        ) = self.rule.expand_input(self.wildcards_dict, groupid=groupid)

        self.output, output_mapping = self.rule.expand_output(self.wildcards_dict)
        # other properties are lazy to be able to use additional parameters and check already existing files
        self._params = None
        self._log = None
        self._benchmark = None
        self._resources = None
        self._conda_env_spec = None
        self._scheduler_resources = None
        self._conda_env = None
        self._group = None

        # pipe_group will only be set if the job generates or consumes a pipe
        self.pipe_group = None

        self.shadow_dir = None
        self._inputsize = None
        self._is_updated = False
        self._params_and_resources_resetted = False
        self._non_derived_params = None

        self._attempt = self.dag.workflow.attempt
        self._aux_resources = dict()

        # TODO get rid of these
        self.temp_output, self.protected_output = set(), set()
        self.touch_output = set()
        self._queue_input = defaultdict(list)
        for f in self.output:
            f_ = output_mapping[f]
            if f_ in self.rule.temp_output:
                self.temp_output.add(f)
            if f_ in self.rule.protected_output:
                self.protected_output.add(f)
            if f_ in self.rule.touch_output:
                self.touch_output.add(f)
        for f in self.input:
            f_ = input_mapping[f]
            queue_info = get_flag_value(f_, "from_queue")
            if queue_info:
                self._queue_input[queue_info].append(f)

    def add_aux_resource(self, name, value):
        if name in self._aux_resources:
            raise ValueError(
                f"Resource {name} already exists in aux_resources of job {self}."
            )
        self._aux_resources[name] = value

    @property
    def is_updated(self):
        return self._is_updated

    @is_updated.setter
    def is_updated(self, value):
        self._is_updated = value

    @property
    def shadow_dir(self):
        return self._shadow_dir

    @shadow_dir.setter
    def shadow_dir(self, value):
        self._shadow_dir = value

    @property
    def wildcards(self):
        return self._wildcards

    @wildcards.setter
    def wildcards(self, value):
        self._wildcards = value

    @property
    def input(self):
        return self._input

    @input.setter
    def input(self, value):
        self._input = value

    @property
    def output(self):
        return self._output

    @output.setter
    def output(self, value):
        self._output = value

    def logfile_suggestion(self, prefix: str) -> str:
        """Return a suggestion for the log file name given a prefix."""
        return (
            "/".join(
                [prefix, self.rule.name]
                + [
                    f"{w}_{v}"
                    for w, v in sorted(
                        self.wildcards_dict.items(), key=lambda item: item[0]
                    )
                ]
            )
            + ".log"
        )

    def has_queue_input(self) -> bool:
        return bool(self._queue_input)

    def has_unfinished_queue_input(self) -> bool:
        return any(not queue_info.finished for queue_info in self._queue_input)

    def queue_input_last_checked(self) -> float:
        return max(queue_info.last_checked or 0.0 for queue_info in self._queue_input)

    async def updated(self):
        group = self.dag.get_job_group(self)
        groupid = None
        if group is None:
            if self.dag.workflow.local_exec or self.is_local:
                groupid = self.dag.workflow.group_settings.local_groupid
        else:
            groupid = group.jobid

        job = await self.dag.job_factory.new(
            self.rule,
            self.dag,
            wildcards_dict=self.wildcards_dict,
            targetfile=self.targetfile,
            update=True,
            groupid=groupid,
        )
        job.is_updated = True
        return job

    def is_valid(self):
        """Check if job is valid"""
        # these properties have to work in dry-run as well. Hence we check them here:
        self.rule.expand_benchmark(self.wildcards_dict)
        self.rule.expand_log(self.wildcards_dict)

    async def outputs_older_than_script_or_notebook(self):
        """return output that's older than script, i.e. script has changed"""
        path = self.rule.script or self.rule.notebook
        if not path:
            return

        path: SourceFile = self._path_to_source_file(path)

        if isinstance(path, LocalSourceFile):
            path = path.get_path_or_uri()
            if os.path.exists(path):
                script_mtime = get_script_mtime(path)
                for f in self.output:
                    if await f.exists() and not await f.is_newer(script_mtime):
                        yield f
        # TODO also handle remote file case here.

    def get_target_spec(self):
        return [TargetSpec(self.rule.name, self.wildcards_dict)]

    @property
    def threads(self):
        return self.resources._cores

    @property
    def params(self):
        if self._params is None:
            self._expand_params()
        return self._params

    @property
    def non_derived_params(self):
        if self._non_derived_params is None:
            self._expand_params()
        return self._non_derived_params

    def _expand_params(self):
        self._params, self._non_derived_params = self.rule.expand_params(
            self.wildcards_dict, self.input, self.output, self
        )

    @property
    def log(self):
        if self._log is None:
            self._log = self.rule.expand_log(self.wildcards_dict)
        return self._log

    @property
    def benchmark(self):
        if self._benchmark is None:
            self._benchmark = self.rule.expand_benchmark(self.wildcards_dict)
        return self._benchmark

    @property
    def benchmark_repeats(self):
        if self.benchmark is not None:
            return get_flag_value(self.benchmark, "repeat") or 1

    @property
    def group(self):
        if self._group is None:
            self._group = self.rule.expand_group(self.wildcards_dict)
        return self._group

    @group.setter
    def group(self, group):
        self._group = group

    @property
    def attempt(self):
        return self._attempt

    @attempt.setter
    def attempt(self, attempt):
        # reset resources
        self._resources = None
        self._attempt = attempt

    @property
    def resources(self):
        if self._resources is None:
            if self.dag.workflow.local_exec or self.is_local:
                skip_evaluation = set()
            else:
                # tmpdir should be evaluated in the context of the actual execution
                skip_evaluation = {"tmpdir"}
            if not self._params_and_resources_resetted:
                # initial evaluation, input files of job are probably not yet present.
                # Therefore skip all functions
                skip_evaluation.update(
                    name
                    for name, val in self.rule.resources.items()
                    if is_callable(val)
                )
            self._resources = self.rule.expand_resources(
                self.wildcards_dict,
                self.input,
                self.attempt,
                skip_evaluation=skip_evaluation,
            )
        if self._aux_resources and any(
            name not in self._resources.keys() for name in self._aux_resources.keys()
        ):
            self._resources.update(self._aux_resources)
        return self._resources

    @property
    def scheduler_resources(self):
        return self._get_scheduler_resources()

    def reset_params_and_resources(self):
        if not self._params_and_resources_resetted:
            self._resources = None
            self._params = None
            self._params_and_resources_resetted = True

    @property
    def conda_env_spec(self):
        if self._conda_env_spec is None:
            self._conda_env_spec = self.rule.expand_conda_env(
                self.wildcards_dict, self.params, self.input
            )
        return self._conda_env_spec

    @property
    def conda_env(self):
        if self.conda_env_spec:
            if self._conda_env is None:
                self._conda_env = self.dag.conda_envs.get(
                    (self.conda_env_spec, self.container_img_url)
                )
            return self._conda_env
        return None

    def archive_conda_env(self):
        """Archive a conda environment into a custom local channel."""
        if self.conda_env_spec:
            if self.conda_env.is_externally_managed:
                raise WorkflowError(
                    "Workflow archives cannot be created for workflows using externally managed conda environments."
                    "Please use paths to YAML files for all your conda directives.",
                    rule=self.rule,
                )
            return self.conda_env.create_archive()
        return None

    @property
    def needs_singularity(self):
        return self.container_img is not None

    @property
    def container_img_url(self):
        return self.rule.container_img

    @property
    def is_containerized(self):
        return self.rule.is_containerized

    @property
    def container_img(self):
        if (
            DeploymentMethod.APPTAINER
            in self.dag.workflow.deployment_settings.deployment_method
            and self.container_img_url
        ):
            return self.dag.container_imgs[self.container_img_url]
        return None

    @property
    def env_modules(self):
        return self.rule.env_modules

    @property
    def container_img_path(self):
        return self.container_img.path if self.container_img else None

    @property
    def is_shadow(self):
        return self.rule.shadow_depth is not None

    @property
    def priority(self):
        return self.dag.priority(self)

    @property
    def b64id(self):
        return base64.b64encode(
            (self.rule.name + "".join(self.output)).encode("utf-8")
        ).decode("utf-8")

    async def inputsize(self):
        """
        Return the size of the input files.
        Input files need to be present.
        """
        if self._inputsize is None:
            self._inputsize = sum([await f.size() for f in self.input])
        return self._inputsize

    @property
    def message(self):
        """Return the message for this job."""
        try:
            return (
                self.format_wildcards(self.rule.message) if self.rule.message else None
            )
        except AttributeError as ex:
            raise RuleException(str(ex), rule=self.rule)
        except KeyError as ex:
            raise RuleException(
                "Unknown variable in message of shell command: {}".format(str(ex)),
                rule=self.rule,
            )

    @property
    def shellcmd(self):
        """Return the shell command."""
        try:
            return (
                self.format_wildcards(self.rule.shellcmd)
                if self.rule.shellcmd
                else None
            )
        except AttributeError as ex:
            raise RuleException(str(ex), rule=self.rule)
        except KeyError as ex:
            raise RuleException(
                "Unknown variable when printing shell command: {}".format(str(ex)),
                rule=self.rule,
            )

    def _path_to_source_file(self, path: Union[str, Path]) -> SourceFile:
        """Return the path to source file referred by rule, while expanding
        wildcards and params.
        """
        if isinstance(path, Path):
            path = str(path)

        if self.wildcards is not None or self.params is not None:
            # parse wildcards and params to get the correct script name
            path = format(path, wildcards=self.wildcards, params=self.params)
        path = infer_source_file(path)
        if isinstance(path, LocalSourceFile) and self.rule.basedir:
            # needed if rule is included from another subdirectory
            path = self.rule.basedir.join(path)

        return path

    @property
    def is_shell(self):
        return self.rule.is_shell

    @property
    def is_norun(self):
        return self.rule.norun

    @property
    def is_script(self):
        return self.rule.is_script

    @property
    def is_notebook(self):
        return self.rule.is_notebook

    @property
    def is_wrapper(self):
        return self.rule.is_wrapper

    @property
    def is_cwl(self):
        return self.rule.is_cwl

    @property
    def is_template_engine(self):
        return self.rule.is_template_engine

    @property
    def is_run(self):
        return not (
            self.is_shell
            or self.is_norun
            or self.is_script
            or self.is_notebook
            or self.is_wrapper
            or self.is_cwl
        )

    @property
    def is_pipe(self):
        return any(is_flagged(o, "pipe") for o in self.output)

    @property
    def is_service(self):
        return any(is_flagged(o, "service") for o in self.output)

    def shadowed_path(self, f):
        """Get the shadowed path of IOFile f."""
        if not self.shadow_dir:
            return f
        f_ = IOFile(os.path.join(self.shadow_dir, f), self.rule)
        # The shadowed path does not need the storage object, storage will be handled
        # after shadowing.
        f_.clone_flags(f, skip_storage_object=True)
        return f_

    @property
    async def output_mintime(self):
        """Return oldest output file."""

        async def get_mtime(f):
            if await f.exists():
                mtime = await f.mtime()
                return mtime.local_or_storage()
            else:
                return None

        async with asyncio.TaskGroup() as tg:
            tasks = [tg.create_task(get_mtime(f)) for f in self.output]
        mintimes = list(
            filter(lambda res: res is not None, (task.result() for task in tasks))
        )

        mintime = min(mintimes) if mintimes else None

        if self.benchmark and await self.benchmark.exists():
            mintime_benchmark = (await self.benchmark.mtime()).local_or_storage()
            if mintime is not None:
                return min(mintime, mintime_benchmark)
            else:
                return mintime_benchmark

        return mintime

    async def missing_output(self, requested):
        async def handle_file(f):
            # pipe or service output is always declared as missing
            # (even if it might be present on disk for some reason)
            if (
                is_flagged(f, "pipe")
                or is_flagged(f, "service")
                or not await f.exists()
            ):
                yield f

        for f in requested:
            async for f in handle_file(f):
                yield f

    @property
    def local_input(self):
        for f in self.input:
            if not f.is_storage:
                yield f

    @property
    def unique_input(self):
        seen = set()

        for element in filterfalse(seen.__contains__, self.input):
            seen.add(element)
            yield element

    @property
    def local_output(self):
        for f in self.output:
            if not f.is_storage:
                yield f

    @property
    def storage_input(self):
        for f in self.input:
            if f.is_storage:
                yield f

    @property
    def storage_output(self):
        for f in self.output:
            if f.is_storage:
                yield f

    async def existing_output(self) -> AsyncGenerator[_IOFile, None]:
        for f in self.output:
            if await f.exists():
                yield f

    async def check_protected_output(self):
        async with asyncio.TaskGroup() as tg:
            tasks = [tg.create_task(f.protected()) for f in self.output]
        protected = [f for f, task in zip(self.output, tasks) if task.result()]
        if protected:
            raise ProtectedOutputException(self, protected)

    async def remove_existing_output(self):
        """Clean up output before rules actually run"""
        for f, f_ in zip(self.output, self.rule.output):
            if is_flagged(f, "update"):
                # output files marked as to be updated are not removed
                continue
            try:
                # remove_non_empty_dir only applies to directories which aren't
                # flagged with directory().
                await f.remove(remove_non_empty_dir=False)
            except FileNotFoundError:
                # No file == no problem
                pass

        for f in self.log:
            await f.remove(remove_non_empty_dir=False)

    async def prepare(self):
        """
        Prepare execution of job.
        This includes creation of directories and deletion of previously
        created files.
        Creates a shadow directory for the job if specified.
        """

        await self.check_protected_output()

        unexpected_output = self.dag.reason(self).missing_output.intersection(
            [f async for f in self.existing_output()]
        )
        if unexpected_output:
            logger.warning(
                "Warning: the following output files of rule {} were not "
                "present when the DAG was created:\n{}".format(
                    self.rule, unexpected_output
                )
            )

        if not self.is_norun:
            await self.remove_existing_output()

            # Create tmpdir if necessary
            if self.resources.get("tmpdir"):
                os.makedirs(self.resources.tmpdir, exist_ok=True)

            for f, f_ in zip(self.output, self.rule.output):
                f.prepare()

            for f in self.log:
                f.prepare()
            if self.benchmark:
                self.benchmark.prepare()

        # wait for input files, respecting keep_storage_local
        wait_for_local = self.dag.workflow.storage_settings.keep_storage_local
        try:
            await wait_for_files(
                self.input,
                wait_for_local=wait_for_local,
                latency_wait=self.dag.workflow.execution_settings.latency_wait,
            )
        except IOError as ex:
            raise WorkflowError(
                ex,
                rule=self.rule,
            )

        if not self.is_shadow or self.is_norun:
            return

        # Create shadow directory structure
        self.shadow_dir = tempfile.mkdtemp(
            dir=self.rule.workflow.persistence.shadow_path
        )
        cwd = os.getcwd()

        # "minimal" creates symlinks only to the input files in the shadow directory
        # "copy-minimal" creates copies instead
        if (
            self.rule.shadow_depth == "minimal"
            or self.rule.shadow_depth == "copy-minimal"
        ):
            # Re-create the directory structure in the shadow directory
            for f, d in set(
                [
                    (item, os.path.dirname(item))
                    for sublist in [self.input, self.output, self.log]
                    if sublist is not None
                    for item in sublist
                ]
            ):
                if d and not os.path.isabs(d):
                    rel_path = os.path.relpath(d)
                    # Only create subdirectories
                    if rel_path.split(os.path.sep)[0] != "..":
                        os.makedirs(
                            os.path.join(self.shadow_dir, rel_path), exist_ok=True
                        )
                    else:
                        raise RuleException(
                            "The following file name references a parent directory relative to your workdir.\n"
                            'This isn\'t supported for shadow: "{}". Consider using an absolute path instead.\n{}'.format(
                                f, self.rule.shadow_depth
                            ),
                            rule=self.rule,
                        )

            # Symlink or copy the input files
            if self.rule.shadow_depth == "copy-minimal":
                for rel_path in set(
                    [os.path.relpath(f) for f in self.input if not os.path.isabs(f)]
                ):
                    copy = os.path.join(self.shadow_dir, rel_path)
                    shutil.copy(rel_path, copy)
            else:
                for rel_path in set(
                    [os.path.relpath(f) for f in self.input if not os.path.isabs(f)]
                ):
                    link = os.path.join(self.shadow_dir, rel_path)
                    original = os.path.relpath(rel_path, os.path.dirname(link))
                    os.symlink(original, link)

        # Shallow simply symlink everything in the working directory.
        elif self.rule.shadow_depth == "shallow":
            for source in os.listdir(cwd):
                link = os.path.join(self.shadow_dir, source)
                os.symlink(os.path.abspath(source), link)
        elif self.rule.shadow_depth == "full":
            snakemake_dir = os.path.join(cwd, ".snakemake")
            for dirpath, dirnames, filenames in os.walk(cwd, followlinks=True):
                # a link should not point to a parent directory of itself, else can cause infinite recursion
                # Must exclude .snakemake and its children to avoid infinite
                # loop of symlinks.
                if os.path.commonprefix([snakemake_dir, dirpath]) == snakemake_dir:
                    continue
                for dirname in dirnames:
                    if dirname == ".snakemake":
                        continue
                    relative_source = os.path.relpath(os.path.join(dirpath, dirname))
                    shadow = os.path.join(self.shadow_dir, relative_source)
                    os.mkdir(shadow)

                for filename in filenames:
                    source = os.path.join(dirpath, filename)
                    relative_source = os.path.relpath(source)
                    link = os.path.join(self.shadow_dir, relative_source)
                    os.symlink(source, link)

    async def cleanup(self):
        """Cleanup output files."""
        to_remove = [f for f in self.output if await f.exists()]

        to_remove.extend(
            [
                f
                for f in self.storage_output
                if (
                    await f.exists_in_storage()
                    if (f.is_storage and f.should_not_be_retrieved_from_storage)
                    else await f.exists_local()
                )
            ]
        )
        if to_remove:
            logger.info(
                "Removing output files of failed job {}"
                " since they might be corrupted:\n{}".format(self, ", ".join(to_remove))
            )
            for f in to_remove:
                await f.remove()

    def format_wildcards(self, string, **variables):
        """Format a string with variables from the job."""
        _variables = dict()
        _variables.update(self.rule.workflow.globals)
        _variables.update(
            dict(
                input=self.input,
                output=self.output,
                params=self.params,
                wildcards=self._format_wildcards,
                threads=self.threads,
                resources=self.resources,
                log=self.log,
                jobid=self.jobid,
                name=self.name,
                rule=self.rule.name,
                rulename=self.rule.name,
                bench_iteration=None,
            )
        )
        _variables.update(variables)
        try:
            return format(string, **_variables)
        except Exception as ex:
            raise RuleException(
                f"{ex.__class__.__name__}: {ex}, when formatting the following:\n"
                + string,
                rule=self.rule,
            )

    def properties(self, omit_resources=["_cores", "_nodes"], **aux_properties):
        resources = {
            name: res
            for name, res in self.resources.items()
            if name not in omit_resources
        }
        params = {name: value for name, value in self.params.items()}
        properties = {
            "type": "single",
            "rule": self.rule.name,
            "local": self.is_local,
            "input": None if len(self.input) > IO_PROP_LIMIT else self.input,
            "output": None if len(self.output) > IO_PROP_LIMIT else self.output,
            "wildcards": self.wildcards_dict,
            "params": params,
            "log": self.log,
            "threads": self.threads,
            "resources": resources,
            "jobid": self.dag.jobid(self),
        }
        properties.update(aux_properties)

        try:
            return json.dumps(properties)
        except TypeError:
            del properties["params"]
            return json.dumps(properties)

    @property
    def is_local(self):
        no_shared_fs = (
            SharedFSUsage.INPUT_OUTPUT
            not in self.dag.workflow.storage_settings.shared_fs_usage
        )
        return self.dag.workflow.is_local(self.rule) or (
            no_shared_fs
            and any(is_flagged(f, "local") for f in chain(self.input, self.output))
        )

    def __repr__(self):
        return self.rule.name

    def __lt__(self, other):
        return self.rule.__lt__(other.rule)

    def __gt__(self, other):
        return self.rule.__gt__(other.rule)

    def is_group(self):
        return False

    def log_info(self, indent=False, printshellcmd=True):
        priority = self.priority

        benchmark = (
            format_file(self.benchmark, is_input=False)
            if self.benchmark is not None
            else None
        )
        logger.job_info(
            jobid=self.dag.jobid(self),
            msg=self.message,
            name=self.rule.name,
            # in dryrun, we don't want to display a decision whether local or not
            # since we don't know how the user wants to execute
            local=(
                not self.dag.workflow.dryrun and self.dag.workflow.is_local(self.rule)
            ),
            input=format_files(self.input, is_input=True),
            output=format_files(self.output, is_input=False),
            log=format_files(self.log, is_input=False),
            benchmark=benchmark,
            wildcards=self.wildcards_dict,
            reason=str(self.dag.reason(self)),
            resources=self.resources,
            priority=(
                "highest"
                if priority == JobExecutorInterface.HIGHEST_PRIORITY
                else priority
            ),
            threads=self.threads,
            indent=indent,
            is_checkpoint=self.rule.is_checkpoint,
            printshellcmd=printshellcmd,
            is_handover=self.rule.is_handover,
        )
        logger.shellcmd(self.shellcmd, indent=indent)

    def get_log_error_info(
        self, msg=None, indent=False, aux_logs: Optional[list] = None, **kwargs
    ):
        aux_logs = aux_logs or []
        return dict(
            name=self.rule.name,
            msg=msg,
            jobid=self.dag.jobid(self),
            input=format_files(self.input, is_input=True),
            output=format_files(self.output, is_input=False),
            log=format_files(self.log, is_input=False) + aux_logs,
            conda_env=self.conda_env.address if self.conda_env else None,
            aux=kwargs,
            indent=indent,
            shellcmd=self.shellcmd,
        )

    def log_error(
        self, msg=None, indent=False, aux_logs: Optional[list] = None, **kwargs
    ):
        logger.job_error(**self.get_log_error_info(msg, indent, aux_logs, **kwargs))

    def register(self, external_jobid: Optional[str] = None):
        self.dag.workflow.persistence.started(self, external_jobid)

    def get_wait_for_files(self):
        wait_for_files = []
        wait_for_files.extend(self.local_input)
        wait_for_files.extend(
            f for f in self.storage_input if not f.should_not_be_retrieved_from_storage
        )

        if self.shadow_dir:
            wait_for_files.append(self.shadow_dir)
        if (
            DeploymentMethod.CONDA
            in self.dag.workflow.deployment_settings.deployment_method
            and self.conda_env
            and not self.conda_env.is_externally_managed
            and not self.conda_env.is_containerized
        ):
            # Managed or containerized envs are not present on the host FS,
            # hence we don't need to wait for them.
            wait_for_files.append(self.conda_env.address)
        return wait_for_files

    @property
    def jobid(self):
        return self.dag.jobid(self)

    def uuid(self):
        return str(
            get_uuid(
                f"{self.rule.name}:{','.join(sorted(f'{w}:{v}' for w, v in self.wildcards_dict.items()))}"
            )
        )

    async def postprocess(
        self,
        store_in_storage: bool = True,
        handle_log: bool = True,
        handle_touch: bool = True,
        error: bool = False,
        ignore_missing_output: bool = False,
        check_output_mtime: bool = True,
    ):
        if self.dag.is_draft_notebook_job(self):
            # no output produced but have to delete incomplete marker
            self.dag.workflow.persistence.cleanup(self)
            return

        shared_input_output = (
            SharedFSUsage.INPUT_OUTPUT
            in self.dag.workflow.storage_settings.shared_fs_usage
        )
        wait_for_local = (
            SharedFSUsage.STORAGE_LOCAL_COPIES
            in self.dag.workflow.storage_settings.shared_fs_usage
        )
        try:
            if (
                self.dag.workflow.exec_mode == ExecMode.SUBPROCESS
                or shared_input_output
                or (self.dag.workflow.remote_exec and not shared_input_output)
                or self.is_local
            ):
                if not error and handle_touch:
                    self.dag.handle_touch(self)
                if handle_log:
                    await self.dag.handle_log(self)
                if not error:
                    await self.dag.check_and_touch_output(
                        self,
                        wait=self.dag.workflow.execution_settings.latency_wait,
                        ignore_missing_output=ignore_missing_output,
                        # storage not yet handled, just require the local files
                        wait_for_local=True,
                        check_output_mtime=check_output_mtime,
                    )
                self.dag.unshadow_output(self, only_log=error)

                if (
                    not error
                    and self.rule.is_template_engine
                    and not is_flagged(self.output[0], "temp")
                ):
                    # TODO also check if consumers are executed on the same node
                    check_template_output(self)

                await self.dag.handle_storage(
                    self, store_in_storage=store_in_storage, store_only_log=error
                )
                if not error:
                    self.dag.handle_protected(self)
            elif not shared_input_output and not wait_for_local and not error:
                expanded_output = list(self.output)
                if self.benchmark:
                    expanded_output.append(self.benchmark)
                await wait_for_files(
                    expanded_output,
                    wait_for_local=False,
                    latency_wait=self.dag.workflow.execution_settings.latency_wait,
                    ignore_pipe_or_service=True,
                )

        except Exception as e:
            # cleanup metadata in case of any exception above
            self.dag.workflow.persistence.cleanup(self)
            raise e

        try:
            await self.dag.workflow.persistence.finished(self)
        except IOError as e:
            raise WorkflowError(
                "Error recording metadata for finished job "
                "({}). Please ensure write permissions for the "
                "directory {}".format(e, self.dag.workflow.persistence.path)
            )

        if error and not self.dag.workflow.execution_settings.keep_incomplete:
            await self.cleanup()

    @property
    def name(self):
        return self.rule.name

    @property
    def priority(self):
        return self.dag.priority(self)

    def products(self, include_logfiles=True):
        products = list(self.output)
        if self.benchmark:
            products.append(self.benchmark)
        if include_logfiles:
            products.extend(self.log)
        return products

    @property
    def rules(self):
        return [self.rule.name]

    @property
    def restart_times(self):
        return self.rule.restart_times

    @property
    def is_checkpoint(self):
        return self.rule.is_checkpoint

    def __len__(self):
        return 1


class GroupJobFactory:
    def __init__(self):
        self.cache = dict()

    def new(self, id, jobs, resources):
        jobs = frozenset(jobs)
        key = (id, jobs)
        try:
            obj = self.cache[key]
        except KeyError:
            obj = GroupJob(id, jobs, resources)
            self.cache[key] = obj
        return obj


class GroupJob(AbstractJob, GroupJobExecutorInterface):
    obj_cache = dict()

    __slots__ = [
        "_groupid",
        "_jobs",
        "_resources",
        "_input",
        "_output",
        "_log",
        "_inputsize",
        "_all_products",
        "_attempt",
        "_toposorted",
        "_jobid",
    ]

    def __init__(self, id, jobs, global_resources):
        self.groupid = id
        self._jobs = jobs
        self.global_resources = global_resources
        self._toposorted = None
        self._resources = None
        self._scheduler_resources = None
        self._input = None
        self._output = None
        self._log = None
        self._inputsize = None
        self._all_products = None
        self._attempt = self.dag.workflow.execution_settings.attempt
        self._jobid = None

    @property
    def groupid(self):
        return self._groupid

    @groupid.setter
    def groupid(self, new_groupid):
        self._groupid = new_groupid

    @property
    def jobs(self):
        return self._jobs

    @jobs.setter
    def jobs(self, new_jobs):
        self._jobs = new_jobs

    @property
    def is_containerized(self):
        return any(job.is_containerized for job in self.jobs)

    @property
    def toposorted(self):
        return self._toposorted

    @toposorted.setter
    def toposorted(self, new_toposorted):
        self._toposorted = new_toposorted

    def logfile_suggestion(self, prefix: str) -> str:
        """Return a suggestion for the log file name given a prefix."""
        return f"{prefix}/groupjobs/group_{self.name}/job_{self.jobid}.log"

    @property
    def dag(self):
        return next(iter(self.jobs)).dag

    async def retrieve_storage_input(self):
        for job in self.jobs:
            await job.retrieve_storage_input()

    def merge(self, other):
        assert other.groupid == self.groupid
        self.jobs = self.jobs | other.jobs

    def finalize(self):
        if self.toposorted is None:
            self.toposorted = [
                *self.dag.toposorted(self.jobs, inherit_pipe_dependencies=True)
            ]

    def __iter__(self):
        if self.toposorted is None:
            yield from self.jobs
            return

        for layer in self.toposorted:
            yield from layer

    def __repr__(self):
        return f"JobGroup({self.groupid},{repr(self.jobs)})"

    def __contains__(self, job):
        return job in self.jobs

    def is_group(self):
        return True

    @property
    def all_products(self):
        if self._all_products is None:
            self._all_products = set(f for job in self.jobs for f in job.products())
        return self._all_products

    @property
    def is_checkpoint(self):
        return any(job.is_checkpoint for job in self.jobs)

    @property
    def is_updated(self):
        return any(job.is_updated for job in self.jobs)

    def log_info(self):
        logger.group_info(groupid=self.groupid)
        for job in sorted(self.jobs, key=lambda j: j.rule.name):
            job.log_info(indent=True)

    def log_error(self, msg=None, aux_logs: Optional[list] = None, **kwargs):
        job_error_info = [
            job.get_log_error_info(indent=True, **kwargs) for job in self.jobs
        ]
        aux_logs = aux_logs or []
        logger.group_error(
            groupid=self.groupid,
            msg=msg,
            aux_logs=aux_logs,
            job_error_info=job_error_info,
            **kwargs,
        )

    def register(self, external_jobid: Optional[str] = None):
        for job in self.jobs:
            job.register(external_jobid=external_jobid)

    async def remove_existing_output(self):
        for job in self.jobs:
            await job.remove_existing_output()

    def reset_params_and_resources(self):
        for job in self.jobs:
            job.reset_params_and_resources()

    def get_wait_for_files(self):
        local_input = [
            f
            for job in self.jobs
            for f in job.local_input
            if f not in self.all_products
        ]
        remote_input = [
            f
            for job in self.jobs
            for f in job.storage_input
            if f not in self.all_products
        ]

        wait_for_files = []
        wait_for_files.extend(local_input)
        wait_for_files.extend(
            f for f in remote_input if not f.should_not_be_retrieved_from_storage
        )

        for job in self.jobs:
            if job.shadow_dir:
                wait_for_files.append(job.shadow_dir)
            if (
                DeploymentMethod.CONDA
                in self.dag.workflow.deployment_settings.deployment_method
                and job.conda_env
                and not job.conda_env.is_externally_managed
            ):
                wait_for_files.append(job.conda_env.address)
        return wait_for_files

    @property
    def resources(self):
        if self._resources is None:
            try:
                self._resources = GroupResources.basic_layered(
                    toposorted_jobs=self.toposorted,
                    constraints=self.global_resources,
                    run_local=self.dag.workflow.local_exec,
                    additive_resources=["runtime"],
                    sortby=["runtime"],
                )
            except WorkflowError as err:
                raise WorkflowError(
                    f"Error grouping resources in group '{self.groupid}': {err.args[0]}"
                )
        return Resources(fromdict=self._resources)

    @property
    def scheduler_resources(self):
        return self._get_scheduler_resources()

    @property
    def input(self):
        if self._input is None:
            self._input = [
                f for job in self.jobs for f in job.input if f not in self.all_products
            ]
        return self._input

    @property
    def output(self):
        all_input = set(f for job in self.jobs for f in job.input)
        if self._output is None:
            self._output = [
                f for job in self.jobs for f in job.output if f not in all_input
            ]
        return self._output

    @property
    def log(self):
        if self._log is None:
            self._log = [f for job in self.jobs for f in job.log]
        return self._log

    def products(self, include_logfiles=True):
        all_input = set(f for job in self.jobs for f in job.input)
        return [
            f
            for job in self.jobs
            for f in job.products(include_logfiles=include_logfiles)
            if f not in all_input
        ]

    def properties(self, omit_resources=["_cores", "_nodes"], **aux_properties):
        resources = {
            name: res
            for name, res in self.resources.items()
            if name not in omit_resources
        }
        properties = {
            "type": "group",
            "groupid": self.groupid,
            "local": self.is_local,
            "input": None if len(self.input) > IO_PROP_LIMIT else self.input,
            "output": None if len(self.output) > IO_PROP_LIMIT else self.output,
            "threads": self.threads,
            "resources": resources,
            "jobid": self.jobid,
        }
        properties.update(aux_properties)

        return json.dumps(properties)

    @property
    def jobid(self):
        if not self._jobid:
            # The uuid of the last job is sufficient to uniquely identify the group job.
            # This is true because each job can only occur in one group job.
            # Additionally, this is the most stable id we can get, even if the group
            # changes by adding more upstream jobs, e.g. due to groupid usage in input
            # functions (see Dag.update_incomplete_input_expand_jobs())
            last_job = sorted(self.toposorted[-1])[-1]
            self._jobid = last_job.uuid()
        return self._jobid

    async def cleanup(self):
        for job in self.jobs:
            await job.cleanup()

<<<<<<< HEAD
    def postprocess(self, error=False, **kwargs):
        def needed(job_, f):
            return any(
                f in files
                for j, files in self.dag.depending[job_].items()
                if (
                    not self.dag.finished(j)
                    and self.dag.needrun(j)
                    and j not in self.jobs
                )
            ) or f in self.dag.targetfiles

        kwargs["ignore_missing_output"] = [
            f for j in self.jobs for f in j.output
            if is_flagged(f, "temp") and not needed(j, f)
        ]
=======
    async def postprocess(self, error=False, **kwargs):
>>>>>>> 9ef52de4
        # Iterate over jobs in toposorted order (see self.__iter__) to
        # ensure that outputs are touched in correct order.
        for i, level in enumerate(self.toposorted):
            if i > 0:
                # Wait a bit to ensure that subsequent levels really have distinct
                # modification times.
                await asyncio.sleep(0.1)
            async with asyncio.TaskGroup() as tg:
                for job in level:
                    # postprocessing involves touching output files (to ensure that
                    # modification times are always correct. This has to happen in
                    # topological order, such that they are not mixed up.
                    # We have to disable output mtime checks here
                    # (at least for now), because they interfere with the update of
                    # intermediate file mtimes that might happen in previous levels.
                    tg.create_task(
                        job.postprocess(error=error, check_output_mtime=False, **kwargs)
                    )
        # remove all pipe and service outputs since all jobs of this group are done and the
        # outputs are no longer needed
        for job in self.jobs:
            for f in job.output:
                if is_flagged(f, "pipe") or is_flagged(f, "service"):
                    await f.remove()

    @property
    def name(self):
        rules = sorted({job.rule.name for job in self.jobs})
        if len(rules) > 5:
            rules = rules[:5] + ["..."]
        return f"{self.groupid}_{'_'.join(rules)}"

    def check_protected_output(self):
        for job in self.jobs:
            job.check_protected_output()

    async def inputsize(self):
        if self._inputsize is None:
            self._inputsize = sum([await f.size() for f in self.input])
        return self._inputsize

    @property
    def priority(self):
        return max(self.dag.priority(job) for job in self.jobs)

    @property
    def is_local(self):
        return any(job.is_local for job in self.jobs)

    def merged_wildcards(self):
        jobs = iter(self.jobs)
        merged_wildcards = Wildcards(toclone=next(jobs).wildcards)
        for job in jobs:
            for name, value in job.wildcards.items():
                if name not in merged_wildcards.keys():
                    merged_wildcards.append(value)
                    merged_wildcards._add_name(name)
        return merged_wildcards

    def format_wildcards(self, string, **variables):
        """Format a string with variables from the job."""

        _variables = dict()
        _variables.update(self.dag.workflow.globals)
        _variables.update(
            dict(
                input=self.input,
                output=self.output,
                threads=self.threads,
                wildcards=self.merged_wildcards(),
                jobid=self.jobid,
                name=self.name,
                rule="GROUP",
                rulename="GROUP",
                resources=self.resources,
            )
        )
        _variables.update(variables)
        try:
            return format(string, **_variables)
        except NameError as ex:
            raise WorkflowError(f"NameError with group job {self.jobid}: {str(ex)}")
        except IndexError as ex:
            raise WorkflowError(f"IndexError with group job {self.jobid}: {str(ex)}")
        except Exception as ex:
            raise WorkflowError(
                f"Error when formatting {string} for group job {self.jobid}: {ex}"
            )

    @property
    def threads(self):
        return self.resources["_cores"]

    def get_target_spec(self):
        return [TargetSpec(job.rule.name, job.wildcards_dict) for job in self.jobs]

    @property
    def attempt(self):
        return self._attempt

    @attempt.setter
    def attempt(self, attempt):
        # reset resources
        self._resources = None
        for job in self.jobs:
            job.attempt = attempt
        self._attempt = attempt

    @property
    def needs_singularity(self):
        return any(job.needs_singularity for job in self.jobs)

    @property
    def rules(self):
        return set(job.rule.name for job in self.jobs)

    @property
    def expanded_output(self):
        """Yields the entire expanded output of all jobs"""
        for job in self.jobs:
            yield from job.output

    @property
    def restart_times(self):
        return max(job.restart_times for job in self.jobs)

    def __len__(self):
        return len(self.jobs)

    def __hash__(self):
        return hash(self.jobs)

    def __eq__(self, other):
        if not isinstance(other, AbstractJob):
            return False
        if other.is_group():
            return self.jobs == other.jobs
        else:
            return False


class Reason:
    __slots__ = [
        "_updated_input",
        "_updated_input_run",
        "_missing_output",
        "_incomplete_output",
        "input_changed",
        "code_changed",
        "params_changed",
        "software_stack_changed",
        "forced",
        "noio",
        "nooutput",
        "unfinished_queue_input",
        "derived",
        "pipe",
        "service",
        "target",
        "finished",
        "cleanup_metadata_instructions",
        "no_metadata",
        "outdated_metadata",
    ]

    def __init__(self):
        from snakemake.persistence import NO_PARAMS_CHANGE

        self.finished = False
        self._updated_input = None
        self._updated_input_run = None
        self._missing_output = None
        self._incomplete_output = None
        self.params_changed = NO_PARAMS_CHANGE
        self.code_changed = False
        self.software_stack_changed = False
        self.input_changed = False
        self.forced = False
        self.noio = False
        self.nooutput = False
        self.derived = True
        self.pipe = False
        self.service = False
        self.cleanup_metadata_instructions = None
        self.unfinished_queue_input = False
        self.no_metadata = False
        self.outdated_metadata = False

    def set_cleanup_metadata_instructions(self, job):
        self.cleanup_metadata_instructions = (
            "To ignore these changes, run snakemake "
            f"--cleanup-metadata {' '.join(job.output)}"
        )

    def is_provenance_triggered(self):
        """Return True if reason is triggered by provenance information."""
        return (
            self.params_changed
            or self.code_changed
            or self.software_stack_changed
            or self.input_changed
        )

    @lazy_property
    def updated_input(self):
        return set()

    @lazy_property
    def updated_input_run(self):
        return set()

    @lazy_property
    def missing_output(self):
        return set()

    @lazy_property
    def incomplete_output(self):
        return set()

    def mark_finished(self):
        "called if the job has been run"
        self.finished = True

    def get_names(self):
        if self.forced:
            yield "forced"
        if self.noio:
            yield "neither input nor output"
        if self.nooutput:
            yield "run or shell but no output"
        if self._missing_output:
            yield "output files have to be generated"
        if self._incomplete_output:
            yield "incomplete output files"
        if self._updated_input:
            yield "updated input files"
        if self._updated_input_run:
            yield "input files updated by another job"
        if self.pipe:
            yield "pipe output needed by consuming job"
        if self.service:
            yield "provides service for consuming job"
        if self.input_changed:
            yield "set of input files has changed since last execution"
        if self.unfinished_queue_input:
            yield "input is yielded by queue that has not been terminated yet"
        if self.code_changed:
            yield "code has changed since last execution"
        if self.params_changed:
            yield "params have changed since last execution"
        if self.software_stack_changed:
            yield "software environment definition has changed since last execution"

    def __str__(self):
        def concat_files(files, is_input: bool):
            return ", ".join(format_files(files, is_input=is_input))

        s = list()
        if self.forced:
            s.append("Forced execution")
        else:
            if self.noio:
                s.append(
                    "Rules with neither input nor output files are always executed."
                )
            elif self.nooutput:
                s.append(
                    "Rules with a run or shell declaration but no output "
                    "are always executed."
                )
            else:
                if self._missing_output:
                    s.append(
                        f"Missing output files: {concat_files(self.missing_output, is_input=False)}"
                    )
                if self._incomplete_output:
                    s.append(
                        f"Incomplete output files: {concat_files(self.incomplete_output, is_input=False)}"
                    )
                if self._updated_input:
                    updated_input = self.updated_input - self.updated_input_run
                    s.append(
                        f"Updated input files: {concat_files(updated_input, is_input=True)}"
                    )
                if self._updated_input_run:
                    s.append(
                        f"Input files updated by another job: {concat_files(self.updated_input_run, is_input=True)}"
                    )
                if self.pipe:
                    s.append(
                        "Output file is a pipe and has to be filled for consuming job."
                    )
                if self.service:
                    s.append(
                        "Job provides a service which has to be kept active until all consumers are finished."
                    )

                if self.input_changed:
                    s.append("Set of input files has changed since last execution")
                if self.code_changed:
                    s.append("Code has changed since last execution")
                if self.params_changed:
                    s.append(
                        f"Params have changed since last execution: {self.params_changed}"
                    )
                if self.software_stack_changed:
                    s.append(
                        "Software environment definition has changed since last execution"
                    )

        s = "; ".join(s)
        if self.finished:
            return f"Finished (was: {s})"
        return s

    def __bool__(self):
        v = bool(
            self.updated_input
            or self.missing_output
            or self.forced
            or self.updated_input_run
            or self.noio
            or self.nooutput
            or self.pipe
            or self.service
            or self.code_changed
            or self.params_changed
            or self.software_stack_changed
            or self.input_changed
            or self.unfinished_queue_input
        )
        return v and not self.finished


def jobs_to_rulenames(jobs: Iterable[Job]) -> List[str]:
    return sorted({job.rule.name for job in jobs})<|MERGE_RESOLUTION|>--- conflicted
+++ resolved
@@ -1143,7 +1143,7 @@
         handle_log: bool = True,
         handle_touch: bool = True,
         error: bool = False,
-        ignore_missing_output: bool = False,
+        ignore_missing_output: List[_IOFile] = False,
         check_output_mtime: bool = True,
     ):
         if self.dag.is_draft_notebook_job(self):
@@ -1533,10 +1533,9 @@
         for job in self.jobs:
             await job.cleanup()
 
-<<<<<<< HEAD
-    def postprocess(self, error=False, **kwargs):
+    async def postprocess(self, error=False, **kwargs):
         def needed(job_, f):
-            return any(
+            return f in self.dag.targetfiles or not is_flagged(f, "temp") or any(
                 f in files
                 for j, files in self.dag.depending[job_].items()
                 if (
@@ -1544,15 +1543,14 @@
                     and self.dag.needrun(j)
                     and j not in self.jobs
                 )
-            ) or f in self.dag.targetfiles
-
-        kwargs["ignore_missing_output"] = [
+            )
+
+        # ignore missing output if the output is not needed outside of this group
+        ignore_missing_output = [
             f for j in self.jobs for f in j.output
             if is_flagged(f, "temp") and not needed(j, f)
         ]
-=======
-    async def postprocess(self, error=False, **kwargs):
->>>>>>> 9ef52de4
+
         # Iterate over jobs in toposorted order (see self.__iter__) to
         # ensure that outputs are touched in correct order.
         for i, level in enumerate(self.toposorted):
@@ -1569,7 +1567,12 @@
                     # (at least for now), because they interfere with the update of
                     # intermediate file mtimes that might happen in previous levels.
                     tg.create_task(
-                        job.postprocess(error=error, check_output_mtime=False, **kwargs)
+                        job.postprocess(
+                            error=error,
+                            check_output_mtime=False,
+                            ignore_missing_output=ignore_missing_output,
+                            **kwargs
+                        )
                     )
         # remove all pipe and service outputs since all jobs of this group are done and the
         # outputs are no longer needed
