__author__ = "Johannes Köster"
__copyright__ = "Copyright 2022, Johannes Köster"
__email__ = "johannes.koester@uni-due.de"
__license__ = "MIT"

import os
import sys
import base64
import tempfile
import json
import shutil

from collections import defaultdict
from itertools import chain, filterfalse
from operator import attrgetter

from snakemake.io import (
    IOFile,
    Wildcards,
    Resources,
    _IOFile,
    is_flagged,
    get_flag_value,
    wait_for_files,
)
from snakemake.utils import format, listfiles
from snakemake.exceptions import (
    RuleException,
    ProtectedOutputException,
    WorkflowError,
)
from snakemake.logging import logger
from snakemake.common import (
    DYNAMIC_FILL,
    is_local_file,
    parse_uri,
    lazy_property,
    get_uuid,
    TBDString,
)


def format_files(job, io, dynamicio):
    for f in io:
        if f in dynamicio:
            yield f"{f.format_dynamic()} (dynamic)"
        elif is_flagged(f, "pipe"):
            yield f"{f} (pipe)"
        elif is_flagged(f, "service"):
            yield f"{f} (service)"
        elif is_flagged(f, "checkpoint_target"):
            yield TBDString()
        elif is_flagged(f, "sourcecache_entry"):
            orig_path_or_uri = get_flag_value(f, "sourcecache_entry")
            yield f"{orig_path_or_uri} (cached)"
        else:
            yield f


def jobfiles(jobs, type):
    return chain(*map(attrgetter(type), jobs))


class AbstractJob:
    def is_group(self):
        raise NotImplementedError()

    def log_info(self, skip_dynamic=False):
        raise NotImplementedError()

    def log_error(self, msg=None, **kwargs):
        raise NotImplementedError()

    def remove_existing_output(self):
        raise NotImplementedError()

    def download_remote_input(self):
        raise NotImplementedError()

    def properties(self, omit_resources=["_cores", "_nodes"], **aux_properties):
        raise NotImplementedError()

    def reset_params_and_resources(self):
        raise NotImplementedError()


class JobFactory:
    def __init__(self):
        self.cache = dict()

    def new(
        self,
        rule,
        dag,
        wildcards_dict=None,
        format_wildcards=None,
        targetfile=None,
        update=False,
        groupid=None,
    ):
        if rule.is_branched:
            # for distinguishing branched rules, we need input and output in addition
            key = (
                rule.name,
                *rule.output,
                *rule.input,
                *sorted(wildcards_dict.items()),
            )
        else:
            key = (rule.name, *sorted(wildcards_dict.items()))
        if update:
            # cache entry has to be replaced because job shall be constructed from scratch
            obj = Job(rule, dag, wildcards_dict, format_wildcards, targetfile, groupid)
            self.cache[key] = obj
        else:
            try:
                # try to get job from cache
                obj = self.cache[key]
            except KeyError:
                obj = Job(rule, dag, wildcards_dict, format_wildcards, targetfile)
                self.cache[key] = obj
        return obj


class Job(AbstractJob):
    HIGHEST_PRIORITY = sys.maxsize

    obj_cache = dict()

    __slots__ = [
        "rule",
        "dag",
        "wildcards_dict",
        "wildcards",
        "_format_wildcards",
        "input",
        "dependencies",
        "output",
        "_params",
        "_log",
        "_benchmark",
        "_resources",
        "_conda_env_file",
        "_conda_env",
        "shadow_dir",
        "_inputsize",
        "dynamic_output",
        "dynamic_input",
        "temp_output",
        "protected_output",
        "touch_output",
        "subworkflow_input",
        "_hash",
        "_attempt",
        "_group",
        "targetfile",
        "incomplete_input_expand",
        "_params_and_resources_resetted",
    ]

    def __init__(
        self,
        rule,
        dag,
        wildcards_dict=None,
        format_wildcards=None,
        targetfile=None,
        groupid=None,
    ):
        self.rule = rule
        self.dag = dag

        # the targetfile that led to the job
        # it is important to record this, since we need it to submit the
        # job on a cluster. In contrast, an arbitrary targetfile could
        # lead to a different composition of wildcard values (in case of
        # ambiguity in matching).
        self.targetfile = targetfile
        self.wildcards_dict = wildcards_dict
        self.wildcards = Wildcards(fromdict=self.wildcards_dict)
        self._format_wildcards = (
            self.wildcards
            if format_wildcards is None
            else Wildcards(fromdict=format_wildcards)
        )

        (
            self.input,
            input_mapping,
            self.dependencies,
            self.incomplete_input_expand,
        ) = self.rule.expand_input(
            self.wildcards_dict,
            groupid=groupid,
        )

        self.output, output_mapping = self.rule.expand_output(self.wildcards_dict)
        # other properties are lazy to be able to use additional parameters and check already existing files
        self._params = None
        self._log = None
        self._benchmark = None
        self._resources = None
        self._conda_env_spec = None
        self._conda_env = None
        self._group = None

        self.shadow_dir = None
        self._inputsize = None
        self.is_updated = False
        self._params_and_resources_resetted = False

        self._attempt = self.dag.workflow.attempt

        # TODO get rid of these
        self.dynamic_output, self.dynamic_input = set(), set()
        self.temp_output, self.protected_output = set(), set()
        self.touch_output = set()
        self.subworkflow_input = dict()
        for f in self.output:
            f_ = output_mapping[f]
            if f_ in self.rule.dynamic_output:
                self.dynamic_output.add(f)
            if f_ in self.rule.temp_output:
                self.temp_output.add(f)
            if f_ in self.rule.protected_output:
                self.protected_output.add(f)
            if f_ in self.rule.touch_output:
                self.touch_output.add(f)
        for f in self.input:
            f_ = input_mapping[f]
            if f_ in self.rule.dynamic_input:
                self.dynamic_input.add(f)
            if f_ in self.rule.subworkflow_input:
                self.subworkflow_input[f] = self.rule.subworkflow_input[f_]
            elif "subworkflow" in f.flags:
                sub = f.flags["subworkflow"]
                if f in self.subworkflow_input:
                    other = self.subworkflow_input[f]
                    if sub != other:
                        raise WorkflowError(
                            "The input file {} is ambiguously "
                            "associated with two subworkflows {} "
                            "and {}.".format(f, sub, other),
                            rule=self.rule,
                        )
                self.subworkflow_input[f] = sub

    def updated(self):
        group = self.dag.get_job_group(self)
        groupid = None
        if group is None:
            if self.dag.workflow.run_local or self.is_local:
                groupid = self.dag.workflow.local_groupid
        else:
            groupid = group.jobid

        job = self.dag.job_factory.new(
            self.rule,
            self.dag,
            wildcards_dict=self.wildcards_dict,
            targetfile=self.targetfile,
            update=True,
            groupid=groupid,
        )
        job.is_updated = True
        return job

    def is_valid(self):
        """Check if job is valid"""
        # these properties have to work in dry-run as well. Hence we check them here:
        self.rule.expand_benchmark(self.wildcards_dict)
        self.rule.expand_log(self.wildcards_dict)

    def outputs_older_than_script_or_notebook(self):
        """return output that's older than script, i.e. script has changed"""
        path = self.rule.script or self.rule.notebook
        if not path:
            return
        if self.rule.basedir:
            # needed if rule is included from another subdirectory
            path = self.rule.basedir.join(path).get_path_or_uri()
        if is_local_file(path) and os.path.exists(path):
            script_mtime = os.lstat(path).st_mtime
            for f in self.expanded_output:
                if f.exists:
                    if not f.is_newer(script_mtime):
                        yield f
        # TODO also handle remote file case here.

    @property
    def threads(self):
        return self.resources._cores

    @property
    def params(self):
        if self._params is None:
            self._params = self.rule.expand_params(
                self.wildcards_dict, self.input, self.output, self.resources
            )
        return self._params

    @property
    def log(self):
        if self._log is None:
            self._log = self.rule.expand_log(self.wildcards_dict)
        return self._log

    @property
    def benchmark(self):
        if self._benchmark is None:
            self._benchmark = self.rule.expand_benchmark(self.wildcards_dict)
        return self._benchmark

    @property
    def benchmark_repeats(self):
        if self.benchmark is not None:
            return get_flag_value(self.benchmark, "repeat") or 1

    @property
    def group(self):
        if self._group is None:
            self._group = self.rule.expand_group(self.wildcards_dict)
        return self._group

    @group.setter
    def group(self, group):
        self._group = group

    @property
    def attempt(self):
        return self._attempt

    @attempt.setter
    def attempt(self, attempt):
        # reset resources
        self._resources = None
        self._attempt = attempt

    @property
    def resources(self):
        if self._resources is None:
            self._resources = self.rule.expand_resources(
                self.wildcards_dict, self.input, self.attempt
            )
        return self._resources

    def reset_params_and_resources(self):
        if not self._params_and_resources_resetted:
            self._resources = None
            self._params = None
            self._params_and_resources_resetted = True

    @property
<<<<<<< HEAD
    def conda_env_file(self):
        if self._conda_env_file is None:
            expanded_env = self.rule.expand_conda_env(
                self.wildcards_dict, self.params, self.input
            )
            if expanded_env is not None:
                # Normalize 'file:///my/path.yml' to '/my/path.yml'
                if is_local_file(expanded_env):
                    self._conda_env_file = parse_uri(expanded_env).uri_path
                else:
                    self._conda_env_file = expanded_env
        return self._conda_env_file
=======
    def conda_env_spec(self):
        if self._conda_env_spec is None:
            self._conda_env_spec = self.rule.expand_conda_env(self.wildcards_dict)
        return self._conda_env_spec
>>>>>>> 16b78ff0

    @property
    def conda_env(self):
        if self.conda_env_spec:
            if self._conda_env is None:
                self._conda_env = self.dag.conda_envs.get(
                    (self.conda_env_spec, self.container_img_url)
                )
            return self._conda_env
        return None

    def archive_conda_env(self):
        """Archive a conda environment into a custom local channel."""
        if self.conda_env_spec:
            if self.conda_env.is_named:
                raise WorkflowError(
                    "Workflow archives cannot be created for workflows using named conda environments."
                    "Please use paths to YAML files for all your conda directives.",
                    rule=self.rule,
                )
            return self.conda_env.create_archive()
        return None

    @property
    def needs_singularity(self):
        return self.container_img is not None

    @property
    def container_img_url(self):
        return self.rule.container_img

    @property
    def is_containerized(self):
        return self.rule.is_containerized

    @property
    def container_img(self):
        if self.dag.workflow.use_singularity and self.container_img_url:
            return self.dag.container_imgs[self.container_img_url]
        return None

    @property
    def env_modules(self):
        return self.rule.env_modules

    @property
    def container_img_path(self):
        return self.container_img.path if self.container_img else None

    @property
    def is_shadow(self):
        return self.rule.shadow_depth is not None

    @property
    def priority(self):
        return self.dag.priority(self)

    @property
    def b64id(self):
        return base64.b64encode(
            (self.rule.name + "".join(self.output)).encode("utf-8")
        ).decode("utf-8")

    @property
    def inputsize(self):
        """
        Return the size of the input files.
        Input files need to be present.
        """
        if self._inputsize is None:
            self._inputsize = sum(f.size for f in self.input)
        return self._inputsize

    @property
    def message(self):
        """Return the message for this job."""
        try:
            return (
                self.format_wildcards(self.rule.message) if self.rule.message else None
            )
        except AttributeError as ex:
            raise RuleException(str(ex), rule=self.rule)
        except KeyError as ex:
            raise RuleException(
                "Unknown variable in message " "of shell command: {}".format(str(ex)),
                rule=self.rule,
            )

    @property
    def shellcmd(self):
        """Return the shell command."""
        try:
            return (
                self.format_wildcards(self.rule.shellcmd)
                if self.rule.shellcmd
                else None
            )
        except AttributeError as ex:
            raise RuleException(str(ex), rule=self.rule)
        except KeyError as ex:
            raise RuleException(
                "Unknown variable when printing " "shell command: {}".format(str(ex)),
                rule=self.rule,
            )

    @property
    def is_shell(self):
        return self.rule.is_shell

    @property
    def is_norun(self):
        return self.rule.norun

    @property
    def is_script(self):
        return self.rule.is_script

    @property
    def is_notebook(self):
        return self.rule.is_notebook

    @property
    def is_wrapper(self):
        return self.rule.is_wrapper

    @property
    def is_cwl(self):
        return self.rule.is_cwl

    @property
    def is_template_engine(self):
        return self.rule.is_template_engine

    @property
    def is_run(self):
        return not (
            self.is_shell
            or self.is_norun
            or self.is_script
            or self.is_notebook
            or self.is_wrapper
            or self.is_cwl
        )

    @property
    def is_pipe(self):
        return any(is_flagged(o, "pipe") for o in self.output)

    @property
    def is_service(self):
        return any(is_flagged(o, "service") for o in self.output)

    @property
    def expanded_output(self):
        """Iterate over output files while dynamic output is expanded."""
        for f, f_ in zip(self.output, self.rule.output):
            if f in self.dynamic_output:
                expansion = self.expand_dynamic(f_)
                if not expansion:
                    yield f_
                for f, _ in expansion:
                    file_to_yield = IOFile(f, self.rule)
                    file_to_yield.clone_flags(f_)
                    yield file_to_yield
            else:
                yield f

    def shadowed_path(self, f):
        """Get the shadowed path of IOFile f."""
        if not self.shadow_dir:
            return f
        f_ = IOFile(os.path.join(self.shadow_dir, f), self.rule)
        f_.clone_flags(f)
        return f_

    @property
    def dynamic_wildcards(self):
        """Return all wildcard values determined from dynamic output."""
        combinations = set()
        for f, f_ in zip(self.output, self.rule.output):
            if f in self.dynamic_output:
                for f, w in self.expand_dynamic(f_):
                    combinations.add(tuple(w.items()))
        wildcards = defaultdict(list)
        for combination in combinations:
            for name, value in combination:
                wildcards[name].append(value)
        return wildcards

    @property
    def missing_input(self):
        """Return missing input files."""
        # omit file if it comes from a subworkflow
        return set(
            f for f in self.input if not f.exists and not f in self.subworkflow_input
        )

    @property
    def existing_remote_input(self):
        files = set()

        for f in self.input:
            if f.is_remote:
                if f.exists_remote:
                    files.add(f)
        return files

    @property
    def existing_remote_output(self):
        files = set()

        for f in self.remote_output:
            if f.exists_remote:
                files.add(f)
        return files

    @property
    def missing_remote_input(self):
        return self.remote_input - self.existing_remote_input

    @property
    def missing_remote_output(self):
        return self.remote_output - self.existing_remote_output

    @property
    def output_mintime(self):
        """Return oldest output file."""
        try:
            mintime = min(
                f.mtime.local_or_remote() for f in self.expanded_output if f.exists
            )
        except ValueError:
            # no existing output
            mintime = None

        if self.benchmark and self.benchmark.exists:
            mintime_benchmark = self.benchmark.mtime.local_or_remote()
            if mintime is not None:
                return min(mintime, mintime_benchmark)
            else:
                return mintime_benchmark

        return mintime

    def missing_output(self, requested):
        def handle_file(f):
            # pipe or service output is always declared as missing
            # (even if it might be present on disk for some reason)
            if is_flagged(f, "pipe") or is_flagged(f, "service") or not f.exists:
                yield f

        if self.dynamic_output:
            for f, f_ in zip(self.output, self.rule.output):
                if f in requested:
                    if f in self.dynamic_output:
                        if not self.expand_dynamic(f_):
                            yield "{} (dynamic)".format(f_)
                    else:
                        yield from handle_file(f)
        else:
            for f in requested:
                yield from handle_file(f)

    @property
    def local_input(self):
        for f in self.input:
            if not f.is_remote:
                yield f

    @property
    def unique_input(self):
        seen = set()

        for element in filterfalse(seen.__contains__, self.input):
            seen.add(element)
            yield element

    @property
    def local_output(self):
        for f in self.output:
            if not f.is_remote:
                yield f

    @property
    def remote_input(self):
        for f in self.input:
            if f.is_remote:
                yield f

    @property
    def remote_output(self):
        for f in self.output:
            if f.is_remote:
                yield f

    @property
    def remote_input_newer_than_local(self):
        files = set()
        for f in self.remote_input:
            if (f.exists_remote and f.exists_local) and (
                f.mtime.remote() > f.mtime.local(follow_symlinks=True)
            ):
                files.add(f)
        return files

    @property
    def remote_input_older_than_local(self):
        files = set()
        for f in self.remote_input:
            if (f.exists_remote and f.exists_local) and (
                f.mtime.remote() < f.mtime.local(follow_symlinks=True)
            ):
                files.add(f)
        return files

    @property
    def remote_output_newer_than_local(self):
        files = set()
        for f in self.remote_output:
            if (f.exists_remote and f.exists_local) and (
                f.mtime.remote() > f.mtime.local(follow_symlinks=True)
            ):
                files.add(f)
        return files

    @property
    def remote_output_older_than_local(self):
        files = set()
        for f in self.remote_output:
            if (f.exists_remote and f.exists_local) and (
                f.mtime.remote() < f.mtime.local(follow_symlinks=True)
            ):
                files.add(f)
        return files

    @property
    def files_to_download(self):
        toDownload = set()

        for f in self.input:
            if f.is_remote:
                if (not f.exists_local and f.exists_remote) and (
                    not self.rule.norun or f.remote_object.keep_local
                ):
                    toDownload.add(f)

        toDownload = toDownload | self.remote_input_newer_than_local
        return toDownload

    @property
    def files_to_upload(self):
        return self.missing_remote_input & self.remote_input_older_than_local

    @property
    def existing_output(self):
        return filter(lambda f: f.exists, self.expanded_output)

    def check_protected_output(self):
        protected = list(filter(lambda f: f.protected, self.expanded_output))
        if protected:
            raise ProtectedOutputException(self, protected)

    def remove_existing_output(self):
        """Clean up both dynamic and regular output before rules actually run"""
        if self.dynamic_output:
            for f, _ in chain(*map(self.expand_dynamic, self.rule.dynamic_output)):
                os.remove(f)

        for f, f_ in zip(self.output, self.rule.output):
            try:
                # remove_non_empty_dir only applies to directories which aren't
                # flagged with directory().
                f.remove(remove_non_empty_dir=False)
            except FileNotFoundError:
                # No file == no problem
                pass

        for f in self.log:
            f.remove(remove_non_empty_dir=False)

    def download_remote_input(self):
        for f in self.files_to_download:
            f.download_from_remote()

    def prepare(self):
        """
        Prepare execution of job.
        This includes creation of directories and deletion of previously
        created dynamic files.
        Creates a shadow directory for the job if specified.
        """

        self.check_protected_output()

        unexpected_output = self.dag.reason(self).missing_output.intersection(
            self.existing_output
        )
        if unexpected_output:
            logger.warning(
                "Warning: the following output files of rule {} were not "
                "present when the DAG was created:\n{}".format(
                    self.rule, unexpected_output
                )
            )

        self.remove_existing_output()

        # Create tmpdir if necessary
        if self.resources.get("tmpdir"):
            os.makedirs(self.resources.tmpdir, exist_ok=True)

        for f, f_ in zip(self.output, self.rule.output):
            f.prepare()

        self.download_remote_input()

        for f in self.log:
            f.prepare()
        if self.benchmark:
            self.benchmark.prepare()

        # wait for input files
        wait_for_files(self.input, latency_wait=self.dag.workflow.latency_wait)

        if not self.is_shadow:
            return

        # Create shadow directory structure
        self.shadow_dir = tempfile.mkdtemp(
            dir=self.rule.workflow.persistence.shadow_path
        )
        cwd = os.getcwd()

        # "minimal" creates symlinks only to the input files in the shadow directory
        # "copy-minimal" creates copies instead
        if (
            self.rule.shadow_depth == "minimal"
            or self.rule.shadow_depth == "copy-minimal"
        ):
            # Re-create the directory structure in the shadow directory
            for (f, d) in set(
                [
                    (item, os.path.dirname(item))
                    for sublist in [self.input, self.output, self.log]
                    if sublist is not None
                    for item in sublist
                ]
            ):
                if d and not os.path.isabs(d):
                    rel_path = os.path.relpath(d)
                    # Only create subdirectories
                    if not rel_path.split(os.path.sep)[0] == "..":
                        os.makedirs(
                            os.path.join(self.shadow_dir, rel_path), exist_ok=True
                        )
                    else:
                        raise RuleException(
                            "The following file name references a parent directory relative to your workdir.\n"
                            'This isn\'t supported for shadow: "{}". Consider using an absolute path instead.\n{}'.format(
                                f, self.rule.shadow_depth
                            ),
                            rule=self.rule,
                        )

            # Symlink or copy the input files
            if self.rule.shadow_depth == "copy-minimal":
                for rel_path in set(
                    [os.path.relpath(f) for f in self.input if not os.path.isabs(f)]
                ):
                    copy = os.path.join(self.shadow_dir, rel_path)
                    shutil.copy(rel_path, copy)
            else:
                for rel_path in set(
                    [os.path.relpath(f) for f in self.input if not os.path.isabs(f)]
                ):
                    link = os.path.join(self.shadow_dir, rel_path)
                    original = os.path.relpath(rel_path, os.path.dirname(link))
                    os.symlink(original, link)

        # Shallow simply symlink everything in the working directory.
        elif self.rule.shadow_depth == "shallow":
            for source in os.listdir(cwd):
                link = os.path.join(self.shadow_dir, source)
                os.symlink(os.path.abspath(source), link)
        elif self.rule.shadow_depth == "full":
            snakemake_dir = os.path.join(cwd, ".snakemake")
            for dirpath, dirnames, filenames in os.walk(cwd):
                # Must exclude .snakemake and its children to avoid infinite
                # loop of symlinks.
                if os.path.commonprefix([snakemake_dir, dirpath]) == snakemake_dir:
                    continue
                for dirname in dirnames:
                    if dirname == ".snakemake":
                        continue
                    relative_source = os.path.relpath(os.path.join(dirpath, dirname))
                    shadow = os.path.join(self.shadow_dir, relative_source)
                    os.mkdir(shadow)

                for filename in filenames:
                    source = os.path.join(dirpath, filename)
                    relative_source = os.path.relpath(source)
                    link = os.path.join(self.shadow_dir, relative_source)
                    os.symlink(source, link)

    def close_remote(self):
        for f in self.input + self.output:
            if f.is_remote:
                f.remote_object.close()

    def cleanup(self):
        """Cleanup output files."""
        to_remove = [f for f in self.expanded_output if f.exists]

        to_remove.extend(
            [
                f
                for f in self.remote_output
                if (
                    f.exists_remote
                    if (f.is_remote and f.should_stay_on_remote)
                    else f.exists_local
                )
            ]
        )
        if to_remove:
            logger.info(
                "Removing output files of failed job {}"
                " since they might be corrupted:\n{}".format(self, ", ".join(to_remove))
            )
            for f in to_remove:
                f.remove()

    def format_wildcards(self, string, **variables):
        """Format a string with variables from the job."""
        _variables = dict()
        _variables.update(self.rule.workflow.globals)
        _variables.update(
            dict(
                input=self.input,
                output=self.output,
                params=self.params,
                wildcards=self._format_wildcards,
                threads=self.threads,
                resources=self.resources,
                log=self.log,
                jobid=self.jobid,
                version=self.rule.version,
                name=self.name,
                rule=self.rule.name,
                rulename=self.rule.name,
                bench_iteration=None,
            )
        )
        _variables.update(variables)
        try:
            return format(string, **_variables)
        except NameError as ex:
            raise RuleException("NameError: " + str(ex), rule=self.rule)
        except IndexError as ex:
            raise RuleException("IndexError: " + str(ex), rule=self.rule)
        except Exception as ex:
            raise WorkflowError(
                f"Error when formatting '{string}' for rule {self.rule.name}. {ex}"
            )

    def properties(self, omit_resources=["_cores", "_nodes"], **aux_properties):
        resources = {
            name: res
            for name, res in self.resources.items()
            if name not in omit_resources
        }
        params = {name: value for name, value in self.params.items()}
        properties = {
            "type": "single",
            "rule": self.rule.name,
            "local": self.is_local,
            "input": self.input,
            "output": self.output,
            "wildcards": self.wildcards_dict,
            "params": params,
            "log": self.log,
            "threads": self.threads,
            "resources": resources,
            "jobid": self.dag.jobid(self),
        }
        properties.update(aux_properties)

        try:
            return json.dumps(properties)
        except TypeError:
            del properties["params"]
            return json.dumps(properties)

    @property
    def is_local(self):
        return self.dag.workflow.is_local(self.rule)

    def __repr__(self):
        return self.rule.name

    def __lt__(self, other):
        return self.rule.__lt__(other.rule)

    def __gt__(self, other):
        return self.rule.__gt__(other.rule)

    def expand_dynamic(self, pattern):
        """Expand dynamic files."""
        return list(
            listfiles(pattern, restriction=self.wildcards, omit_value=DYNAMIC_FILL)
        )

    def is_group(self):
        return False

    def log_info(self, skip_dynamic=False, indent=False, printshellcmd=True):
        # skip dynamic jobs that will be "executed" only in dryrun mode
        if skip_dynamic and self.dag.dynamic(self):
            return

        priority = self.priority
        logger.job_info(
            jobid=self.dag.jobid(self),
            msg=self.message,
            name=self.rule.name,
            local=self.dag.workflow.is_local(self.rule),
            input=list(format_files(self, self.input, self.dynamic_input)),
            output=list(format_files(self, self.output, self.dynamic_output)),
            log=list(self.log),
            benchmark=self.benchmark,
            wildcards=self.wildcards_dict,
            reason=str(self.dag.reason(self)),
            resources=self.resources,
            priority="highest" if priority == Job.HIGHEST_PRIORITY else priority,
            threads=self.threads,
            indent=indent,
            is_checkpoint=self.rule.is_checkpoint,
            printshellcmd=printshellcmd,
            is_handover=self.rule.is_handover,
        )
        logger.shellcmd(self.shellcmd, indent=indent)

        if self.dynamic_output:
            logger.info(
                "Subsequent jobs will be added dynamically "
                "depending on the output of this job",
                indent=True,
            )

    def log_error(self, msg=None, indent=False, **kwargs):
        logger.job_error(
            name=self.rule.name,
            jobid=self.dag.jobid(self),
            output=list(format_files(self, self.output, self.dynamic_output)),
            log=list(self.log),
            conda_env=self.conda_env.address if self.conda_env else None,
            aux=kwargs,
            indent=indent,
            shellcmd=self.shellcmd,
        )
        if msg is not None:
            logger.error(msg)

    def register(self):
        self.dag.workflow.persistence.started(self)

    def get_wait_for_files(self):
        wait_for_files = []
        wait_for_files.extend(self.local_input)
        wait_for_files.extend(
            f for f in self.remote_input if not f.should_stay_on_remote
        )

        if self.shadow_dir:
            wait_for_files.append(self.shadow_dir)
        if (
            self.dag.workflow.use_conda
            and self.conda_env
            and not self.conda_env.is_named
            and not self.conda_env.is_containerized
        ):
            # Named or containerized envs are not present on the host FS,
            # hence we don't need to wait for them.
            wait_for_files.append(self.conda_env.address)
        return wait_for_files

    @property
    def jobid(self):
        return self.dag.jobid(self)

    def uuid(self):
        return str(
            get_uuid(
                f"{self.rule.name}:{','.join(sorted(f'{w}:{v}' for w, v in self.wildcards_dict.items()))}"
            )
        )

    def postprocess(
        self,
        upload_remote=True,
        handle_log=True,
        handle_touch=True,
        error=False,
        ignore_missing_output=False,
        assume_shared_fs=True,
        latency_wait=None,
        keep_metadata=True,
    ):
        if self.dag.is_edit_notebook_job(self):
            # No postprocessing necessary, we have just created the skeleton notebook and
            # execution will anyway stop afterwards.
            return
        if assume_shared_fs:
            if not error and handle_touch:
                self.dag.handle_touch(self)
            if handle_log:
                self.dag.handle_log(self)
            if not error:
                self.dag.check_and_touch_output(
                    self, wait=latency_wait, ignore_missing_output=ignore_missing_output
                )
            self.dag.unshadow_output(self, only_log=error)
            if not error:
                self.dag.handle_remote(self, upload=upload_remote)
                self.dag.handle_protected(self)
            self.close_remote()
        else:
            if not error:
                self.dag.check_and_touch_output(
                    self, wait=latency_wait, no_touch=True, force_stay_on_remote=True
                )
        if not error:
            try:
                self.dag.workflow.persistence.finished(
                    self, keep_metadata=keep_metadata
                )
            except IOError as e:
                raise WorkflowError(
                    "Error recording metadata for finished job "
                    "({}). Please ensure write permissions for the "
                    "directory {}".format(e, self.dag.workflow.persistence.path)
                )

    @property
    def name(self):
        return self.rule.name

    @property
    def priority(self):
        return self.dag.priority(self)

    @property
    def products(self):
        products = list(self.output)
        if self.benchmark:
            products.append(self.benchmark)
        products.extend(self.log)
        return products

    def get_targets(self):
        return [self.targetfile or self.rule.name]

    @property
    def is_branched(self):
        return self.rule.is_branched

    @property
    def rules(self):
        return [self.rule.name]

    @property
    def restart_times(self):
        return self.rule.restart_times

    @property
    def is_checkpoint(self):
        return self.rule.is_checkpoint

    def __len__(self):
        return 1


class GroupJobFactory:
    def __init__(self):
        self.cache = dict()

    def new(self, id, jobs):
        jobs = frozenset(jobs)
        key = (id, jobs)
        try:
            obj = self.cache[key]
        except KeyError:
            obj = GroupJob(id, jobs)
            self.cache[key] = obj
        return obj


class GroupJob(AbstractJob):

    obj_cache = dict()

    __slots__ = [
        "groupid",
        "jobs",
        "_resources",
        "_input",
        "_output",
        "_log",
        "_inputsize",
        "_all_products",
        "_attempt",
        "toposorted",
        "_jobid",
    ]

    def __init__(self, id, jobs):
        self.groupid = id
        self.jobs = jobs
        self.toposorted = None
        self._resources = None
        self._input = None
        self._output = None
        self._log = None
        self._inputsize = None
        self._all_products = None
        self._attempt = self.dag.workflow.attempt
        self._jobid = None

    @property
    def dag(self):
        return next(iter(self.jobs)).dag

    def merge(self, other):
        assert other.groupid == self.groupid
        self.jobs = self.jobs | other.jobs

    def finalize(self):
        from toposort import toposort

        if self.toposorted is None:
            self.toposorted = list(
                self.dag.toposorted(jobs=self.jobs, inherit_pipe_dependencies=True)
            )

    @property
    def all_products(self):
        if self._all_products is None:
            self._all_products = set(f for job in self.jobs for f in job.products)
        return self._all_products

    def __iter__(self):
        if self.toposorted is None:
            yield from self.jobs
        else:
            yield from chain.from_iterable(self.toposorted)

    def __repr__(self):
        return "JobGroup({},{})".format(self.groupid, repr(self.jobs))

    def __contains__(self, job):
        return job in self.jobs

    def is_group(self):
        return True

    @property
    def is_checkpoint(self):
        return any(job.is_checkpoint for job in self.jobs)

    @property
    def is_updated(self):
        return any(job.is_updated for job in self.jobs)

    def log_info(self, skip_dynamic=False):
        logger.group_info(groupid=self.groupid)
        for job in sorted(self.jobs, key=lambda j: j.rule.name):
            job.log_info(skip_dynamic, indent=True)

    def log_error(self, msg=None, **kwargs):
        logger.group_error(groupid=self.groupid)
        for job in self.jobs:
            job.log_error(msg=msg, indent=True, **kwargs)

    def register(self):
        for job in self.jobs:
            job.register()

    def remove_existing_output(self):
        for job in self.jobs:
            job.remove_existing_output()

    def reset_params_and_resources(self):
        for job in self.jobs:
            job.reset_params_and_resources()

    def download_remote_input(self):
        for job in self.jobs:
            job.download_remote_input()

    def get_wait_for_files(self):
        local_input = [
            f
            for job in self.jobs
            for f in job.local_input
            if f not in self.all_products
        ]
        remote_input = [
            f
            for job in self.jobs
            for f in job.remote_input
            if f not in self.all_products
        ]

        wait_for_files = []
        wait_for_files.extend(local_input)
        wait_for_files.extend(f for f in remote_input if not f.should_stay_on_remote)

        for job in self.jobs:
            if job.shadow_dir:
                wait_for_files.append(job.shadow_dir)
            if (
                self.dag.workflow.use_conda
                and job.conda_env
                and not job.conda_env.is_named
            ):
                wait_for_files.append(job.conda_env.address)
        return wait_for_files

    @property
    def resources(self):
        if self._resources is None:

            def check_string_resource(res, value1, value2):
                if value1 != value2:
                    raise WorkflowError(
                        "Failed to group jobs together. Resource {} "
                        "is a string but not all group jobs require the same value. "
                        "Observed: {} != {}.".format(res, value1, value2)
                    )

            self._resources = defaultdict(int)
            self._resources["_nodes"] = 1
            pipe_or_service_group = any(
                [job.is_pipe or job.is_service for job in self.jobs]
            )
            # iterate over siblings that can be executed in parallel
            for siblings in self.toposorted:
                sibling_resources = defaultdict(int)
                for job in siblings:
                    try:
                        job_resources = job.resources
                    except FileNotFoundError:
                        # Skip job if resource evaluation leads to a file not found error.
                        # This will be caused by an inner job, which needs files created by the same group.
                        # All we can do is to ignore such jobs for now.
                        continue
                    for res, value in job_resources.items():
                        if isinstance(value, int):
                            if res != "_nodes":
                                sibling_resources[res] += value
                        elif isinstance(value, TBDString):
                            # we omit TBDs
                            continue
                        else:
                            # all string resources must be the same for all group jobs
                            if res in sibling_resources:
                                check_string_resource(
                                    res, sibling_resources[res], value
                                )
                            else:
                                sibling_resources[res] = value

                for res, value in sibling_resources.items():
                    if isinstance(value, int):
                        if res != "_nodes":
                            if self.dag.workflow.run_local or pipe_or_service_group:
                                # in case of local execution, this must be a
                                # group of jobs that are connected with pipes
                                # and have to run simultaneously
                                self._resources[res] += value
                            else:
                                # take the maximum with previous values
                                self._resources[res] = max(
                                    self._resources.get(res, 0), value
                                )
                    elif isinstance(value, TBDString):
                        # we omit TBDs
                        continue
                    else:
                        # all string resources must be the same for all group jobs
                        if res in self._resources:
                            check_string_resource(res, self._resources[res], value)
                        else:
                            self._resources[res] = value

        return Resources(fromdict=self._resources)

    @property
    def input(self):
        if self._input is None:
            self._input = [
                f for job in self.jobs for f in job.input if f not in self.all_products
            ]
        return self._input

    @property
    def output(self):
        all_input = set(f for job in self.jobs for f in job.input)
        if self._output is None:
            self._output = [
                f for job in self.jobs for f in job.output if f not in all_input
            ]
        return self._output

    @property
    def log(self):
        if self._log is None:
            self._log = [f for job in self.jobs for f in job.log]
        return self._log

    @property
    def products(self):
        all_input = set(f for job in self.jobs for f in job.input)
        return [f for job in self.jobs for f in job.products if f not in all_input]

    def properties(self, omit_resources=["_cores", "_nodes"], **aux_properties):
        resources = {
            name: res
            for name, res in self.resources.items()
            if name not in omit_resources
        }
        properties = {
            "type": "group",
            "groupid": self.groupid,
            "local": self.is_local,
            "input": self.input,
            "output": self.output,
            "threads": self.threads,
            "resources": resources,
            "jobid": self.jobid,
        }
        properties.update(aux_properties)

        return json.dumps(properties)

    @property
    def jobid(self):
        if not self._jobid:
            # The uuid of the last job is sufficient to uniquely identify the group job.
            # This is true because each job can only occur in one group job.
            # Additionally, this is the most stable id we can get, even if the group
            # changes by adding more upstream jobs, e.g. due to groupid usage in input
            # functions (see Dag.update_incomplete_input_expand_jobs())
            last_job = sorted(self.toposorted[-1])[-1]
            self._jobid = last_job.uuid()
        return self._jobid

    def cleanup(self):
        for job in self.jobs:
            job.cleanup()

    def postprocess(self, error=False, **kwargs):
        for job in self.jobs:
            job.postprocess(error=error, **kwargs)
        # remove all pipe and service outputs since all jobs of this group are done and the
        # outputs are no longer needed
        for job in self.jobs:
            for f in job.output:
                if is_flagged(f, "pipe") or is_flagged(f, "service"):
                    f.remove()

    @property
    def name(self):
        return str(self.groupid)

    def check_protected_output(self):
        for job in self.jobs:
            job.check_protected_output()

    @property
    def dynamic_input(self):
        return [
            f
            for job in self.jobs
            for f in job.dynamic_input
            if f not in self.all_products
        ]

    @property
    def inputsize(self):
        if self._inputsize is None:
            self._inputsize = sum(f.size for f in self.input)
        return self._inputsize

    @property
    def priority(self):
        return max(self.dag.priority(job) for job in self.jobs)

    @property
    def is_local(self):
        return all(job.is_local for job in self.jobs)

    def format_wildcards(self, string, **variables):
        """Format a string with variables from the job."""
        _variables = dict()
        _variables.update(self.dag.workflow.globals)
        _variables.update(
            dict(
                input=self.input,
                output=self.output,
                threads=self.threads,
                jobid=self.jobid,
                name=self.name,
                rule="GROUP",
                rulename="GROUP",
                resources=self.resources,
            )
        )
        _variables.update(variables)
        try:
            return format(string, **_variables)
        except NameError as ex:
            raise WorkflowError(
                "NameError with group job {}: {}".format(self.jobid, str(ex))
            )
        except IndexError as ex:
            raise WorkflowError(
                "IndexError with group job {}: {}".format(self.jobid, str(ex))
            )
        except Exception as ex:
            raise WorkflowError(
                f"Error when formatting {string} for group job {self.jobid}: {ex}"
            )

    @property
    def threads(self):
        return self.resources["_cores"]

    def get_targets(self):
        # jobs without output are targeted by rule name
        targets = [job.rule.name for job in self.jobs if not job.products]
        targets.extend(self.products)
        return targets

    @property
    def attempt(self):
        return self._attempt

    @attempt.setter
    def attempt(self, attempt):
        # reset resources
        self._resources = None
        self._attempt = attempt

    @property
    def is_branched(self):
        return any(job.is_branched for job in self.jobs)

    @property
    def needs_singularity(self):
        return any(job.needs_singularity for job in self.jobs)

    @property
    def rules(self):
        return [job.rule.name for job in self.jobs]

    @property
    def expanded_output(self):
        """Yields the entire expanded output of all jobs"""
        for job in self.jobs:
            yield from job.expanded_output

    @property
    def restart_times(self):
        return max(job.restart_times for job in self.jobs)

    def __len__(self):
        return len(self.jobs)

    def __hash__(self):
        return hash(self.jobs)

    def __eq__(self, other):
        if not isinstance(other, AbstractJob):
            return False
        if other.is_group():
            return self.jobs == other.jobs
        else:
            return False


class Reason:

    __slots__ = [
        "_updated_input",
        "_updated_input_run",
        "_missing_output",
        "_incomplete_output",
        "forced",
        "noio",
        "nooutput",
        "derived",
        "pipe",
        "service",
        "target",
        "finished",
    ]

    def __init__(self):
        self.finished = False
        self._updated_input = None
        self._updated_input_run = None
        self._missing_output = None
        self._incomplete_output = None
        self.forced = False
        self.noio = False
        self.nooutput = False
        self.derived = True
        self.pipe = False
        self.service = False

    @lazy_property
    def updated_input(self):
        return set()

    @lazy_property
    def updated_input_run(self):
        return set()

    @lazy_property
    def missing_output(self):
        return set()

    @lazy_property
    def incomplete_output(self):
        return set()

    def mark_finished(self):
        "called if the job has been run"
        self.finished = True

    def __str__(self):
        def format_file(f):
            if is_flagged(f, "sourcecache_entry"):
                return f"{get_flag_value(f, 'sourcecache_entry')} (cached)"
            else:
                return f

        def format_files(files):
            return ", ".join(map(format_file, files))

        s = list()
        if self.forced:
            s.append("Forced execution")
        else:
            if self.noio:
                s.append(
                    "Rules with neither input nor " "output files are always executed."
                )
            elif self.nooutput:
                s.append(
                    "Rules with a run or shell declaration but no output "
                    "are always executed."
                )
            else:
                if self._missing_output:
                    s.append(
                        f"Missing output files: {format_files(self.missing_output)}"
                    )
                if self._incomplete_output:
                    s.append(
                        f"Incomplete output files: {format_files(self.incomplete_output)}"
                    )
                if self._updated_input:
                    updated_input = self.updated_input - self.updated_input_run
                    s.append(f"Updated input files: {format_files(updated_input)}")
                if self._updated_input_run:
                    s.append(
                        f"Input files updated by another job: {format_files(self.updated_input_run)}"
                    )
                if self.pipe:
                    s.append(
                        "Output file is a pipe and has to be filled for consuming job."
                    )
                if self.service:
                    s.append(
                        "Job provides a service which has to be kept active until all consumers are finished."
                    )
        s = "; ".join(s)
        if self.finished:
            return f"Finished (was: {s})"
        return s

    def __bool__(self):
        v = bool(
            self.updated_input
            or self.missing_output
            or self.forced
            or self.updated_input_run
            or self.noio
            or self.nooutput
            or self.pipe
            or self.service
        )
        return v and not self.finished<|MERGE_RESOLUTION|>--- conflicted
+++ resolved
@@ -351,25 +351,12 @@
             self._params_and_resources_resetted = True
 
     @property
-<<<<<<< HEAD
-    def conda_env_file(self):
-        if self._conda_env_file is None:
-            expanded_env = self.rule.expand_conda_env(
-                self.wildcards_dict, self.params, self.input
-            )
-            if expanded_env is not None:
-                # Normalize 'file:///my/path.yml' to '/my/path.yml'
-                if is_local_file(expanded_env):
-                    self._conda_env_file = parse_uri(expanded_env).uri_path
-                else:
-                    self._conda_env_file = expanded_env
-        return self._conda_env_file
-=======
     def conda_env_spec(self):
         if self._conda_env_spec is None:
-            self._conda_env_spec = self.rule.expand_conda_env(self.wildcards_dict)
+            self._conda_env_spec = self.rule.expand_conda_env(
+                self.wildcards_dict, self.params, self.input
+            )
         return self._conda_env_spec
->>>>>>> 16b78ff0
 
     @property
     def conda_env(self):
