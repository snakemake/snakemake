--- conflicted
+++ resolved
@@ -4,11 +4,8 @@
 __license__ = "MIT"
 
 from functools import update_wrapper
-<<<<<<< HEAD
 import platform
-=======
 import hashlib
->>>>>>> f945eef4
 import inspect
 import uuid
 import os
