--- conflicted
+++ resolved
@@ -623,17 +623,12 @@
             raise WorkflowError(
                 f"Cannot parse mem or disk value into size in MB for setting {inferred_name} resource: {value}"
             )
-<<<<<<< HEAD
-        resources[inferred_name] = max(int(round(in_bytes / 1000 / 1000)), 1)
+        resources[inferred_name] = max(int(round(in_bytes / 1024 / 1024)), 1)
     elif (
         name == "runtime"
         and isinstance(value, str)
         and not isinstance(value, TBDString)
     ):
-=======
-        resources[inferred_name] = max(int(round(in_bytes / 1024 / 1024)), 1)
-    elif name == "runtime" and isinstance(value, str):
->>>>>>> 18689b42
         try:
             resources["runtime"] = max(int(round(parse_timespan(value) / 60)), 1)
         except InvalidTimespan:
