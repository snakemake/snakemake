--- conflicted
+++ resolved
@@ -583,15 +583,9 @@
                     val = fallback(val)
                 else:
                     raise ValueError(
-<<<<<<< HEAD
                         "Resource definiton must contain an {functor} after the identifier.".format(
                             functor=functor.__name__
                         )
-=======
-                        "Resource definiton must contain an integer after the "
-                        "identifier."
->>>>>>> 90ae4494
-                    )
             if res == "_cores":
                 raise ValueError(
                     "Resource _cores is already defined internally. Use a different "
