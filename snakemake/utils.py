--- conflicted
+++ resolved
@@ -608,11 +608,7 @@
     By default, a directory structure with on folder level per parameter is created
     (e.g. column1~{column1}/column2~{column2}/***).
 
-<<<<<<< HEAD
     The exact behavior can be tweaked with three parameters:
-=======
-    The exact behavior can be tweaked with two parameters:
->>>>>>> fe50b5ca
 
       - ``filename_params`` takes a list of column names of the passed dataframe.
         These names are used to build the filename (separated by '_') in the order
@@ -626,11 +622,7 @@
         If ``filename_params="*"``, all columns of the dataframe are encoded into
         the filename instead of parent directories.
 
-<<<<<<< HEAD
       - ``param_sep`` takes a string which is used to join the column name and
-=======
-      - ``param_sep`` takes a string that is used to join the column name and
->>>>>>> fe50b5ca
         column value in the generated paths (Default: '~'). Example:
 
         | ``Paramspace(df, param_sep=":")`` ->
