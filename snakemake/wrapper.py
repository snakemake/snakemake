--- conflicted
+++ resolved
@@ -106,11 +106,8 @@
     config,
     rulename,
     conda_env,
-<<<<<<< HEAD
     spack_env,
-=======
     conda_base_path,
->>>>>>> fe03157c
     container_img,
     singularity_args,
     env_modules,
@@ -139,11 +136,8 @@
         config,
         rulename,
         conda_env,
-<<<<<<< HEAD
         spack_env,
-=======
         conda_base_path,
->>>>>>> fe03157c
         container_img,
         singularity_args,
         env_modules,
