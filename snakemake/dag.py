--- conflicted
+++ resolved
@@ -12,18 +12,14 @@
 import textwrap
 import time
 import uuid
+import subprocess
 from collections import Counter, defaultdict, deque, namedtuple
 from functools import partial
 from itertools import chain, filterfalse, groupby
 from operator import attrgetter
 from pathlib import Path
-<<<<<<< HEAD
-import uuid
-import subprocess
 
 from snakemake_interface_executor_plugins.dag import DAGExecutorInterface
-=======
->>>>>>> 024699d0
 
 from snakemake import workflow
 from snakemake import workflow as _workflow
