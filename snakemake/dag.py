__author__ = "Johannes Köster"
__copyright__ = "Copyright 2015-2019, Johannes Köster"
__email__ = "koester@jimmy.harvard.edu"
__license__ = "MIT"

import html
import os
import shutil
import textwrap
import time
import tarfile
from collections import defaultdict, Counter, deque
from itertools import chain, filterfalse, groupby
from functools import partial
from pathlib import Path
import uuid
import math

from snakemake.io import PeriodicityDetector, wait_for_files, is_flagged
from snakemake.jobs import Reason, JobFactory, GroupJobFactory, Job
from snakemake.exceptions import MissingInputException
from snakemake.exceptions import MissingRuleException, AmbiguousRuleException
from snakemake.exceptions import CyclicGraphException, MissingOutputException
from snakemake.exceptions import IncompleteFilesException, ImproperOutputException
from snakemake.exceptions import PeriodicWildcardError
from snakemake.exceptions import RemoteFileException, WorkflowError, ChildIOException
from snakemake.exceptions import InputFunctionException
from snakemake.logging import logger
from snakemake.common import DYNAMIC_FILL, group_into_chunks
from snakemake.deployment import conda, singularity
from snakemake.output_index import OutputIndex
from snakemake import workflow


class Batch:
    """Definition of a batch for calculating only a partial DAG."""

    def __init__(self, rulename: str, idx: int, batches: int):
        assert idx <= batches
        assert idx > 0
        self.rulename = rulename
        self.idx = idx
        self.batches = batches

    def get_batch(self, items: list):
        """Return the defined batch of the given items.
        Items are usually input files."""
        # make sure that we always consider items in the same order
        if len(items) < self.batches:
            raise WorkflowError(
                "Batching rule {} has less input files than batches. "
                "Please choose a smaller number of batches.".format(self.rulename)
            )
        items = sorted(items)
        batch_len = math.floor(len(items) / self.batches)
        # self.batch is one-based, hence we have to subtract 1
        idx = self.idx - 1
        i = idx * batch_len
        if self.is_final:
            # extend the last batch to cover rest of list
            return items[i:]
        else:
            return items[i : i + batch_len]

    @property
    def is_final(self):
        return self.idx == self.batches

    def __str__(self):
        return "{}/{} (rule {})".format(self.idx, self.batches, self.rulename)


class DAG:
    """Directed acyclic graph of jobs."""

    def __init__(
        self,
        workflow,
        rules=None,
        dryrun=False,
        targetfiles=None,
        targetrules=None,
        forceall=False,
        forcerules=None,
        forcefiles=None,
        priorityfiles=None,
        priorityrules=None,
        untilfiles=None,
        untilrules=None,
        omitfiles=None,
        omitrules=None,
        ignore_ambiguity=False,
        force_incomplete=False,
        ignore_incomplete=False,
        notemp=False,
        keep_remote_local=False,
        batch=None,
    ):
        self.dryrun = dryrun
        self.dependencies = defaultdict(partial(defaultdict, set))
        self.depending = defaultdict(partial(defaultdict, set))
        self._needrun = set()
        self._priority = dict()
        self._reason = defaultdict(Reason)
        self._finished = set()
        self._dynamic = set()
        self._len = 0
        self.workflow = workflow
        self.rules = set(rules)
        self.ignore_ambiguity = ignore_ambiguity
        self.targetfiles = targetfiles
        self.targetrules = targetrules
        self.priorityfiles = priorityfiles
        self.priorityrules = priorityrules
        self.targetjobs = set()
        self.prioritytargetjobs = set()
        self._ready_jobs = set()
        self.notemp = notemp
        self.keep_remote_local = keep_remote_local
        self._jobid = dict()
        self.job_cache = dict()
        self.conda_envs = dict()
        self.container_imgs = dict()
        self._progress = 0
        self._group = dict()

        self.job_factory = JobFactory()
        self.group_job_factory = GroupJobFactory()

        self.forcerules = set()
        self.forcefiles = set()
        self.untilrules = set()
        self.untilfiles = set()
        self.omitrules = set()
        self.omitfiles = set()
        self.updated_subworkflow_files = set()
        if forceall:
            self.forcerules.update(self.rules)
        elif forcerules:
            self.forcerules.update(forcerules)
        if forcefiles:
            self.forcefiles.update(forcefiles)
        if untilrules:
            self.untilrules.update(set(rule.name for rule in untilrules))
        if untilfiles:
            self.untilfiles.update(untilfiles)
        if omitrules:
            self.omitrules.update(set(rule.name for rule in omitrules))
        if omitfiles:
            self.omitfiles.update(omitfiles)

        self.has_dynamic_rules = any(rule.dynamic_output for rule in self.rules)

        self.omitforce = set()

        self.batch = batch
        if batch is not None and not batch.is_final:
            # Since not all input files of a batching rule are considered, we cannot run
            # beyond that rule.
            # For the final batch, we do not need to omit anything.
            self.omitrules.add(batch.rulename)

        self.force_incomplete = force_incomplete
        self.ignore_incomplete = ignore_incomplete

        self.periodic_wildcard_detector = PeriodicityDetector()

        self.update_output_index()

    def init(self, progress=False):
        """ Initialise the DAG. """
        for job in map(self.rule2job, self.targetrules):
            job = self.update([job], progress=progress, create_inventory=True)
            self.targetjobs.add(job)

        for file in self.targetfiles:
<<<<<<< HEAD
            print(file, file=sys.stderr)
            job = self.update(self.file2jobs(file), file=file, progress=progress)
=======
            job = self.update(
                self.file2jobs(file),
                file=file,
                progress=progress,
                create_inventory=True,
            )
>>>>>>> 70d3c74d
            self.targetjobs.add(job)

        self.cleanup()

        self.update_needrun(create_inventory=True)
        self.set_until_jobs()
        self.delete_omitfrom_jobs()
        self.update_jobids()

        self.check_directory_outputs()

        # check if remaining jobs are valid
        for i, job in enumerate(self.jobs):
            job.is_valid()

    def check_directory_outputs(self):
        """Check that no output file is contained in a directory output of the same or another rule."""
        outputs = sorted(
            {
                (path(f), job)
                for job in self.jobs
                for f in job.output
                for path in (os.path.abspath, os.path.realpath)
            }
        )
        for i in range(len(outputs) - 1):
            (a, job_a), (b, job_b) = outputs[i : i + 2]
            try:
                common = os.path.commonpath([a, b])
            except ValueError:
                # commonpath raises error if windows drives are different.
                continue
            if a != b and common == os.path.commonpath([a]) and job_a != job_b:
                raise ChildIOException(parent=outputs[i], child=outputs[i + 1])

    @property
    def checkpoint_jobs(self):
        for job in self.needrun_jobs:
            if job.is_checkpoint:
                yield job

    def update_checkpoint_outputs(self):
        workflow.checkpoints.future_output = set(
            f for job in self.checkpoint_jobs for f in job.output
        )

    def update_jobids(self):
        for job in self.jobs:
            if job not in self._jobid:
                self._jobid[job] = len(self._jobid)

    def cleanup_workdir(self):
        for io_dir in set(
            os.path.dirname(io_file)
            for job in self.jobs
            for io_file in chain(job.output, job.input)
            if not os.path.exists(io_file)
        ):
            if os.path.exists(io_dir) and not len(os.listdir(io_dir)):
                os.removedirs(io_dir)

    def cleanup(self):
        self.job_cache.clear()
        final_jobs = set(self.jobs)
        todelete = [job for job in self.dependencies if job not in final_jobs]
        for job in todelete:
            del self.dependencies[job]
            try:
                del self.depending[job]
            except KeyError:
                pass

    def create_conda_envs(
        self, dryrun=False, forceall=False, init_only=False, quiet=False
    ):
        # First deduplicate based on job.conda_env_file
        jobs = self.jobs if forceall else self.needrun_jobs
        env_set = {
            (job.conda_env_file, job.container_img_url)
            for job in jobs
            if job.conda_env_file
        }
        # Then based on md5sum values
        self.conda_envs = dict()
        for (env_file, simg_url) in env_set:
            simg = None
            if simg_url and self.workflow.use_singularity:
                assert (
                    simg_url in self.container_imgs
                ), "bug: must first pull singularity images"
                simg = self.container_imgs[simg_url]
            env = conda.Env(
                env_file,
                self,
                container_img=simg,
                cleanup=self.workflow.conda_cleanup_pkgs,
            )
            self.conda_envs[(env_file, simg_url)] = env

        if not init_only:
            for env in self.conda_envs.values():
                if not dryrun or not quiet:
                    env.create(dryrun)

    def pull_container_imgs(self, dryrun=False, forceall=False, quiet=False):
        # First deduplicate based on job.conda_env_file
        jobs = self.jobs if forceall else self.needrun_jobs
        img_set = {job.container_img_url for job in jobs if job.container_img_url}

        for img_url in img_set:
            img = singularity.Image(img_url, self)
            if not dryrun or not quiet:
                img.pull(dryrun)
            self.container_imgs[img_url] = img

    def update_output_index(self):
        """Update the OutputIndex."""
        self.output_index = OutputIndex(self.rules)

    def check_incomplete(self):
        """Check if any output files are incomplete. This is done by looking up
        markers in the persistence module."""
        if not self.ignore_incomplete:
            incomplete = self.incomplete_files
            if incomplete:
                if self.force_incomplete:
                    logger.debug("Forcing incomplete files:")
                    logger.debug("\t" + "\n\t".join(incomplete))
                    self.forcefiles.update(incomplete)
                else:
                    raise IncompleteFilesException(incomplete)

    def incomplete_external_jobid(self, job):
        """Return the external jobid of the job if it is marked as incomplete.

        Returns None, if job is not incomplete, or if no external jobid has been
        registered or if force_incomplete is True.
        """
        if self.force_incomplete:
            return None
        jobids = self.workflow.persistence.external_jobids(job)
        if len(jobids) == 1:
            return jobids[0]
        elif len(jobids) > 1:
            raise WorkflowError(
                "Multiple different external jobids registered "
                "for output files of incomplete job {} ({}). This job "
                "cannot be resumed. Execute Snakemake with --rerun-incomplete "
                "to fix this issue.".format(job.jobid, jobids)
            )

    def check_dynamic(self):
        """Check dynamic output and update downstream rules if necessary."""
        if self.has_dynamic_rules:
            for job in filter(
                lambda job: (job.dynamic_output and not self.needrun(job)), self.jobs
            ):
                self.update_dynamic(job)
            self.postprocess()

    def is_edit_notebook_job(self, job):
        return self.workflow.edit_notebook and job.targetfile in self.targetfiles

    @property
    def dynamic_output_jobs(self):
        """Iterate over all jobs with dynamic output files."""
        return (job for job in self.jobs if job.dynamic_output)

    @property
    def jobs(self):
        """ All jobs in the DAG. """
        for job in self.bfs(self.dependencies, *self.targetjobs):
            yield job

    @property
    def needrun_jobs(self):
        """ Jobs that need to be executed. """
        for job in filter(
            self.needrun,
            self.bfs(self.dependencies, *self.targetjobs, stop=self.noneedrun_finished),
        ):
            yield job

    @property
    def local_needrun_jobs(self):
        """Iterate over all jobs that need to be run and are marked as local."""
        return filter(lambda job: job.is_local, self.needrun_jobs)

    @property
    def finished_jobs(self):
        """ Iterate over all jobs that have been finished."""
        for job in filter(self.finished, self.bfs(self.dependencies, *self.targetjobs)):
            yield job

    @property
    def ready_jobs(self):
        """Jobs that are ready to execute."""
        return self._ready_jobs

    def needrun(self, job):
        """Return whether a given job needs to be executed."""
        return job in self._needrun

    def priority(self, job):
        """Return priority of given job."""
        return self._priority[job]

    def noneedrun_finished(self, job):
        """
        Return whether a given job is finished or was not
        required to run at all.
        """
        return not self.needrun(job) or self.finished(job)

    def reason(self, job):
        """ Return the reason of the job execution. """
        return self._reason[job]

    def finished(self, job):
        """ Return whether a job is finished. """
        return job in self._finished

    def dynamic(self, job):
        """
        Return whether a job is dynamic (i.e. it is only a placeholder
        for those that are created after the job with dynamic output has
        finished.
        """
        if job.is_group():
            for j in job:
                if j in self._dynamic:
                    return True
        else:
            return job in self._dynamic

    def requested_files(self, job):
        """Return the files a job requests."""
        return set(*self.depending[job].values())

    @property
    def incomplete_files(self):
        """Return list of incomplete files."""
        return list(
            chain(
                *(
                    job.output
                    for job in filter(
                        self.workflow.persistence.incomplete,
                        filterfalse(self.needrun, self.jobs),
                    )
                )
            )
        )

    @property
    def newversion_files(self):
        """Return list of files where the current version is newer than the
        recorded version.
        """
        return list(
            chain(
                *(
                    job.output
                    for job in filter(self.workflow.persistence.newversion, self.jobs)
                )
            )
        )

    def missing_temp(self, job):
        """
        Return whether a temp file that is input of the given job is missing.
        """
        for job_, files in self.depending[job].items():
            if self.needrun(job_) and any(not f.exists for f in files):
                return True
        return False

    def check_and_touch_output(
        self,
        job,
        wait=3,
        ignore_missing_output=False,
        no_touch=False,
        force_stay_on_remote=False,
    ):
        """ Raise exception if output files of job are missing. """
        expanded_output = [job.shadowed_path(path) for path in job.expanded_output]
        if job.benchmark:
            expanded_output.append(job.benchmark)

        if not ignore_missing_output:
            try:
                wait_for_files(
                    expanded_output,
                    latency_wait=wait,
                    force_stay_on_remote=force_stay_on_remote,
                    ignore_pipe=True,
                )
            except IOError as e:
                raise MissingOutputException(
                    str(e) + "\nThis might be due to "
                    "filesystem latency. If that is the case, consider to increase the "
                    "wait time with --latency-wait.",
                    rule=job.rule,
                    jobid=self.jobid(job),
                )

        # Ensure that outputs are of the correct type (those flagged with directory()
        # are directories and not files and vice versa). We can't check for remote objects
        for f in expanded_output:
            if (f.is_directory and not f.remote_object and not os.path.isdir(f)) or (
                not f.remote_object and os.path.isdir(f) and not f.is_directory
            ):
                raise ImproperOutputException(job.rule, [f])

        # It is possible, due to archive expansion or cluster clock skew, that
        # the files appear older than the input.  But we know they must be new,
        # so touch them to update timestamps. This also serves to touch outputs
        # when using the --touch flag.
        # Note that if the input files somehow have a future date then this will
        # not currently be spotted and the job will always be re-run.
        if not no_touch:
            for f in expanded_output:
                # This won't create normal files if missing, but will create
                # the flag file for directories.
                if f.exists_local:
                    f.touch()

    def unshadow_output(self, job, only_log=False):
        """ Move files from shadow directory to real output paths. """
        if not job.shadow_dir or not job.expanded_output:
            return

        files = job.log if only_log else chain(job.expanded_output, job.log)

        for real_output in files:
            shadow_output = job.shadowed_path(real_output).file
            # Remake absolute symlinks as relative
            if os.path.islink(shadow_output):
                dest = os.readlink(shadow_output)
                if os.path.isabs(dest):
                    rel_dest = os.path.relpath(dest, job.shadow_dir)
                    os.remove(shadow_output)
                    os.symlink(rel_dest, shadow_output)

            if os.path.realpath(shadow_output) == os.path.realpath(real_output):
                continue
            logger.debug(
                "Moving shadow output {} to destination {}".format(
                    shadow_output, real_output
                )
            )
            shutil.move(shadow_output, real_output)
        shutil.rmtree(job.shadow_dir)

    def check_periodic_wildcards(self, job):
        """Raise an exception if a wildcard of the given job appears to be periodic,
        indicating a cyclic dependency."""
        for wildcard, value in job.wildcards_dict.items():
            periodic_substring = self.periodic_wildcard_detector.is_periodic(value)
            if periodic_substring is not None:
                raise PeriodicWildcardError(
                    "The value {} in wildcard {} is periodically repeated ({}). "
                    "This would lead to an infinite recursion. "
                    "To avoid this, e.g. restrict the wildcards in this rule to certain values.".format(
                        periodic_substring, wildcard, value
                    ),
                    rule=job.rule,
                )

    def handle_protected(self, job):
        """ Write-protect output files that are marked with protected(). """
        for f in job.expanded_output:
            if f in job.protected_output:
                logger.info("Write-protecting output file {}.".format(f))
                f.protect()

    def handle_touch(self, job):
        """ Touches those output files that are marked for touching. """
        for f in job.expanded_output:
            if f in job.touch_output:
                f = job.shadowed_path(f)
                logger.info("Touching output file {}.".format(f))
                f.touch_or_create()
                assert os.path.exists(f)

    def temp_input(self, job):
        for job_, files in self.dependencies[job].items():
            for f in filter(job_.temp_output.__contains__, files):
                yield f

    def temp_size(self, job):
        """Return the total size of temporary input files of the job.
        If none, return 0.
        """
        return sum(f.size for f in self.temp_input(job))

    def handle_temp(self, job):
        """ Remove temp files if they are no longer needed. Update temp_mtimes. """
        if self.notemp:
            return

        is_temp = lambda f: is_flagged(f, "temp")

        # handle temp input
        needed = lambda job_, f: any(
            f in files
            for j, files in self.depending[job_].items()
            if not self.finished(j) and self.needrun(j) and j != job
        )

        def unneeded_files():
            # temp input
            for job_, files in self.dependencies[job].items():
                tempfiles = set(f for f in job_.expanded_output if is_temp(f))
                yield from filterfalse(partial(needed, job_), tempfiles & files)

            # temp output
            if not job.dynamic_output and (
                job not in self.targetjobs or job.rule.name == self.workflow.first_rule
            ):
                tempfiles = (
                    f
                    for f in job.expanded_output
                    if is_temp(f) and f not in self.targetfiles
                )
                yield from filterfalse(partial(needed, job), tempfiles)

        for f in unneeded_files():
            logger.info("Removing temporary output file {}.".format(f))
            f.remove(remove_non_empty_dir=True)

    def handle_log(self, job, upload_remote=True):
        for f in job.log:
            if not f.exists_local:
                # If log file was not created during job, create an empty one.
                f.touch_or_create()
            if upload_remote and f.is_remote and not f.should_stay_on_remote:
                f.upload_to_remote()
                if not f.exists_remote:
                    raise RemoteFileException(
                        "The file upload was attempted, but it does not "
                        "exist on remote. Check that your credentials have "
                        "read AND write permissions."
                    )

    def handle_remote(self, job, upload=True):
        """ Remove local files if they are no longer needed and upload. """
        if upload:
            # handle output files
            files = list(job.expanded_output)
            if job.benchmark:
                files.append(job.benchmark)
            for f in files:
                if f.is_remote and not f.should_stay_on_remote:
                    f.upload_to_remote()
                    remote_mtime = f.mtime.remote()
                    # immediately force local mtime to match remote,
                    # since conversions from S3 headers are not 100% reliable
                    # without this, newness comparisons may fail down the line
                    f.touch(times=(remote_mtime, remote_mtime))

                    if not f.exists_remote:
                        raise RemoteFileException(
                            "The file upload was attempted, but it does not "
                            "exist on remote. Check that your credentials have "
                            "read AND write permissions."
                        )

        if not self.keep_remote_local:
            # handle input files
            needed = lambda job_, f: any(
                f in files
                for j, files in self.depending[job_].items()
                if not self.finished(j) and self.needrun(j) and j != job
            )

            def unneeded_files():
                putative = (
                    lambda f: f.is_remote
                    and not f.protected
                    and not f.should_keep_local
                )
                generated_input = set()
                for job_, files in self.dependencies[job].items():
                    generated_input |= files
                    for f in filter(putative, files):
                        if not needed(job_, f):
                            yield f
                for f, f_ in zip(job.output, job.rule.output):
                    if putative(f) and not needed(job, f) and not f in self.targetfiles:
                        if f in job.dynamic_output:
                            for f_ in job.expand_dynamic(f_):
                                yield f_
                        else:
                            yield f
                for f in filter(putative, job.input):
                    # TODO what about remote inputs that are used by multiple jobs?
                    if f not in generated_input:
                        yield f

            for f in unneeded_files():
                if f.exists_local:
                    logger.info("Removing local output file: {}".format(f))
                    f.remove()

    def jobid(self, job):
        """Return job id of given job."""
        if job.is_group():
            return job.jobid
        else:
            return self._jobid[job]

    def update(
        self,
        jobs,
        file=None,
        visited=None,
        skip_until_dynamic=False,
        progress=False,
        create_inventory=False,
    ):
        """ Update the DAG by adding given jobs and their dependencies. """
        if visited is None:
            visited = set()
        producer = None
        exceptions = list()
        jobs = sorted(jobs, reverse=not self.ignore_ambiguity)
        cycles = list()

        for job in jobs:
            logger.dag_debug(dict(status="candidate", job=job))
            if file in job.input:
                cycles.append(job)
                continue
            if job in visited:
                cycles.append(job)
                continue
            try:
                self.check_periodic_wildcards(job)
                self.update_(
                    job,
                    visited=set(visited),
                    skip_until_dynamic=skip_until_dynamic,
                    progress=progress,
                    create_inventory=create_inventory,
                )
                # TODO this might fail if a rule discarded here is needed
                # elsewhere
                if producer:
                    if job < producer or self.ignore_ambiguity:
                        break
                    elif producer is not None:
                        raise AmbiguousRuleException(file, job, producer)
                producer = job
            except (
                MissingInputException,
                CyclicGraphException,
                PeriodicWildcardError,
                WorkflowError,
            ) as ex:
                exceptions.append(ex)
            except RecursionError as e:
                raise WorkflowError(
                    e,
                    "If building the DAG exceeds the recursion limit, "
                    "this is likely due to a cyclic dependency."
                    "E.g. you might have a sequence of rules that "
                    "can generate their own input. Try to make "
                    "the output files more specific. "
                    "A common pattern is to have different prefixes "
                    "in the output files of different rules."
                    + "\nProblematic file pattern: {}".format(file)
                    if file
                    else "",
                )
        if producer is None:
            if cycles:
                job = cycles[0]
                raise CyclicGraphException(job.rule, file, rule=job.rule)
            if len(exceptions) > 1:
                raise WorkflowError(*exceptions)
            elif len(exceptions) == 1:
                raise exceptions[0]
        else:
            logger.dag_debug(dict(status="selected", job=producer))
            logger.dag_debug(
                dict(
                    file=file,
                    msg="Producer found, hence exceptions are ignored.",
                    exception=WorkflowError(*exceptions),
                )
            )

        n = len(self.dependencies)
        if progress and n % 1000 == 0 and n and self._progress != n:
            logger.info("Processed {} potential jobs.".format(n))
            self._progress = n

        return producer

    def update_(
        self,
        job,
        visited=None,
        skip_until_dynamic=False,
        progress=False,
        create_inventory=False,
    ):
        """ Update the DAG by adding the given job and its dependencies. """
        if job in self.dependencies:
            return
        if visited is None:
            visited = set()
        visited.add(job)
        dependencies = self.dependencies[job]
        potential_dependencies = self.collect_potential_dependencies(job)

        skip_until_dynamic = skip_until_dynamic and not job.dynamic_output

        missing_input = set()
        producer = dict()
        exceptions = dict()
        for file, jobs in potential_dependencies.items():
            if create_inventory:
                # If possible, obtain inventory information starting from
                # given file and store it in the IOCache.
                # This should provide faster access to existence and mtime information
                # than querying file by file. If the file type does not support inventory
                # information, this call is a no-op.
                file.inventory()

            if not jobs:
                # no producing job found
                if not file.exists:
                    # file not found, hence missing input
                    missing_input.add(file)
                # file found, no problem
                continue

            try:
                selected_job = self.update(
                    jobs,
                    file=file,
                    visited=visited,
                    skip_until_dynamic=skip_until_dynamic or file in job.dynamic_input,
                    progress=progress,
                )
                producer[file] = selected_job
            except (
                MissingInputException,
                CyclicGraphException,
                PeriodicWildcardError,
                WorkflowError,
            ) as ex:
                if not file.exists:
                    self.delete_job(job, recursive=False)  # delete job from tree
                    raise ex
                else:
                    logger.dag_debug(
                        dict(
                            file=file,
                            msg="No producers found, but file is present on disk.",
                            exception=ex,
                        )
                    )

        for file, job_ in producer.items():
            dependencies[job_].add(file)
            self.depending[job_][job].add(file)

        if self.is_batch_rule(job.rule) and self.batch.is_final:
            # For the final batch, ensure that all input files from
            # previous batches are present on disk.
            if any(
                f for f in job.input if f not in potential_dependencies and not f.exists
            ):
                raise WorkflowError(
                    "Unable to execute batch {} because not all previous batches "
                    "have been completed before or files have been deleted.".format(
                        self.batch
                    )
                )

        if missing_input:
            self.delete_job(job, recursive=False)  # delete job from tree
            raise MissingInputException(job.rule, missing_input)

        if skip_until_dynamic:
            self._dynamic.add(job)

    def update_needrun(self, create_inventory=False):
        """ Update the information whether a job needs to be executed. """

        if create_inventory:
            # Concurrently collect mtimes of all existing files.
            self.workflow.iocache.mtime_inventory(self.jobs)

        output_mintime = dict()

        def update_output_mintime(job):
            try:
                return output_mintime[job]
            except KeyError:
                for job_ in chain([job], self.depending[job]):
                    try:
                        t = output_mintime[job_]
                    except KeyError:
                        t = job_.output_mintime
                    if t is not None:
                        output_mintime[job] = t
                        return
                output_mintime[job] = None

        def update_needrun(job):
            reason = self.reason(job)
            noinitreason = not reason
            updated_subworkflow_input = self.updated_subworkflow_files.intersection(
                job.input
            )

            if (
                job not in self.omitforce
                and job.rule in self.forcerules
                or not self.forcefiles.isdisjoint(job.output)
            ):
                reason.forced = True
            elif updated_subworkflow_input:
                reason.updated_input.update(updated_subworkflow_input)
            elif job in self.targetjobs:
                # TODO find a way to handle added/removed input files here?
                if not job.output and not job.benchmark:
                    if job.input:
                        if job.rule.norun:
                            reason.updated_input_run.update(
                                f for f in job.input if not f.exists
                            )
                        else:
                            reason.nooutput = True
                    else:
                        reason.noio = True
                else:
                    if job.rule in self.targetrules:
                        missing_output = job.missing_output()
                    else:
                        missing_output = job.missing_output(
                            requested=set(chain(*self.depending[job].values()))
                            | self.targetfiles
                        )
                    reason.missing_output.update(missing_output)
            if not reason:
                output_mintime_ = output_mintime.get(job)
                if output_mintime_:
                    updated_input = [
                        f for f in job.input if f.exists and f.is_newer(output_mintime_)
                    ]
                    reason.updated_input.update(updated_input)
            if noinitreason and reason:
                reason.derived = False

        reason = self.reason
        _needrun = self._needrun
        dependencies = self.dependencies
        depending = self.depending

        _needrun.clear()
        candidates = list(self.jobs)

        # Update the output mintime of all jobs.
        # We traverse them in BFS (level order) starting from target jobs.
        # Then, we check output mintime of job itself and all direct descendants,
        # which have already been visited in the level before.
        # This way, we achieve a linear runtime.
        for job in candidates:
            update_output_mintime(job)

        # update prior reason for all candidate jobs
        for job in candidates:
            update_needrun(job)

        queue = deque(filter(reason, candidates))
        visited = set(queue)
        candidates_set = set(candidates)
        while queue:
            job = queue.popleft()
            _needrun.add(job)

            for job_, files in dependencies[job].items():
                missing_output = job_.missing_output(requested=files)
                reason(job_).missing_output.update(missing_output)
                if missing_output and not job_ in visited:
                    visited.add(job_)
                    queue.append(job_)

            for job_, files in depending[job].items():
                if job_ in candidates_set and not all(f.is_ancient for f in files):
                    reason(job_).updated_input_run.update(
                        f for f in files if not f.is_ancient
                    )
                    if not job_ in visited:
                        visited.add(job_)
                        queue.append(job_)

        # update len including finished jobs (because they have already increased the job counter)
        self._len = len(self._finished | self._needrun)

    def in_until(self, job):
        """Return whether given job has been specified via --until."""
        return job.rule.name in self.untilrules or not self.untilfiles.isdisjoint(
            job.output
        )

    def in_omitfrom(self, job):
        """Return whether given job has been specified via --omit-from."""
        return job.rule.name in self.omitrules or not self.omitfiles.isdisjoint(
            job.output
        )

    def until_jobs(self):
        """Returns a generator of jobs specified by untiljobs."""
        return (job for job in self.jobs if self.in_until(job))

    def omitfrom_jobs(self):
        """Returns a generator of jobs specified by omitfromjobs."""
        return (job for job in self.jobs if self.in_omitfrom(job))

    def downstream_of_omitfrom(self):
        """Returns the downstream of --omit-from rules or files and themselves."""
        return self.bfs(self.depending, *self.omitfrom_jobs())

    def delete_omitfrom_jobs(self):
        """Removes jobs downstream of jobs specified by --omit-from."""
        if not self.omitrules and not self.omitfiles:
            return
        downstream_jobs = list(
            self.downstream_of_omitfrom()
        )  # need to cast as list before deleting jobs
        for job in downstream_jobs:
            self.delete_job(job, recursive=False, add_dependencies=True)

    def set_until_jobs(self):
        """Removes jobs downstream of jobs specified by --omit-from."""
        if not self.untilrules and not self.untilfiles:
            return
        self.targetjobs = set(self.until_jobs())

    def update_priority(self):
        """ Update job priorities. """
        prioritized = (
            lambda job: job.rule in self.priorityrules
            or not self.priorityfiles.isdisjoint(job.output)
        )
        for job in self.needrun_jobs:
            self._priority[job] = job.rule.priority
        for job in self.bfs(
            self.dependencies,
            *filter(prioritized, self.needrun_jobs),
            stop=self.noneedrun_finished,
        ):
            self._priority[job] = Job.HIGHEST_PRIORITY

    def update_groups(self):
        groups = dict()
        for job in self.needrun_jobs:
            if job.group is None:
                continue
            stop = lambda j: j.group != job.group
            # BFS into depending needrun jobs if in same group
            # Note: never go up here (into depending), because it may contain
            # jobs that have been sorted out due to e.g. ruleorder.
            group = self.group_job_factory.new(
                job.group,
                (
                    job
                    for job in self.bfs(self.dependencies, job, stop=stop)
                    if self.needrun(job)
                ),
            )

            # merge with previously determined groups if present
            for j in group:
                if j in groups:
                    other = groups[j]
                    other.merge(group)
                    group = other
            # update assignment
            for j in group:
                if j not in groups:
                    groups[j] = group

        self._group = groups

        self._update_group_components()

    def _update_group_components(self):
        # span connected components if requested
        for groupid, conn_components in groupby(
            set(self._group.values()), key=lambda group: group.groupid
        ):
            n_components = self.workflow.group_components.get(groupid, 1)
            if n_components > 1:
                for chunk in group_into_chunks(n_components, conn_components):
                    if len(chunk) > 1:
                        primary = chunk[0]
                        for secondary in chunk[1:]:
                            primary.merge(secondary)
                        for j in primary:
                            self._group[j] = primary

    def update_ready(self, jobs=None):
        """Update information whether a job is ready to execute.

        Given jobs must be needrun jobs!
        """

        if jobs is None:
            jobs = self.needrun_jobs

        potential_new_ready_jobs = False
        candidate_groups = set()
        for job in jobs:
            if not self.finished(job) and self._ready(job):
                potential_new_ready_jobs = True
                if job.group is None:
                    self._ready_jobs.add(job)
                else:
                    group = self._group[job]
                    group.finalize()
                    candidate_groups.add(group)

        self._ready_jobs.update(
            group
            for group in candidate_groups
            if all(self._ready(job) for job in group)
        )
        return potential_new_ready_jobs

    def get_jobs_or_groups(self):
        visited_groups = set()
        for job in self.jobs:
            if job.group is None:
                yield job
            else:
                group = self._group[job]
                if group in visited_groups:
                    continue
                visited_groups.add(group)
                yield group

    def close_remote_objects(self):
        """Close all remote objects."""
        for job in self.jobs:
            if not self.needrun(job):
                job.close_remote()

    def postprocess(self):
        """Postprocess the DAG. This has to be invoked after any change to the
        DAG topology."""
        self.update_jobids()
        self.update_needrun()
        self.update_priority()
        self.handle_pipes()
        self.update_groups()
        self.update_ready()
        self.close_remote_objects()
        self.update_checkpoint_outputs()

    def handle_pipes(self):
        """Use pipes to determine job groups. Check if every pipe has exactly
        one consumer"""
        for job in self.needrun_jobs:
            candidate_groups = set()
            if job.group is not None:
                candidate_groups.add(job.group)
            all_depending = set()
            has_pipe = False
            for f in job.output:
                if is_flagged(f, "pipe"):
                    if job.is_run:
                        raise WorkflowError(
                            "Rule defines pipe output but "
                            "uses a 'run' directive. This is "
                            "not possible for technical "
                            "reasons. Consider using 'shell' or "
                            "'script'.",
                            rule=job.rule,
                        )

                    has_pipe = True
                    depending = [
                        j for j, files in self.depending[job].items() if f in files
                    ]
                    if len(depending) > 1:
                        raise WorkflowError(
                            "Output file {} is marked as pipe "
                            "but more than one job depends on "
                            "it. Make sure that any pipe "
                            "output is only consumed by one "
                            "job".format(f),
                            rule=job.rule,
                        )
                    elif len(depending) == 0:
                        raise WorkflowError(
                            "Output file {} is marked as pipe "
                            "but it has no consumer. This is "
                            "invalid because it can lead to "
                            "a dead lock.".format(f),
                            rule=job.rule,
                        )

                    depending = depending[0]

                    if depending.is_run:
                        raise WorkflowError(
                            "Rule consumes pipe input but "
                            "uses a 'run' directive. This is "
                            "not possible for technical "
                            "reasons. Consider using 'shell' or "
                            "'script'.",
                            rule=job.rule,
                        )

                    all_depending.add(depending)
                    if depending.group is not None:
                        candidate_groups.add(depending.group)
            if not has_pipe:
                continue

            if len(candidate_groups) > 1:
                raise WorkflowError(
                    "An output file is marked as "
                    "pipe, but consuming jobs "
                    "are part of conflicting "
                    "groups.",
                    rule=job.rule,
                )
            elif candidate_groups:
                # extend the candidate group to all involved jobs
                group = candidate_groups.pop()
            else:
                # generate a random unique group name
                group = str(uuid.uuid4())
            job.group = group
            for j in all_depending:
                j.group = group

    def _ready(self, job):
        """Return whether the given job is ready to execute."""
        group = self._group.get(job, None)
        if group is None:
            is_external_needrun_dep = self.needrun
        else:

            def is_external_needrun_dep(j):
                g = self._group.get(j, None)
                return self.needrun(j) and (g is None or g != group)

        return self._finished.issuperset(
            filter(is_external_needrun_dep, self.dependencies[job])
        )

    def update_checkpoint_dependencies(self, jobs=None):
        """Update dependencies of checkpoints."""
        updated = False
        self.update_checkpoint_outputs()
        if jobs is None:
            jobs = [job for job in self.jobs if not self.needrun(job)]
        for job in jobs:
            if job.is_checkpoint:
                depending = list(self.depending[job])
                # re-evaluate depending jobs, replace and update DAG
                for j in depending:
                    logger.info("Updating job {} ({}).".format(self.jobid(j), j))
                    newjob = j.updated()
                    self.replace_job(j, newjob, recursive=False)
                    updated = True
                if updated:
                    # This has to be done for each checkpoint,
                    # otherwise, jobs may be missing in the end.
                    self.postprocess()
        return updated

    def finish(self, job, update_dynamic=True):
        """Finish a given job (e.g. remove from ready jobs, mark depending jobs
        as ready)."""
        try:
            self._ready_jobs.remove(job)
        except KeyError:
            pass

        if job.is_group():
            jobs = job
        else:
            jobs = [job]

        self._finished.update(jobs)

        updated_dag = False
        if update_dynamic:
            updated_dag = self.update_checkpoint_dependencies(jobs)

        # mark depending jobs as ready
        # skip jobs that are marked as until jobs
        potential_new_ready_jobs = self.update_ready(
            j
            for job in jobs
            for j in self.depending[job]
            if not self.in_until(job) and self.needrun(j)
        )

        for job in jobs:
            if update_dynamic and job.dynamic_output:
                logger.info("Dynamically updating jobs")
                newjob = self.update_dynamic(job)
                if newjob:
                    # simulate that this job ran and was finished before
                    self.omitforce.add(newjob)
                    self._needrun.add(newjob)
                    self._finished.add(newjob)
                    updated_dag = True

                    self.postprocess()
                    self.handle_protected(newjob)
                    self.handle_touch(newjob)

        if updated_dag:
            # We might have new jobs, so we need to ensure that all conda envs
            # and singularity images are set up.
            if self.workflow.use_singularity:
                self.pull_container_imgs()
            if self.workflow.use_conda:
                self.create_conda_envs()
            potential_new_ready_jobs = True

        return potential_new_ready_jobs

    def new_job(self, rule, targetfile=None, format_wildcards=None):
        """Create new job for given rule and (optional) targetfile.
        This will reuse existing jobs with the same wildcards."""
        key = (rule, targetfile)
        if key in self.job_cache:
            assert targetfile is not None
            return self.job_cache[key]
        wildcards_dict = rule.get_wildcards(targetfile)
        job = self.job_factory.new(
            rule,
            self,
            wildcards_dict=wildcards_dict,
            format_wildcards=format_wildcards,
            targetfile=targetfile,
        )
        self.cache_job(job)
        return job

    def cache_job(self, job):
        for f in job.products:
            self.job_cache[(job.rule, f)] = job

    def update_dynamic(self, job):
        """Update the DAG by evaluating the output of the given job that
        contains dynamic output files."""
        dynamic_wildcards = job.dynamic_wildcards
        if not dynamic_wildcards:
            # this happens e.g. in dryrun if output is not yet present
            return

        depending = list(
            filter(lambda job_: not self.finished(job_), self.bfs(self.depending, job))
        )
        newrule, non_dynamic_wildcards = job.rule.dynamic_branch(
            dynamic_wildcards, input=False
        )
        self.specialize_rule(job.rule, newrule)

        # no targetfile needed for job
        newjob = self.new_job(newrule, format_wildcards=non_dynamic_wildcards)
        self.replace_job(job, newjob)
        for job_ in depending:
            needs_update = any(
                f.get_wildcard_names() & dynamic_wildcards.keys()
                for f in job_.rule.dynamic_input
            )

            if needs_update:
                newrule_ = job_.rule.dynamic_branch(dynamic_wildcards)
                if newrule_ is not None:
                    self.specialize_rule(job_.rule, newrule_)
                    if not self.dynamic(job_):
                        logger.debug("Updating job {}.".format(job_))
                        newjob_ = self.new_job(
                            newrule_, targetfile=job_.output[0] if job_.output else None
                        )

                        unexpected_output = self.reason(
                            job_
                        ).missing_output.intersection(newjob.existing_output)
                        if unexpected_output:
                            logger.warning(
                                "Warning: the following output files of rule {} were not "
                                "present when the DAG was created:\n{}".format(
                                    newjob_.rule, unexpected_output
                                )
                            )

                        self.replace_job(job_, newjob_)
        return newjob

    def delete_job(self, job, recursive=True, add_dependencies=False):
        """Delete given job from DAG."""
        if job in self.targetjobs:
            self.targetjobs.remove(job)
        if add_dependencies:
            for _job in self.dependencies[job]:
                self.targetjobs.add(_job)
        for job_ in self.depending[job]:
            del self.dependencies[job_][job]
        del self.depending[job]
        for job_ in self.dependencies[job]:
            depending = self.depending[job_]
            del depending[job]
            if not depending and recursive:
                self.delete_job(job_)
        del self.dependencies[job]
        if job in self._needrun:
            self._len -= 1
            self._needrun.remove(job)
            del self._reason[job]
        if job in self._finished:
            self._finished.remove(job)
        if job in self._dynamic:
            self._dynamic.remove(job)
        if job in self._ready_jobs:
            self._ready_jobs.remove(job)
        # remove from cache
        for f in job.output:
            try:
                del self.job_cache[(job.rule, f)]
            except KeyError:
                pass

    def replace_job(self, job, newjob, recursive=True):
        """Replace given job with new job."""
        add_to_targetjobs = job in self.targetjobs

        depending = list(self.depending[job].items())
        if self.finished(job):
            self._finished.add(newjob)

        self.delete_job(job, recursive=recursive)

        if add_to_targetjobs:
            self.targetjobs.add(newjob)

        self.cache_job(newjob)

        self.update([newjob])

        logger.debug("Replace {} with dynamic branch {}".format(job, newjob))
        for job_, files in depending:
            # if not job_.dynamic_input:
            logger.debug("updating depending job {}".format(job_))
            self.dependencies[job_][newjob].update(files)
            self.depending[newjob][job_].update(files)

    def specialize_rule(self, rule, newrule):
        """Specialize the given rule by inserting newrule into the DAG."""
        assert newrule is not None
        self.rules.add(newrule)
        self.update_output_index()

    def is_batch_rule(self, rule):
        """Return True if the underlying rule is to be used for batching the DAG."""
        return self.batch is not None and rule.name == self.batch.rulename

    def collect_potential_dependencies(self, job):
        """Collect all potential dependencies of a job. These might contain
        ambiguities. The keys of the returned dict represent the files to be considered."""
        dependencies = defaultdict(list)
        # use a set to circumvent multiple jobs for the same file
        # if user specified it twice
        file2jobs = self.file2jobs

        input_files = list(job.unique_input)

        if self.is_batch_rule(job.rule):
            # only consider the defined partition of the input files
            input_batch = self.batch.get_batch(input_files)
            if len(input_batch) != len(input_files):
                logger.info(
                    "Considering only batch {} for DAG computation.\n"
                    "All jobs beyond the batching rule are omitted until the final batch.\n"
                    "Don't forget to run the other batches too.".format(self.batch)
                )
                input_files = input_batch

        for file in input_files:
            # omit the file if it comes from a subworkflow
            if file in job.subworkflow_input:
                continue
            try:
                if file in job.dependencies:
                    jobs = [self.new_job(job.dependencies[file], targetfile=file)]
                else:
                    jobs = file2jobs(file)
                dependencies[file].extend(jobs)
            except MissingRuleException as ex:
                # no dependency found
                dependencies[file] = []

        return dependencies

    def bfs(self, direction, *jobs, stop=lambda job: False):
        """Perform a breadth-first traversal of the DAG."""
        queue = deque(jobs)
        visited = set(queue)
        while queue:
            job = queue.popleft()
            if stop(job):
                # stop criterion reached for this node
                continue
            yield job
            for job_, _ in direction[job].items():
                if not job_ in visited:
                    queue.append(job_)
                    visited.add(job_)

    def level_bfs(self, direction, *jobs, stop=lambda job: False):
        """Perform a breadth-first traversal of the DAG, but also yield the
        level together with each job."""
        queue = [(job, 0) for job in jobs]
        visited = set(jobs)
        while queue:
            job, level = queue.pop(0)
            if stop(job):
                # stop criterion reached for this node
                continue
            yield level, job
            level += 1
            for job_, _ in direction[job].items():
                if not job_ in visited:
                    queue.append((job_, level))
                    visited.add(job_)

    def dfs(self, direction, *jobs, stop=lambda job: False, post=True):
        """Perform depth-first traversal of the DAG."""
        visited = set()

        def _dfs(job):
            """Inner function for DFS traversal."""
            if stop(job):
                return
            if not post:
                yield job
            for job_ in direction[job]:
                if not job_ in visited:
                    visited.add(job_)
                    for j in _dfs(job_):
                        yield j
            if post:
                yield job

        for job in jobs:
            for job_ in self._dfs(direction, job, visited, stop=stop, post=post):
                yield job_

    def new_wildcards(self, job):
        """Return wildcards that are newly introduced in this job,
        compared to its ancestors."""
        new_wildcards = set(job.wildcards.items())
        for job_ in self.dependencies[job]:
            if not new_wildcards:
                return set()
            for wildcard in job_.wildcards.items():
                new_wildcards.discard(wildcard)
        return new_wildcards

    def rule2job(self, targetrule):
        """Generate a new job from a given rule."""
        if targetrule.has_wildcards():
            raise WorkflowError(
                "Target rules may not contain wildcards. Please specify concrete files or a rule without wildcards."
            )
        return self.new_job(targetrule)

    def file2jobs(self, targetfile):
        rules = self.output_index.match(targetfile)
        jobs = []
        exceptions = list()
        for rule in rules:
            if rule.is_producer(targetfile):
                try:
                    jobs.append(self.new_job(rule, targetfile=targetfile))
                except InputFunctionException as e:
                    exceptions.append(e)
        if not jobs:
            if exceptions:
                raise exceptions[0]
            raise MissingRuleException(targetfile)
        return jobs

    def rule_dot2(self):
        dag = defaultdict(list)
        visited = set()
        preselect = set()

        def preselect_parents(job):
            for parent in self.depending[job]:
                if parent in preselect:
                    continue
                preselect.add(parent)
                preselect_parents(parent)

        def build_ruledag(job, key=lambda job: job.rule.name):
            if job in visited:
                return
            visited.add(job)
            deps = sorted(self.dependencies[job], key=key)
            deps = [
                (
                    group[0]
                    if preselect.isdisjoint(group)
                    else preselect.intersection(group).pop()
                )
                for group in (list(g) for _, g in groupby(deps, key))
            ]
            dag[job].extend(deps)
            preselect_parents(job)
            for dep in deps:
                build_ruledag(dep)

        for job in self.targetjobs:
            build_ruledag(job)

        return self._dot(dag.keys(), print_wildcards=False, print_types=False, dag=dag)

    def rule_dot(self):
        graph = defaultdict(set)
        for job in self.jobs:
            graph[job.rule].update(dep.rule for dep in self.dependencies[job])
        return self._dot(graph)

    def dot(self):
        def node2style(job):
            if not self.needrun(job):
                return "rounded,dashed"
            if self.dynamic(job) or job.dynamic_input:
                return "rounded,dotted"
            return "rounded"

        def format_wildcard(wildcard):
            name, value = wildcard
            if DYNAMIC_FILL in value:
                value = "..."
            return "{}: {}".format(name, value)

        node2rule = lambda job: job.rule
        node2label = lambda job: "\\n".join(
            chain(
                [job.rule.name], sorted(map(format_wildcard, self.new_wildcards(job)))
            )
        )

        dag = {job: self.dependencies[job] for job in self.jobs}

        return self._dot(
            dag, node2rule=node2rule, node2style=node2style, node2label=node2label
        )

    def _dot(
        self,
        graph,
        node2rule=lambda node: node,
        node2style=lambda node: "rounded",
        node2label=lambda node: node,
    ):

        # color rules
        huefactor = 2 / (3 * len(self.rules))
        rulecolor = {
            rule: "{:.2f} 0.6 0.85".format(i * huefactor)
            for i, rule in enumerate(self.rules)
        }

        # markup
        node_markup = '\t{}[label = "{}", color = "{}", style="{}"];'.format
        edge_markup = "\t{} -> {}".format

        # node ids
        ids = {node: i for i, node in enumerate(graph)}

        # calculate nodes
        nodes = [
            node_markup(
                ids[node],
                node2label(node),
                rulecolor[node2rule(node)],
                node2style(node),
            )
            for node in graph
        ]
        # calculate edges
        edges = [
            edge_markup(ids[dep], ids[node])
            for node, deps in graph.items()
            for dep in deps
        ]

        return textwrap.dedent(
            """\
            digraph snakemake_dag {{
                graph[bgcolor=white, margin=0];
                node[shape=box, style=rounded, fontname=sans, \
                fontsize=10, penwidth=2];
                edge[penwidth=2, color=grey];
            {items}
            }}\
            """
        ).format(items="\n".join(nodes + edges))

    def filegraph_dot(
        self,
        node2rule=lambda node: node,
        node2style=lambda node: "rounded",
        node2label=lambda node: node,
    ):

        # NOTE: This is code from the rule_dot method.
        # This method could be split like there as well, however,
        # it cannot easily reuse the _dot method due to the different node type
        graph = defaultdict(set)
        for job in self.jobs:
            graph[job.rule].update(dep.rule for dep in self.dependencies[job])

        # node ids
        ids = {node: i for i, node in enumerate(graph)}

        # Compute colors for rules
        def hsv_to_htmlhexrgb(h, s, v):
            """Convert hsv colors to hex-encoded rgb colors usable by html."""
            import colorsys

            hex_r, hex_g, hex_b = (round(255 * x) for x in colorsys.hsv_to_rgb(h, s, v))
            return "#{hex_r:0>2X}{hex_g:0>2X}{hex_b:0>2X}".format(
                hex_r=hex_r, hex_g=hex_g, hex_b=hex_b
            )

        huefactor = 2 / (3 * len(self.rules))
        rulecolor = {
            rule: hsv_to_htmlhexrgb(i * huefactor, 0.6, 0.85)
            for i, rule in enumerate(self.rules)
        }

        def resolve_input_functions(input_files):
            """Iterate over all input files and replace input functions
            with a fixed string.
            """
            files = []
            for f in input_files:
                if callable(f):
                    files.append("<input function>")
                    # NOTE: This is a workaround. It would be more informative
                    # to show the code of the input function here (if it is
                    # short enough). This cannot be easily done with the inspect
                    # module, since the line numbers in the Snakefile do not
                    # behave as expected. One (complicated) solution for this
                    # would be to find the Snakefile and directly extract the
                    # code of the function.
                else:
                    files.append(repr(f).strip("'"))
            return files

        def html_node(node_id, node, color):
            """Assemble a html style node for graphviz"""
            input_files = resolve_input_functions(node._input)
            output_files = [repr(f).strip("'") for f in node._output]
            input_header = (
                '<b><font point-size="14">&#8618; input</font></b>'
                if input_files
                else ""
            )
            output_header = (
                '<b><font point-size="14">output &rarr;</font></b>'
                if output_files
                else ""
            )
            html_node = [
                '{node_id} [ shape=none, margin=0, label=<<table border="2" color="{color}" cellspacing="3" cellborder="0">'.format(
                    node_id=node_id, color=color
                ),
                "<tr><td>",
                '<b><font point-size="18">{node.name}</font></b>'.format(node=node),
                "</td></tr>",
                "<hr/>",
                '<tr><td align="left"> {input_header} </td></tr>'.format(
                    input_header=input_header
                ),
            ]

            for filename in sorted(input_files):
                # Escape html relevant chars like '<' and '>' in filenames
                # These can be added by input functions etc. and cannot be
                # displayed in graphviz HTML nodes.
                in_file = html.escape(filename)
                html_node.extend(
                    [
                        "<tr>",
                        '<td align="left"><font face="monospace">{in_file}</font></td>'.format(
                            in_file=in_file
                        ),
                        "</tr>",
                    ]
                )

            html_node.append("<hr/>")
            html_node.append(
                '<tr><td align="right"> {output_header} </td> </tr>'.format(
                    output_header=output_header
                )
            )

            for filename in sorted(output_files):
                out_file = html.escape(filename)
                html_node.extend(
                    [
                        "<tr>",
                        '<td align="left"><font face="monospace">{out_file}</font></td>'
                        "</tr>".format(out_file=out_file),
                    ]
                )

            html_node.append("</table>>]")
            return "\n".join(html_node)

        nodes = [
            html_node(ids[node], node, rulecolor[node2rule(node)]) for node in graph
        ]

        # calculate edges
        edge_markup = "\t{} -> {}".format
        edges = [
            edge_markup(ids[dep], ids[node], ids[dep], ids[node])
            for node, deps in graph.items()
            for dep in deps
        ]

        return textwrap.dedent(
            """\
            digraph snakemake_dag {{
                graph[bgcolor=white, margin=0];
                node[shape=box, style=rounded, fontname=sans, \
                fontsize=10, penwidth=2];
                edge[penwidth=2, color=grey];
            {items}
            }}\
            """
        ).format(items="\n".join(nodes + edges))

    def summary(self, detailed=False):
        if detailed:
            yield "output_file\tdate\trule\tversion\tlog-file(s)\tinput-file(s)\tshellcmd\tstatus\tplan"
        else:
            yield "output_file\tdate\trule\tversion\tlog-file(s)\tstatus\tplan"

        for job in self.jobs:
            output = job.rule.output if self.dynamic(job) else job.expanded_output
            for f in output:
                rule = self.workflow.persistence.rule(f)
                rule = "-" if rule is None else rule

                version = self.workflow.persistence.version(f)
                version = "-" if version is None else str(version)

                date = time.ctime(f.mtime.local_or_remote()) if f.exists else "-"

                pending = "update pending" if self.reason(job) else "no update"

                log = self.workflow.persistence.log(f)
                log = "-" if log is None else ",".join(log)

                input = self.workflow.persistence.input(f)
                input = "-" if input is None else ",".join(input)

                shellcmd = self.workflow.persistence.shellcmd(f)
                shellcmd = "-" if shellcmd is None else shellcmd
                # remove new line characters, leading and trailing whitespace
                shellcmd = shellcmd.strip().replace("\n", "; ")

                status = "ok"
                if not f.exists:
                    status = "missing"
                elif self.reason(job).updated_input:
                    status = "updated input files"
                elif self.workflow.persistence.version_changed(job, file=f):
                    status = "version changed to {}".format(job.rule.version)
                elif self.workflow.persistence.code_changed(job, file=f):
                    status = "rule implementation changed"
                elif self.workflow.persistence.input_changed(job, file=f):
                    status = "set of input files changed"
                elif self.workflow.persistence.params_changed(job, file=f):
                    status = "params changed"
                if detailed:
                    yield "\t".join(
                        (f, date, rule, version, log, input, shellcmd, status, pending)
                    )
                else:
                    yield "\t".join((f, date, rule, version, log, status, pending))

    def archive(self, path):
        """Archives workflow such that it can be re-run on a different system.

        Archiving includes git versioned files (i.e. Snakefiles, config files, ...),
        ancestral input files and conda environments.
        """
        if path.endswith(".tar"):
            mode = "x"
        elif path.endswith("tar.bz2"):
            mode = "x:bz2"
        elif path.endswith("tar.xz"):
            mode = "x:xz"
        elif path.endswith("tar.gz"):
            mode = "x:gz"
        else:
            raise WorkflowError(
                "Unsupported archive format "
                "(supported: .tar, .tar.gz, .tar.bz2, .tar.xz)"
            )
        if os.path.exists(path):
            raise WorkflowError("Archive already exists:\n" + path)

        self.create_conda_envs(forceall=True)

        try:
            workdir = Path(os.path.abspath(os.getcwd()))
            with tarfile.open(path, mode=mode, dereference=True) as archive:
                archived = set()

                def add(path):
                    if workdir not in Path(os.path.abspath(path)).parents:
                        logger.warning(
                            "Path {} cannot be archived: "
                            "not within working directory.".format(path)
                        )
                    else:
                        f = os.path.relpath(path)
                        if f not in archived:
                            archive.add(f)
                            archived.add(f)
                            logger.info("archived " + f)

                logger.info(
                    "Archiving snakefiles, scripts and files under "
                    "version control..."
                )
                for f in self.workflow.get_sources():
                    add(f)

                logger.info("Archiving external input files...")
                for job in self.jobs:
                    # input files
                    for f in job.input:
                        if not any(
                            f in files for files in self.dependencies[job].values()
                        ):
                            # this is an input file that is not created by any job
                            add(f)

                logger.info("Archiving conda environments...")
                envs = set()
                for job in self.jobs:
                    if job.conda_env_file:
                        env_archive = job.archive_conda_env()
                        envs.add(env_archive)
                for env in envs:
                    add(env)

        except (Exception, BaseException) as e:
            os.remove(path)
            raise e

    def clean(self, only_temp=False, dryrun=False):
        """Removes files generated by the workflow."""
        for job in self.jobs:
            for f in job.output:
                if not only_temp or is_flagged(f, "temp"):
                    # The reason for the second check is that dangling
                    # symlinks fail f.exists.
                    if f.exists or os.path.islink(f):
                        if f.protected:
                            logger.error("Skipping write-protected file {}.".format(f))
                        else:
                            msg = "Deleting {}" if not dryrun else "Would delete {}"
                            logger.info(msg.format(f))
                            if not dryrun:
                                # Remove non-empty dirs if flagged as temp()
                                f.remove(remove_non_empty_dir=only_temp)

    def list_untracked(self):
        """List files in the workdir that are not in the dag."""
        used_files = set()
        files_in_cwd = set()
        for job in self.jobs:
            used_files.update(
                os.path.relpath(file)
                for file in chain(job.local_input, job.local_output, job.log)
            )
        for root, dirs, files in os.walk(os.getcwd()):
            # Ignore hidden files and don't traverse into hidden dirs
            files_in_cwd.update(
                [
                    os.path.relpath(os.path.join(root, f))
                    for f in files
                    if not f[0] == "."
                ]
            )
            dirs[:] = [d for d in dirs if not d[0] == "."]
        for f in sorted(list(files_in_cwd - used_files)):
            logger.info(f)

    def d3dag(self, max_jobs=10000):
        def node(job):
            jobid = self.jobid(job)
            return {
                "id": jobid,
                "value": {
                    "jobid": jobid,
                    "label": job.rule.name,
                    "rule": job.rule.name,
                },
            }

        def edge(a, b):
            return {"u": self.jobid(a), "v": self.jobid(b)}

        jobs = list(self.jobs)

        if len(jobs) > max_jobs:
            logger.info(
                "Job-DAG is too large for visualization (>{} jobs).".format(max_jobs)
            )
        else:
            logger.d3dag(
                nodes=[node(job) for job in jobs],
                edges=[
                    edge(dep, job)
                    for job in jobs
                    for dep in self.dependencies[job]
                    if self.needrun(dep)
                ],
            )

    def stats(self):
        rules = Counter()
        rules.update(job.rule for job in self.needrun_jobs)
        rules.update(job.rule for job in self.finished_jobs)
        yield "Job counts:"
        yield "\tcount\tjobs"
        for rule, count in sorted(rules.most_common(), key=lambda item: item[0].name):
            yield "\t{}\t{}".format(count, rule)
        yield "\t{}".format(len(self))

    def __str__(self):
        return self.dot()

    def __len__(self):
        return self._len<|MERGE_RESOLUTION|>--- conflicted
+++ resolved
@@ -174,17 +174,13 @@
             self.targetjobs.add(job)
 
         for file in self.targetfiles:
-<<<<<<< HEAD
             print(file, file=sys.stderr)
-            job = self.update(self.file2jobs(file), file=file, progress=progress)
-=======
             job = self.update(
                 self.file2jobs(file),
                 file=file,
                 progress=progress,
                 create_inventory=True,
             )
->>>>>>> 70d3c74d
             self.targetjobs.add(job)
 
         self.cleanup()
