__author__ = "Johannes Köster"
__copyright__ = "Copyright 2022, Johannes Köster"
__email__ = "johannes.koester@uni-due.de"
__license__ = "MIT"

import html
import os
import sys
import shutil
import textwrap
import time
import tarfile
from collections import defaultdict, Counter, deque, namedtuple
from itertools import chain, filterfalse, groupby
from functools import partial
from pathlib import Path
import uuid
import math

from snakemake.io import PeriodicityDetector, wait_for_files, is_flagged, IOFile
from snakemake.jobs import Reason, JobFactory, GroupJobFactory, Job
from snakemake.exceptions import MissingInputException
from snakemake.exceptions import MissingRuleException, AmbiguousRuleException
from snakemake.exceptions import CyclicGraphException, MissingOutputException
from snakemake.exceptions import IncompleteFilesException, ImproperOutputException
from snakemake.exceptions import PeriodicWildcardError
from snakemake.exceptions import RemoteFileException, WorkflowError, ChildIOException
from snakemake.exceptions import InputFunctionException
from snakemake.logging import logger
from snakemake.common import DYNAMIC_FILL, ON_WINDOWS, group_into_chunks
from snakemake.deployment import conda, singularity
from snakemake.output_index import OutputIndex
from snakemake import workflow


PotentialDependency = namedtuple("PotentialDependency", ["file", "jobs", "known"])


class Batch:
    """Definition of a batch for calculating only a partial DAG."""

    def __init__(self, rulename: str, idx: int, batches: int):
        assert idx <= batches
        assert idx > 0
        self.rulename = rulename
        self.idx = idx
        self.batches = batches

    def get_batch(self, items: list):
        """Return the defined batch of the given items.
        Items are usually input files."""
        # make sure that we always consider items in the same order
        if len(items) < self.batches:
            raise WorkflowError(
                "Batching rule {} has less input files than batches. "
                "Please choose a smaller number of batches.".format(self.rulename)
            )
        items = sorted(items)
        batch_len = math.floor(len(items) / self.batches)
        # self.batch is one-based, hence we have to subtract 1
        idx = self.idx - 1
        i = idx * batch_len
        if self.is_final:
            # extend the last batch to cover rest of list
            return items[i:]
        else:
            return items[i : i + batch_len]

    @property
    def is_final(self):
        return self.idx == self.batches

    def __str__(self):
        return "{}/{} (rule {})".format(self.idx, self.batches, self.rulename)


class DAG:
    """Directed acyclic graph of jobs."""

    def __init__(
        self,
        workflow,
        rules=None,
        dryrun=False,
        targetfiles=None,
        targetrules=None,
        forceall=False,
        forcerules=None,
        forcefiles=None,
        priorityfiles=None,
        priorityrules=None,
        untilfiles=None,
        untilrules=None,
        omitfiles=None,
        omitrules=None,
        ignore_ambiguity=False,
        force_incomplete=False,
        ignore_incomplete=False,
        notemp=False,
        keep_remote_local=False,
        batch=None,
    ):
        self.dryrun = dryrun
        self.dependencies = defaultdict(partial(defaultdict, set))
        self.depending = defaultdict(partial(defaultdict, set))
        self._needrun = set()
        self._priority = dict()
        self._reason = defaultdict(Reason)
        self._finished = set()
        self._dynamic = set()
        self._len = 0
        self.workflow = workflow
        self.rules = set(rules)
        self.ignore_ambiguity = ignore_ambiguity
        self.targetfiles = targetfiles
        self.targetrules = targetrules
        self.priorityfiles = priorityfiles
        self.priorityrules = priorityrules
        self.targetjobs = set()
        self.prioritytargetjobs = set()
        self._ready_jobs = set()
        self.notemp = notemp
        self.keep_remote_local = keep_remote_local
        self._jobid = dict()
        self.job_cache = dict()
        self.conda_envs = dict()
        self.container_imgs = dict()
        self._progress = 0
        self._group = dict()
        self._n_until_ready = defaultdict(int)
        self._running = set()

        self.job_factory = JobFactory()
        self.group_job_factory = GroupJobFactory()

        self.forcerules = set()
        self.forcefiles = set()
        self.untilrules = set()
        self.untilfiles = set()
        self.omitrules = set()
        self.omitfiles = set()
        self.updated_subworkflow_files = set()
        if forceall:
            self.forcerules.update(self.rules)
        elif forcerules:
            self.forcerules.update(forcerules)
        if forcefiles:
            self.forcefiles.update(forcefiles)
        if untilrules:
            self.untilrules.update(set(rule.name for rule in untilrules))
        if untilfiles:
            self.untilfiles.update(untilfiles)
        if omitrules:
            self.omitrules.update(set(rule.name for rule in omitrules))
        if omitfiles:
            self.omitfiles.update(omitfiles)

        self.has_dynamic_rules = any(rule.dynamic_output for rule in self.rules)

        self.omitforce = set()

        self.batch = batch
        if batch is not None and not batch.is_final:
            # Since not all input files of a batching rule are considered, we cannot run
            # beyond that rule.
            # For the final batch, we do not need to omit anything.
            self.omitrules.add(batch.rulename)

        self.force_incomplete = force_incomplete
        self.ignore_incomplete = ignore_incomplete

        self.periodic_wildcard_detector = PeriodicityDetector()

        self.update_output_index()

    def init(self, progress=False):
        """Initialise the DAG."""
        for job in map(self.rule2job, self.targetrules):
            job = self.update([job], progress=progress, create_inventory=True)
            self.targetjobs.add(job)

        for file in self.targetfiles:
            job = self.update(
                self.file2jobs(file),
                file=file,
                progress=progress,
                create_inventory=True,
            )
            self.targetjobs.add(job)

        self.cleanup()

        self.check_incomplete()

        self.update_needrun(create_inventory=True)
        self.set_until_jobs()
        self.delete_omitfrom_jobs()
        self.update_jobids()

        self.check_directory_outputs()

        # check if remaining jobs are valid
        for i, job in enumerate(self.jobs):
            job.is_valid()

    def check_directory_outputs(self):
        """Check that no output file is contained in a directory output of the same or another rule."""
        outputs = sorted(
            {(os.path.abspath(f), job) for job in self.jobs for f in job.output}
        )
        for i in range(len(outputs) - 1):
            (a, job_a), (b, job_b) = outputs[i : i + 2]
            try:
                common = os.path.commonpath([a, b])
            except ValueError:
                # commonpath raises error if windows drives are different.
                continue
            if a != b and common == os.path.commonpath([a]) and job_a != job_b:
                raise ChildIOException(parent=outputs[i], child=outputs[i + 1])

    @property
    def checkpoint_jobs(self):
        for job in self.needrun_jobs:
            if job.is_checkpoint:
                yield job

    def update_checkpoint_outputs(self):
        workflow.checkpoints.future_output = set(
            f for job in self.checkpoint_jobs for f in job.output
        )

    def update_jobids(self):
        for job in self.jobs:
            if job not in self._jobid:
                self._jobid[job] = len(self._jobid)

    def cleanup_workdir(self):
        for job in self.jobs:
            if not self.is_edit_notebook_job(job):
                for io_dir in set(
                    os.path.dirname(io_file)
                    for io_file in chain(job.output, job.input)
                    if not os.path.exists(io_file)
                ):
                    if os.path.exists(io_dir) and not len(os.listdir(io_dir)):
                        os.removedirs(io_dir)

    def cleanup(self):
        self.job_cache.clear()
        final_jobs = set(self.bfs(self.dependencies, *self.targetjobs))
        todelete = [job for job in self.dependencies if job not in final_jobs]
        for job in todelete:
            try:
                self._needrun.remove(job)
            except KeyError:
                pass

            # delete all pointers from dependencies to this job
            for dep in self.dependencies[job]:
                try:
                    del self.depending[dep][job]
                except KeyError:
                    # In case the pointer has been deleted before or
                    # never created, we can simply continue.
                    pass

            # delete all dependencies
            del self.dependencies[job]
            try:
                # delete all pointers to downstream dependencies
                del self.depending[job]
            except KeyError:
                pass

    def create_conda_envs(
        self, dryrun=False, forceall=False, init_only=False, quiet=False
    ):
        # First deduplicate based on job.conda_env_spec
        jobs = self.jobs if forceall else self.needrun_jobs
        env_set = {
            (job.conda_env_spec, job.container_img_url)
            for job in jobs
            if job.conda_env_spec and (self.workflow.run_local or job.is_local)
        }

        # Then based on md5sum values
        self.conda_envs = dict()
        for (env_spec, simg_url) in env_set:
            simg = None
            if simg_url and self.workflow.use_singularity:
                assert (
                    simg_url in self.container_imgs
                ), "bug: must first pull singularity images"
                simg = self.container_imgs[simg_url]
            env = env_spec.get_conda_env(
                self.workflow,
                container_img=simg,
                cleanup=self.workflow.conda_cleanup_pkgs,
            )
            self.conda_envs[(env_spec, simg_url)] = env

        if not init_only:
            for env in self.conda_envs.values():
                if (not dryrun or not quiet) and not env.is_named:
                    env.create(dryrun)

    def pull_container_imgs(self, dryrun=False, forceall=False, quiet=False):
        # First deduplicate based on job.conda_env_spec
        jobs = self.jobs if forceall else self.needrun_jobs
        img_set = {
            (job.container_img_url, job.is_containerized)
            for job in jobs
            if job.container_img_url
        }

        for img_url, is_containerized in img_set:
            img = singularity.Image(img_url, self, is_containerized)
            if not dryrun or not quiet:
                img.pull(dryrun)
            self.container_imgs[img_url] = img

    def update_output_index(self):
        """Update the OutputIndex."""
        self.output_index = OutputIndex(self.rules)

    def check_incomplete(self):
        """Check if any output files are incomplete. This is done by looking up
        markers in the persistence module."""
        if not self.ignore_incomplete:
            incomplete = self.incomplete_files
            if incomplete:
                if self.force_incomplete:
                    logger.debug("Forcing incomplete files:")
                    logger.debug("\t" + "\n\t".join(incomplete))
                    self.forcefiles.update(incomplete)
                else:
                    raise IncompleteFilesException(incomplete)

    def incomplete_external_jobid(self, job):
        """Return the external jobid of the job if it is marked as incomplete.

        Returns None, if job is not incomplete, or if no external jobid has been
        registered or if force_incomplete is True.
        """
        if self.force_incomplete:
            return None
        jobids = self.workflow.persistence.external_jobids(job)
        if len(jobids) == 1:
            return jobids[0]
        elif len(jobids) > 1:
            raise WorkflowError(
                "Multiple different external jobids registered "
                "for output files of incomplete job {} ({}). This job "
                "cannot be resumed. Execute Snakemake with --rerun-incomplete "
                "to fix this issue.".format(job.jobid, jobids)
            )

    def check_dynamic(self):
        """Check dynamic output and update downstream rules if necessary."""
        if self.has_dynamic_rules:
            for job in filter(
                lambda job: (job.dynamic_output and not self.needrun(job)),
                list(self.jobs),
            ):
                self.update_dynamic(job)
            self.postprocess()

    def is_edit_notebook_job(self, job):
        return self.workflow.edit_notebook and job.targetfile in self.targetfiles

    def get_job_group(self, job):
        return self._group.get(job)

    @property
    def dynamic_output_jobs(self):
        """Iterate over all jobs with dynamic output files."""
        return (job for job in self.jobs if job.dynamic_output)

    @property
    def jobs(self):
        """All jobs in the DAG."""
        return self.dependencies.keys()

    @property
    def needrun_jobs(self):
        """Jobs that need to be executed."""
        return filterfalse(self.finished, self._needrun)

    @property
    def local_needrun_jobs(self):
        """Iterate over all jobs that need to be run and are marked as local."""
        return filter(lambda job: job.is_local, self.needrun_jobs)

    @property
    def finished_jobs(self):
        """Iterate over all jobs that have been finished."""
        return filter(self.finished, self.jobs)

    @property
    def ready_jobs(self):
        """Jobs that are ready to execute."""
        return self._ready_jobs

    def needrun(self, job):
        """Return whether a given job needs to be executed."""
        return job in self._needrun

    def priority(self, job):
        """Return priority of given job."""
        return self._priority[job]

    def noneedrun_finished(self, job):
        """
        Return whether a given job is finished or was not
        required to run at all.
        """
        return not self.needrun(job) or self.finished(job)

    def reason(self, job):
        """Return the reason of the job execution."""
        return self._reason[job]

    def finished(self, job):
        """Return whether a job is finished."""
        return job in self._finished

    def dynamic(self, job):
        """
        Return whether a job is dynamic (i.e. it is only a placeholder
        for those that are created after the job with dynamic output has
        finished.
        """
        if job.is_group():
            for j in job:
                if j in self._dynamic:
                    return True
        else:
            return job in self._dynamic

    def requested_files(self, job):
        """Return the files a job requests."""
        return set(*self.depending[job].values())

    @property
    def incomplete_files(self):
        """Return list of incomplete files."""
        return list(
            chain(
                *(
                    job.output
                    for job in filter(
                        self.workflow.persistence.incomplete,
                        filterfalse(self.needrun, self.jobs),
                    )
                )
            )
        )

    @property
    def newversion_files(self):
        """Return list of files where the current version is newer than the
        recorded version.
        """
        return list(
            chain(
                *(
                    job.output
                    for job in filter(self.workflow.persistence.newversion, self.jobs)
                )
            )
        )

    def missing_temp(self, job):
        """
        Return whether a temp file that is input of the given job is missing.
        """
        for job_, files in self.depending[job].items():
            if self.needrun(job_) and any(not f.exists for f in files):
                return True
        return False

    def check_and_touch_output(
        self,
        job,
        wait=3,
        ignore_missing_output=False,
        no_touch=False,
        force_stay_on_remote=False,
    ):
        """Raise exception if output files of job are missing."""
        expanded_output = [job.shadowed_path(path) for path in job.expanded_output]
        if job.benchmark:
            expanded_output.append(job.benchmark)

        if not ignore_missing_output:
            try:
                wait_for_files(
                    expanded_output,
                    latency_wait=wait,
                    force_stay_on_remote=force_stay_on_remote,
                    ignore_pipe_or_service=True,
                )
            except IOError as e:
                raise MissingOutputException(
                    str(e) + "\nThis might be due to "
                    "filesystem latency. If that is the case, consider to increase the "
                    "wait time with --latency-wait."
                    + "\nJob id: {jobid}".format(jobid=job.jobid),
                    rule=job.rule,
                    jobid=self.jobid(job),
                )

        # Ensure that outputs are of the correct type (those flagged with directory()
        # are directories and not files and vice versa). We can't check for remote objects
        for f in expanded_output:
            if (f.is_directory and not f.remote_object and not os.path.isdir(f)) or (
                not f.remote_object and os.path.isdir(f) and not f.is_directory
            ):
                raise ImproperOutputException(job, [f])

        # It is possible, due to archive expansion or cluster clock skew, that
        # the files appear older than the input.  But we know they must be new,
        # so touch them to update timestamps. This also serves to touch outputs
        # when using the --touch flag.
        # Note that if the input files somehow have a future date then this will
        # not currently be spotted and the job will always be re-run.
        if not no_touch:
            for f in expanded_output:
                # This won't create normal files if missing, but will create
                # the flag file for directories.
                if f.exists_local:
                    f.touch()

    def unshadow_output(self, job, only_log=False):
        """Move files from shadow directory to real output paths."""
        if not job.shadow_dir or not job.expanded_output:
            return

        files = job.log if only_log else chain(job.expanded_output, job.log)

        for real_output in files:
            shadow_output = job.shadowed_path(real_output).file
            # Remake absolute symlinks as relative
            if os.path.islink(shadow_output):
                dest = os.readlink(shadow_output)
                if os.path.isabs(dest):
                    rel_dest = os.path.relpath(dest, job.shadow_dir)
                    os.remove(shadow_output)
                    os.symlink(rel_dest, shadow_output)

            if os.path.realpath(shadow_output) == os.path.realpath(real_output):
                continue
            logger.debug(
                "Moving shadow output {} to destination {}".format(
                    shadow_output, real_output
                )
            )
            shutil.move(shadow_output, real_output)
        shutil.rmtree(job.shadow_dir)

    def check_periodic_wildcards(self, job):
        """Raise an exception if a wildcard of the given job appears to be periodic,
        indicating a cyclic dependency."""
        for wildcard, value in job.wildcards_dict.items():
            periodic_substring = self.periodic_wildcard_detector.is_periodic(value)
            if periodic_substring is not None:
                raise PeriodicWildcardError(
                    "The value {} in wildcard {} is periodically repeated ({}). "
                    "This would lead to an infinite recursion. "
                    "To avoid this, e.g. restrict the wildcards in this rule to certain values.".format(
                        periodic_substring, wildcard, value
                    ),
                    rule=job.rule,
                )

    def handle_protected(self, job):
        """Write-protect output files that are marked with protected()."""
        for f in job.expanded_output:
            if f in job.protected_output:
                logger.info("Write-protecting output file {}.".format(f))
                f.protect()

    def handle_touch(self, job):
        """Touches those output files that are marked for touching."""
        for f in job.expanded_output:
            if f in job.touch_output:
                f = job.shadowed_path(f)
                logger.info("Touching output file {}.".format(f))
                f.touch_or_create()
                assert os.path.exists(f)

    def temp_input(self, job):
        for job_, files in self.dependencies[job].items():
            for f in filter(job_.temp_output.__contains__, files):
                yield f

    def temp_size(self, job):
        """Return the total size of temporary input files of the job.
        If none, return 0.
        """
        return sum(f.size for f in self.temp_input(job))

    def handle_temp(self, job):
        """Remove temp files if they are no longer needed. Update temp_mtimes."""
        if self.notemp:
            return

        is_temp = lambda f: is_flagged(f, "temp")

        # handle temp input
        needed = lambda job_, f: any(
            f in files
            for j, files in self.depending[job_].items()
            if not self.finished(j) and self.needrun(j) and j != job
        )

        def unneeded_files():
            # temp input
            for job_, files in self.dependencies[job].items():
                tempfiles = set(f for f in job_.expanded_output if is_temp(f))
                yield from filterfalse(partial(needed, job_), tempfiles & files)

            # temp output
            if (
                not job.dynamic_output
                and not job.is_checkpoint
                and (
                    job not in self.targetjobs
                    or job.rule.name == self.workflow.default_target
                )
            ):
                tempfiles = (
                    f
                    for f in job.expanded_output
                    if is_temp(f) and f not in self.targetfiles
                )
                yield from filterfalse(partial(needed, job), tempfiles)

        for f in unneeded_files():
            logger.info("Removing temporary output file {}.".format(f))
            f.remove(remove_non_empty_dir=True)

    def handle_log(self, job, upload_remote=True):
        for f in job.log:
            f = job.shadowed_path(f)
            if not f.exists_local:
                # If log file was not created during job, create an empty one.
                f.touch_or_create()

    def handle_remote(self, job, upload=True):
        """Remove local files if they are no longer needed and upload."""
        if upload:
            # handle output files
            files = job.expanded_output
            if job.benchmark:
                files = chain(job.expanded_output, (job.benchmark,))
            if job.log:
                files = chain(files, job.log)
            for f in files:
                if f.is_remote and not f.should_stay_on_remote:
                    f.upload_to_remote()
                    remote_mtime = f.mtime.remote()
                    # immediately force local mtime to match remote,
                    # since conversions from S3 headers are not 100% reliable
                    # without this, newness comparisons may fail down the line
                    f.touch(times=(remote_mtime, remote_mtime))

                    if not f.exists_remote:
                        raise RemoteFileException(
                            "The file upload was attempted, but it does not "
                            "exist on remote. Check that your credentials have "
                            "read AND write permissions."
                        )

        if not self.keep_remote_local:
            if not any(f.is_remote for f in job.input):
                return

            # handle input files
            needed = lambda job_, f: any(
                f in files
                for j, files in self.depending[job_].items()
                if not self.finished(j) and self.needrun(j) and j != job
            )

            def unneeded_files():
                putative = (
                    lambda f: f.is_remote
                    and not f.protected
                    and not f.should_keep_local
                )

                generated_input = set()
                for job_, files in self.dependencies[job].items():
                    generated_input |= files
                    for f in filter(putative, files):
                        if not needed(job_, f):
                            yield f
                for f, f_ in zip(job.output, job.rule.output):
                    if putative(f) and not needed(job, f) and not f in self.targetfiles:
                        if f in job.dynamic_output:
                            for f_ in job.expand_dynamic(f_):
                                yield f_
                        else:
                            yield f
                for f in filter(putative, job.input):
                    # TODO what about remote inputs that are used by multiple jobs?
                    if f not in generated_input:
                        yield f

            for f in unneeded_files():
                if f.exists_local:
                    logger.info("Removing local copy of remote file: {}".format(f))
                    f.remove()

    def jobid(self, job):
        """Return job id of given job."""
        if job.is_group():
            return job.jobid
        else:
            return self._jobid[job]

    def update(
        self,
        jobs,
        file=None,
        visited=None,
        known_producers=None,
        skip_until_dynamic=False,
        progress=False,
        create_inventory=False,
    ):
        """Update the DAG by adding given jobs and their dependencies."""
        if visited is None:
            visited = set()
        if known_producers is None:
            known_producers = dict()
        producers = []
        exceptions = list()
        cycles = list()

        # check if all potential producers are strictly ordered
        jobs = sorted(jobs, reverse=True)
        discarded_jobs = set()

        def is_strictly_higher_ordered(pivot_job):
            return all(
                pivot_job > job
                for job in jobs
                if job is not pivot_job and job not in discarded_jobs
            )

        for i, job in enumerate(jobs):
            logger.dag_debug(dict(status="candidate", job=job))
            if file in job.input:
                cycles.append(job)
                continue
            if job in visited:
                cycles.append(job)
                continue
            try:
                self.check_periodic_wildcards(job)
                self.update_(
                    job,
                    visited=set(visited),
                    known_producers=known_producers,
                    skip_until_dynamic=skip_until_dynamic,
                    progress=progress,
                    create_inventory=create_inventory,
                )
                producers.append(job)
                if is_strictly_higher_ordered(job):
                    # All other jobs are either discarded or strictly less given
                    # any defined ruleorder.
                    break
            except (
                MissingInputException,
                CyclicGraphException,
                PeriodicWildcardError,
                WorkflowError,
            ) as ex:
                exceptions.append(ex)
                discarded_jobs.add(job)
            except RecursionError as e:
                raise WorkflowError(
                    e,
                    "If building the DAG exceeds the recursion limit, "
                    "this is likely due to a cyclic dependency."
                    "E.g. you might have a sequence of rules that "
                    "can generate their own input. Try to make "
                    "the output files more specific. "
                    "A common pattern is to have different prefixes "
                    "in the output files of different rules."
                    + "\nProblematic file pattern: {}".format(file)
                    if file
                    else "",
                )
        if not producers:
            if cycles:
                job = cycles[0]
                raise CyclicGraphException(job.rule, file, rule=job.rule)
            if len(exceptions) > 1:
                raise WorkflowError(*exceptions)
            elif len(exceptions) == 1:
                raise exceptions[0]

        n = len(self.dependencies)
        if progress and n % 1000 == 0 and n and self._progress != n:
            logger.info("Processed {} potential jobs.".format(n))
            self._progress = n

        producers.sort(reverse=True)
        producer = producers[0]
        ambiguities = list(
            filter(lambda x: not x < producer and not producer < x, producers[1:])
        )
        if ambiguities and not self.ignore_ambiguity:
            raise AmbiguousRuleException(file, producer, ambiguities[0])
        logger.dag_debug(dict(status="selected", job=producer))
        logger.dag_debug(
            dict(
                file=file,
                msg="Producer found, hence exceptions are ignored.",
                exception=WorkflowError(*exceptions),
            )
        )
        return producer

    def update_(
        self,
        job,
        visited=None,
        known_producers=None,
        skip_until_dynamic=False,
        progress=False,
        create_inventory=False,
    ):
        """Update the DAG by adding the given job and its dependencies."""
        if job in self.dependencies:
            return
        if visited is None:
            visited = set()
        if known_producers is None:
            known_producers = dict()
        visited.add(job)
        dependencies = self.dependencies[job]
        potential_dependencies = self.collect_potential_dependencies(
            job, known_producers=known_producers
        )

        skip_until_dynamic = skip_until_dynamic and not job.dynamic_output

        missing_input = set()
        producer = dict()
        exceptions = dict()
        for res in potential_dependencies:
            if create_inventory:
                # If possible, obtain inventory information starting from
                # given file and store it in the IOCache.
                # This should provide faster access to existence and mtime information
                # than querying file by file. If the file type does not support inventory
                # information, this call is a no-op.
                res.file.inventory()

            if not res.jobs:
                # no producing job found
                if not res.file.exists:
                    # file not found, hence missing input
                    missing_input.add(res.file)
                known_producers[res.file] = None
                # file found, no problem
                continue

            if res.known:
                producer[res.file] = res.jobs[0]
            else:
                try:
                    selected_job = self.update(
                        res.jobs,
                        file=res.file,
                        visited=visited,
                        known_producers=known_producers,
                        skip_until_dynamic=skip_until_dynamic
                        or res.file in job.dynamic_input,
                        progress=progress,
                    )
                    producer[res.file] = selected_job
                except (
                    MissingInputException,
                    CyclicGraphException,
                    PeriodicWildcardError,
                    WorkflowError,
                ) as ex:
                    if not res.file.exists:
                        self.delete_job(job, recursive=False)  # delete job from tree
                        raise ex
                    else:
                        logger.dag_debug(
                            dict(
                                file=res.file,
                                msg="No producers found, but file is present on disk.",
                                exception=ex,
                            )
                        )
                        known_producers[res.file] = None

        for file, job_ in producer.items():
            dependencies[job_].add(file)
            self.depending[job_][job].add(file)

        if self.is_batch_rule(job.rule) and self.batch.is_final:
            # For the final batch, ensure that all input files from
            # previous batches are present on disk.
            if any((f not in producer and not f.exists) for f in job.input):
                raise WorkflowError(
                    "Unable to execute batch {} because not all previous batches "
                    "have been completed before or files have been deleted.".format(
                        self.batch
                    )
                )

        if missing_input:
            self.delete_job(job, recursive=False)  # delete job from tree
            raise MissingInputException(job, missing_input)

        if skip_until_dynamic:
            self._dynamic.add(job)

    def update_needrun(self, create_inventory=False):
        """Update the information whether a job needs to be executed."""

        if create_inventory:
            # Concurrently collect mtimes of all existing files.
            self.workflow.iocache.mtime_inventory(self.jobs)

        output_mintime = dict()

        def update_output_mintime(job):
            try:
                return output_mintime[job]
            except KeyError:
                for job_ in chain([job], self.depending[job]):
                    try:
                        t = output_mintime[job_]
                    except KeyError:
                        t = job_.output_mintime
                    if t is not None:
                        output_mintime[job] = t
                        return
                output_mintime[job] = None

        def update_needrun(job):
            reason = self.reason(job)
            noinitreason = not reason
            updated_subworkflow_input = self.updated_subworkflow_files.intersection(
                job.input
            )

            if (
                job not in self.omitforce
                and job.rule in self.forcerules
                or not self.forcefiles.isdisjoint(job.output)
            ):
                reason.forced = True
            elif updated_subworkflow_input:
                reason.updated_input.update(updated_subworkflow_input)
            elif job in self.targetjobs:
                # TODO find a way to handle added/removed input files here?
                if not job.output and not job.benchmark:
                    if job.input:
                        if job.rule.norun:
                            reason.updated_input_run.update(
                                f for f in job.input if not f.exists
                            )
                        else:
                            reason.nooutput = True
                    else:
                        reason.noio = True
                else:
                    if job.rule in self.targetrules:
                        files = set(job.output)
                        if job.benchmark:
                            files.add(job.benchmark)
                    else:
                        files = set(chain(*self.depending[job].values()))
                        if self.targetfiles:
                            files.update(
                                f
                                for f in chain(job.output, job.log)
                                if f in self.targetfiles
                            )
                            if job.benchmark and job.benchmark in self.targetfiles:
                                files.add(job.benchmark)
                    reason.missing_output.update(job.missing_output(files))
            if not reason:
                output_mintime_ = output_mintime.get(job)
                if output_mintime_:
                    updated_input = [
                        f for f in job.input if f.exists and f.is_newer(output_mintime_)
                    ]
                    reason.updated_input.update(updated_input)
            if noinitreason and reason:
                reason.derived = False

        reason = self.reason
        _needrun = self._needrun
        dependencies = self.dependencies
        depending = self.depending
        _n_until_ready = self._n_until_ready

        _needrun.clear()
        _n_until_ready.clear()
        self._ready_jobs.clear()
        candidates = list(self.jobs)

        # Update the output mintime of all jobs.
        # We traverse them in BFS (level order) starting from target jobs.
        # Then, we check output mintime of job itself and all direct descendants,
        # which have already been visited in the level before.
        # This way, we achieve a linear runtime.
        for job in candidates:
            update_output_mintime(job)

        # update prior reason for all candidate jobs
        for job in candidates:
            update_needrun(job)

        queue = deque(filter(reason, candidates))
        visited = set(queue)
        candidates_set = set(candidates)
        while queue:
            job = queue.popleft()
            _needrun.add(job)

            for job_, files in dependencies[job].items():
                missing_output = list(job_.missing_output(files))
                reason(job_).missing_output.update(missing_output)
                if missing_output and job_ not in visited:
                    visited.add(job_)
                    queue.append(job_)

            for job_, files in depending[job].items():
                if job_ in candidates_set:
                    if job_ not in visited:
                        # TODO may it happen that order determines whether
                        # _n_until_ready is incremented for this job?
                        if all(f.is_ancient and f.exists for f in files):
                            # No other reason to run job_.
                            # Since all files are ancient, we do not trigger it.
                            continue
                        visited.add(job_)
                        queue.append(job_)
                    _n_until_ready[job_] += 1
                    reason(job_).updated_input_run.update(files)

        # update len including finished jobs (because they have already increased the job counter)
        self._len = len(self._finished | self._needrun)

    def in_until(self, job):
        """Return whether given job has been specified via --until."""
        return job.rule.name in self.untilrules or not self.untilfiles.isdisjoint(
            job.output
        )

    def in_omitfrom(self, job):
        """Return whether given job has been specified via --omit-from."""
        return job.rule.name in self.omitrules or not self.omitfiles.isdisjoint(
            job.output
        )

    def until_jobs(self):
        """Returns a generator of jobs specified by untiljobs."""
        return (job for job in self.jobs if self.in_until(job))

    def omitfrom_jobs(self):
        """Returns a generator of jobs specified by omitfromjobs."""
        return (job for job in self.jobs if self.in_omitfrom(job))

    def downstream_of_omitfrom(self):
        """Returns the downstream of --omit-from rules or files and themselves."""
        return self.bfs(self.depending, *self.omitfrom_jobs())

    def delete_omitfrom_jobs(self):
        """Removes jobs downstream of jobs specified by --omit-from."""
        if not self.omitrules and not self.omitfiles:
            return
        downstream_jobs = list(
            self.downstream_of_omitfrom()
        )  # need to cast as list before deleting jobs
        for job in downstream_jobs:
            self.delete_job(job, recursive=False, add_dependencies=True)

    def set_until_jobs(self):
        """Removes jobs downstream of jobs specified by --omit-from."""
        if not self.untilrules and not self.untilfiles:
            return
        self.targetjobs = set(self.until_jobs())

    def update_priority(self):
        """Update job priorities."""
        prioritized = (
            lambda job: job.rule in self.priorityrules
            or not self.priorityfiles.isdisjoint(job.output)
        )
        for job in self.needrun_jobs:
            self._priority[job] = job.rule.priority
        for job in self.bfs(
            self.dependencies,
            *filter(prioritized, self.needrun_jobs),
            stop=self.noneedrun_finished,
        ):
            self._priority[job] = Job.HIGHEST_PRIORITY

    def update_groups(self):
        groups = dict()
        for job in self.needrun_jobs:
            if job.group is None:
                continue
            stop = lambda j: j.group != job.group
            # BFS into depending needrun jobs if in same group
            # Note: never go up here (into depending), because it may contain
            # jobs that have been sorted out due to e.g. ruleorder.
            group = self.group_job_factory.new(
                job.group,
                (
                    job
                    for job in self.bfs(self.dependencies, job, stop=stop)
                    if self.needrun(job)
                ),
            )

            # merge with previously determined groups if present
            for j in group:
                if j in groups:
                    other = groups[j]
                    other.merge(group)
                    group = other
            # update assignment
            for j in group:
                # Since groups might have been merged, we need
                # to update each job j in group.
                groups[j] = group

        self._group = groups

        self._update_group_components()

    def _update_group_components(self):
        # span connected components if requested
        groups_by_id = defaultdict(set)
        for group in self._group.values():
            groups_by_id[group.groupid].add(group)
        for groupid, conn_components in groups_by_id.items():
            n_components = self.workflow.group_components.get(groupid, 1)
            if n_components > 1:
                for chunk in group_into_chunks(n_components, conn_components):
                    if len(chunk) > 1:
                        primary = chunk[0]
                        for secondary in chunk[1:]:
                            primary.merge(secondary)
                        for j in primary:
                            self._group[j] = primary

        for group in self._group.values():
            group.finalize()

    def update_incomplete_input_expand_jobs(self):
        """Update (re-evaluate) all jobs which have incomplete input file expansions.

        only filled in the second pass of postprocessing.
        """
        updated = False
        for job in list(self.jobs):
            if job.incomplete_input_expand:
                newjob = job.updated()
                self.replace_job(job, newjob, recursive=False)
                updated = True
        return updated

    def update_ready(self, jobs=None):
        """Update information whether a job is ready to execute.

        Given jobs must be needrun jobs!
        """

        if jobs is None:
            jobs = self.needrun_jobs

        potential_new_ready_jobs = False
        candidate_groups = set()
        for job in jobs:
            if job in self._ready_jobs or job in self._running:
                # job has been seen before or is running, no need to process again
                continue
            if not self.finished(job) and self._ready(job):
                potential_new_ready_jobs = True
                if job.group is None:
                    self._ready_jobs.add(job)
                else:
                    group = self._group[job]
                    if group not in self._running:
                        candidate_groups.add(group)

        self._ready_jobs.update(
            group
            for group in candidate_groups
            if all(self._ready(job) for job in group)
        )
        return potential_new_ready_jobs

    def get_jobs_or_groups(self):
        visited_groups = set()
        for job in self.jobs:
            if job.group is None:
                yield job
            else:
                group = self._group[job]
                if group in visited_groups:
                    continue
                visited_groups.add(group)
                yield group

    def close_remote_objects(self):
        """Close all remote objects."""
        for job in self.jobs:
            if not self.needrun(job):
                job.close_remote()

    def postprocess(
        self, update_needrun=True, update_incomplete_input_expand_jobs=True
    ):
        """Postprocess the DAG. This has to be invoked after any change to the
        DAG topology."""
        self.cleanup()
        self.update_jobids()
        if update_needrun:
            self.update_needrun()
        self.update_priority()
        self.handle_pipes_and_services()
        self.update_groups()

        if update_incomplete_input_expand_jobs:
            updated = self.update_incomplete_input_expand_jobs()
            if updated:

                # run a second pass, some jobs have been updated
                # with potentially new input files that have depended
                # on group ids.
                self.postprocess(
                    update_needrun=True,
                    update_incomplete_input_expand_jobs=False,
                )

                return

        self.update_ready()
        self.close_remote_objects()
        self.update_checkpoint_outputs()

    def handle_pipes_and_services(self):
        """Use pipes and services to determine job groups. Check if every pipe has exactly
        one consumer"""

        visited = set()
        for job in self.needrun_jobs:
            candidate_groups = set()
            if job.group is not None:
                candidate_groups.add(job.group)
            all_depending = set()
            has_pipe_or_service = False
            for f in job.output:
                is_pipe = is_flagged(f, "pipe")
                is_service = is_flagged(f, "service")
                if is_pipe or is_service:
                    if job.is_run:
                        raise WorkflowError(
                            "Rule defines pipe output but "
                            "uses a 'run' directive. This is "
                            "not possible for technical "
                            "reasons. Consider using 'shell' or "
                            "'script'.",
                            rule=job.rule,
                        )

                    has_pipe_or_service = True
                    depending = [
                        j for j, files in self.depending[job].items() if f in files
                    ]
                    if is_pipe and len(depending) > 1:
                        raise WorkflowError(
                            "Output file {} is marked as pipe "
                            "but more than one job depends on "
                            "it. Make sure that any pipe "
                            "output is only consumed by one "
                            "job".format(f),
                            rule=job.rule,
                        )
                    elif len(depending) == 0:
                        raise WorkflowError(
                            "Output file {} is marked as pipe or service "
                            "but it has no consumer. This is "
                            "invalid because it can lead to "
                            "a dead lock.".format(f),
                            rule=job.rule,
                        )

                    for dep in depending:
                        if dep.is_run:
                            raise WorkflowError(
                                "Rule consumes pipe or service input but "
                                "uses a 'run' directive. This is "
                                "not possible for technical "
                                "reasons. Consider using 'shell' or "
                                "'script'.",
                                rule=job.rule,
                            )

                        all_depending.add(dep)
                        if dep.group is not None:
                            candidate_groups.add(dep.group)
            if not has_pipe_or_service:
                continue

            if len(candidate_groups) > 1:
                if all(isinstance(group, CandidateGroup) for group in candidate_groups):
                    # all candidates are newly created groups, merge them into one
                    group = candidate_groups.pop()
                    for g in candidate_groups:
                        group.merge(g)
                else:
                    raise WorkflowError(
                        "An output file is marked as "
                        "pipe or service, but consuming jobs "
                        "are part of conflicting "
                        "groups.",
                        rule=job.rule,
                    )
            elif candidate_groups:
                # extend the candidate group to all involved jobs
                group = candidate_groups.pop()
            else:
                # generate a random unique group name
                group = CandidateGroup()

            # set group for job and all downstreams
            job.group = group
            visited.add(job)
            for j in all_depending:
                j.group = group
                visited.add(j)

        # convert candidate groups to plain string IDs
        for job in visited:
            job.group = (
                job.group.id if isinstance(job.group, CandidateGroup) else job.group
            )

    def _ready(self, job):
        """Return whether the given job is ready to execute."""
        group = self._group.get(job, None)
        if group is None:
            return self._n_until_ready[job] == 0
        else:
            n_internal_deps = lambda job: sum(
                self._group.get(dep) == group for dep in self.dependencies[job]
            )
            return all(
                (self._n_until_ready[job] - n_internal_deps(job)) == 0 for job in group
            )

    def update_checkpoint_dependencies(self, jobs=None):
        """Update dependencies of checkpoints."""
        updated = False
        self.update_checkpoint_outputs()
        if jobs is None:
            jobs = [job for job in self.jobs if not self.needrun(job)]
        for job in jobs:
            if job.is_checkpoint:
                depending = list(self.depending[job])
                # re-evaluate depending jobs, replace and update DAG
                for j in depending:
                    logger.info("Updating job {}.".format(j))
                    newjob = j.updated()
                    self.replace_job(j, newjob, recursive=False)
                    updated = True
        if updated:
            self.postprocess()
        return updated

    def register_running(self, jobs):
        self._running.update(jobs)
        self._ready_jobs -= jobs
        for job in jobs:
            try:
                del self._n_until_ready[job]
            except KeyError:
                # already gone
                pass

    def finish(self, job, update_dynamic=True):
        """Finish a given job (e.g. remove from ready jobs, mark depending jobs
        as ready)."""

        self._running.remove(job)

        # turn off this job's Reason
        if job.is_group():
            for j in job:
                self.reason(j).mark_finished()
        else:
            self.reason(job).mark_finished()

        try:
            self._ready_jobs.remove(job)
        except KeyError:
            pass

        if job.is_group():
            jobs = job
        else:
            jobs = [job]

        self._finished.update(jobs)

        updated_dag = False
        if update_dynamic:
            updated_dag = self.update_checkpoint_dependencies(jobs)

        depending = [
            j
            for job in jobs
            for j in self.depending[job]
            if not self.in_until(job) and self.needrun(j)
        ]

        if not updated_dag:
            # Mark depending jobs as ready.
            # Skip jobs that are marked as until jobs.
            # This is not necessary if the DAG has been fully updated above.
            for job in depending:
                self._n_until_ready[job] -= 1

        potential_new_ready_jobs = self.update_ready(depending)

        for job in jobs:
            if update_dynamic and job.dynamic_output:
                logger.info("Dynamically updating jobs")
                newjob = self.update_dynamic(job)
                if newjob:
                    # simulate that this job ran and was finished before
                    self.omitforce.add(newjob)
                    self._needrun.add(newjob)
                    self._finished.add(newjob)
                    updated_dag = True

                    self.postprocess()
                    self.handle_protected(newjob)
                    self.handle_touch(newjob)

        if updated_dag:
            # We might have new jobs, so we need to ensure that all conda envs
            # and singularity images are set up.
            if self.workflow.use_singularity:
                self.pull_container_imgs()
            if self.workflow.use_conda:
                self.create_conda_envs()
            potential_new_ready_jobs = True

        return potential_new_ready_jobs

    def new_job(self, rule, targetfile=None, format_wildcards=None):
        """Create new job for given rule and (optional) targetfile.
        This will reuse existing jobs with the same wildcards."""
        key = (rule, targetfile)
        if key in self.job_cache:
            assert targetfile is not None
            return self.job_cache[key]
        wildcards_dict = rule.get_wildcards(targetfile)
        job = self.job_factory.new(
            rule,
            self,
            wildcards_dict=wildcards_dict,
            format_wildcards=format_wildcards,
            targetfile=targetfile,
        )
        self.cache_job(job)
        return job

    def cache_job(self, job):
        for f in job.products:
            self.job_cache[(job.rule, f)] = job

    def update_dynamic(self, job):
        """Update the DAG by evaluating the output of the given job that
        contains dynamic output files."""
        dynamic_wildcards = job.dynamic_wildcards
        if not dynamic_wildcards:
            # this happens e.g. in dryrun if output is not yet present
            return

        depending = list(
            filter(lambda job_: not self.finished(job_), self.bfs(self.depending, job))
        )
        newrule, non_dynamic_wildcards = job.rule.dynamic_branch(
            dynamic_wildcards, input=False
        )
        self.specialize_rule(job.rule, newrule)

        # no targetfile needed for job
        newjob = self.new_job(newrule, format_wildcards=non_dynamic_wildcards)
        self.replace_job(job, newjob)
        for job_ in depending:
            needs_update = any(
                f.get_wildcard_names() & dynamic_wildcards.keys()
                for f in job_.rule.dynamic_input
            )

            if needs_update:
                newrule_ = job_.rule.dynamic_branch(dynamic_wildcards)
                if newrule_ is not None:
                    self.specialize_rule(job_.rule, newrule_)
                    if not self.dynamic(job_):
                        logger.debug("Updating job {}.".format(job_))
                        newjob_ = self.new_job(
                            newrule_, targetfile=job_.output[0] if job_.output else None
                        )

                        unexpected_output = self.reason(
                            job_
                        ).missing_output.intersection(newjob.existing_output)
                        if unexpected_output:
                            logger.warning(
                                "Warning: the following output files of rule {} were not "
                                "present when the DAG was created:\n{}".format(
                                    newjob_.rule, unexpected_output
                                )
                            )

                        self.replace_job(job_, newjob_)
        return newjob

    def delete_job(self, job, recursive=True, add_dependencies=False):
        """Delete given job from DAG."""
        if job in self.targetjobs:
            self.targetjobs.remove(job)
        if add_dependencies:
            for _job in self.dependencies[job]:
                self.targetjobs.add(_job)
        for job_ in self.depending[job]:
            del self.dependencies[job_][job]
        del self.depending[job]
        for job_ in self.dependencies[job]:
            depending = self.depending[job_]
            del depending[job]
            if not depending and recursive:
                self.delete_job(job_)
        del self.dependencies[job]
        if job in self._needrun:
            self._len -= 1
            self._needrun.remove(job)
            del self._reason[job]
        if job in self._finished:
            self._finished.remove(job)
        if job in self._dynamic:
            self._dynamic.remove(job)
        if job in self._ready_jobs:
            self._ready_jobs.remove(job)
        if job in self._n_until_ready:
            del self._n_until_ready[job]
        # remove from cache
        for f in job.output:
            try:
                del self.job_cache[(job.rule, f)]
            except KeyError:
                pass

    def replace_job(self, job, newjob, recursive=True):
        """Replace given job with new job."""
        add_to_targetjobs = job in self.targetjobs
        try:
            jobid = self.jobid(job)
        except KeyError:
            # Job has been added while updating another checkpoint,
            # jobid is not yet known.
            jobid = None

        depending = list(self.depending[job].items())
        if self.finished(job):
            self._finished.add(newjob)

        self.delete_job(job, recursive=recursive)
        if jobid is not None:
            self._jobid[newjob] = jobid

        if add_to_targetjobs:
            self.targetjobs.add(newjob)

        self.cache_job(newjob)

        self.update([newjob])

        logger.debug("Replace {} with dynamic branch {}".format(job, newjob))
        for job_, files in depending:
            # if not job_.dynamic_input:
            logger.debug("updating depending job {}".format(job_))
            self.dependencies[job_][newjob].update(files)
            self.depending[newjob][job_].update(files)

    def specialize_rule(self, rule, newrule):
        """Specialize the given rule by inserting newrule into the DAG."""
        assert newrule is not None
        self.rules.add(newrule)
        self.update_output_index()

    def is_batch_rule(self, rule):
        """Return True if the underlying rule is to be used for batching the DAG."""
        return self.batch is not None and rule.name == self.batch.rulename

    def collect_potential_dependencies(self, job, known_producers):
        """Collect all potential dependencies of a job. These might contain
        ambiguities. The keys of the returned dict represent the files to be considered."""
        # use a set to circumvent multiple jobs for the same file
        # if user specified it twice
        file2jobs = self.file2jobs

        input_files = list(job.unique_input)

        if self.is_batch_rule(job.rule):
            # only consider the defined partition of the input files
            input_batch = self.batch.get_batch(input_files)
            if len(input_batch) != len(input_files):
                logger.info(
                    "Considering only batch {} for DAG computation.\n"
                    "All jobs beyond the batching rule are omitted until the final batch.\n"
                    "Don't forget to run the other batches too.".format(self.batch)
                )
                input_files = input_batch

        for file in input_files:
            # omit the file if it comes from a subworkflow
            if file in job.subworkflow_input:
                continue

            try:
                yield PotentialDependency(file, known_producers[file], True)
            except KeyError:
                try:
                    if file in job.dependencies:
                        yield PotentialDependency(
                            file,
                            [self.new_job(job.dependencies[file], targetfile=file)],
                            False,
                        )
                    else:
                        yield PotentialDependency(file, file2jobs(file), False)
                except MissingRuleException as ex:
                    # no dependency found
                    yield PotentialDependency(file, None, False)

    def bfs(self, direction, *jobs, stop=lambda job: False):
        """Perform a breadth-first traversal of the DAG."""
        queue = deque(jobs)
        visited = set(queue)
        while queue:
            job = queue.popleft()
            if stop(job):
                # stop criterion reached for this node
                continue
            yield job
            for job_ in direction[job].keys():
                if not job_ in visited:
                    queue.append(job_)
                    visited.add(job_)

    def level_bfs(self, direction, *jobs, stop=lambda job: False):
        """Perform a breadth-first traversal of the DAG, but also yield the
        level together with each job."""
        queue = [(job, 0) for job in jobs]
        visited = set(jobs)
        while queue:
            job, level = queue.pop(0)
            if stop(job):
                # stop criterion reached for this node
                continue
            yield level, job
            level += 1
            for job_, _ in direction[job].items():
                if not job_ in visited:
                    queue.append((job_, level))
                    visited.add(job_)

    def dfs(self, direction, *jobs, stop=lambda job: False, post=True):
        """Perform depth-first traversal of the DAG."""
        visited = set()

        def _dfs(job):
            """Inner function for DFS traversal."""
            if stop(job):
                return
            if not post:
                yield job
            for job_ in direction[job]:
                if not job_ in visited:
                    visited.add(job_)
                    for j in _dfs(job_):
                        yield j
            if post:
                yield job

        for job in jobs:
            for job_ in self._dfs(direction, job, visited, stop=stop, post=post):
                yield job_

    def new_wildcards(self, job):
        """Return wildcards that are newly introduced in this job,
        compared to its ancestors."""
        new_wildcards = set(job.wildcards.items())
        for job_ in self.dependencies[job]:
            if not new_wildcards:
                return set()
            for wildcard in job_.wildcards.items():
                new_wildcards.discard(wildcard)
        return new_wildcards

    def rule2job(self, targetrule):
        """Generate a new job from a given rule."""
        if targetrule.has_wildcards():
            raise WorkflowError(
                "Target rules may not contain wildcards. "
                "Please specify concrete files or a rule without wildcards at the command line, "
                "or have a rule without wildcards at the very top of your workflow (e.g. the typical "
                '"rule all" which just collects all results you want to generate in the end).'
            )
        return self.new_job(targetrule)

    def file2jobs(self, targetfile):
        rules = self.output_index.match(targetfile)
        jobs = []
        exceptions = list()
        for rule in rules:
            if rule.is_producer(targetfile):
                try:
                    jobs.append(self.new_job(rule, targetfile=targetfile))
                except InputFunctionException as e:
                    exceptions.append(e)
        if not jobs:
            if exceptions:
                raise exceptions[0]
            raise MissingRuleException(targetfile)
        return jobs

    def rule_dot2(self):
        dag = defaultdict(list)
        visited = set()
        preselect = set()

        def preselect_parents(job):
            for parent in self.depending[job]:
                if parent in preselect:
                    continue
                preselect.add(parent)
                preselect_parents(parent)

        def build_ruledag(job, key=lambda job: job.rule.name):
            if job in visited:
                return
            visited.add(job)
            deps = sorted(self.dependencies[job], key=key)
            deps = [
                (
                    group[0]
                    if preselect.isdisjoint(group)
                    else preselect.intersection(group).pop()
                )
                for group in (list(g) for _, g in groupby(deps, key))
            ]
            dag[job].extend(deps)
            preselect_parents(job)
            for dep in deps:
                build_ruledag(dep)

        for job in self.targetjobs:
            build_ruledag(job)

        return self._dot(dag.keys())

    def rule_dot(self):
        graph = defaultdict(set)
        for job in self.jobs:
            graph[job.rule].update(dep.rule for dep in self.dependencies[job])
        return self._dot(graph)

    def dot(self):
        def node2style(job):
            if not self.needrun(job):
                return "rounded,dashed"
            if self.dynamic(job) or job.dynamic_input:
                return "rounded,dotted"
            return "rounded"

        def format_wildcard(wildcard):
            name, value = wildcard
            if DYNAMIC_FILL in value:
                value = "..."
            return "{}: {}".format(name, value)

        node2rule = lambda job: job.rule
        node2label = lambda job: "\\n".join(
            chain(
                [job.rule.name], sorted(map(format_wildcard, self.new_wildcards(job)))
            )
        )

        dag = {job: self.dependencies[job] for job in self.jobs}

        return self._dot(
            dag, node2rule=node2rule, node2style=node2style, node2label=node2label
        )

    def _dot(
        self,
        graph,
        node2rule=lambda node: node,
        node2style=lambda node: "rounded",
        node2label=lambda node: node,
    ):

        # color rules
        huefactor = 2 / (3 * len(self.rules))
        rulecolor = {
            rule: "{:.2f} 0.6 0.85".format(i * huefactor)
            for i, rule in enumerate(self.rules)
        }

        # markup
        node_markup = '\t{}[label = "{}", color = "{}", style="{}"];'.format
        edge_markup = "\t{} -> {}".format

        # node ids
        ids = {node: i for i, node in enumerate(graph)}

        # calculate nodes
        nodes = [
            node_markup(
                ids[node],
                node2label(node),
                rulecolor[node2rule(node)],
                node2style(node),
            )
            for node in graph
        ]
        # calculate edges
        edges = [
            edge_markup(ids[dep], ids[node])
            for node, deps in graph.items()
            for dep in deps
        ]

        return textwrap.dedent(
            """\
            digraph snakemake_dag {{
                graph[bgcolor=white, margin=0];
                node[shape=box, style=rounded, fontname=sans, \
                fontsize=10, penwidth=2];
                edge[penwidth=2, color=grey];
            {items}
            }}\
            """
        ).format(items="\n".join(nodes + edges))

    def filegraph_dot(
        self,
        node2rule=lambda node: node,
        node2style=lambda node: "rounded",
        node2label=lambda node: node,
    ):

        # NOTE: This is code from the rule_dot method.
        # This method could be split like there as well, however,
        # it cannot easily reuse the _dot method due to the different node type
        graph = defaultdict(set)
        for job in self.jobs:
            graph[job.rule].update(dep.rule for dep in self.dependencies[job])

        # node ids
        ids = {node: i for i, node in enumerate(graph)}

        # Compute colors for rules
        def hsv_to_htmlhexrgb(h, s, v):
            """Convert hsv colors to hex-encoded rgb colors usable by html."""
            import colorsys

            hex_r, hex_g, hex_b = (round(255 * x) for x in colorsys.hsv_to_rgb(h, s, v))
            return "#{hex_r:0>2X}{hex_g:0>2X}{hex_b:0>2X}".format(
                hex_r=hex_r, hex_g=hex_g, hex_b=hex_b
            )

        huefactor = 2 / (3 * len(self.rules))
        rulecolor = {
            rule: hsv_to_htmlhexrgb(i * huefactor, 0.6, 0.85)
            for i, rule in enumerate(self.rules)
        }

        def resolve_input_functions(input_files):
            """Iterate over all input files and replace input functions
            with a fixed string.
            """
            files = []
            for f in input_files:
                if callable(f):
                    files.append("<input function>")
                    # NOTE: This is a workaround. It would be more informative
                    # to show the code of the input function here (if it is
                    # short enough). This cannot be easily done with the inspect
                    # module, since the line numbers in the Snakefile do not
                    # behave as expected. One (complicated) solution for this
                    # would be to find the Snakefile and directly extract the
                    # code of the function.
                else:
                    files.append(repr(f).strip("'"))
            return files

        def html_node(node_id, node, color):
            """Assemble a html style node for graphviz"""
            input_files = resolve_input_functions(node._input)
            output_files = [repr(f).strip("'") for f in node._output]
            input_header = (
                '<b><font point-size="14">&#8618; input</font></b>'
                if input_files
                else ""
            )
            output_header = (
                '<b><font point-size="14">output &rarr;</font></b>'
                if output_files
                else ""
            )
            html_node = [
                '{node_id} [ shape=none, margin=0, label=<<table border="2" color="{color}" cellspacing="3" cellborder="0">'.format(
                    node_id=node_id, color=color
                ),
                "<tr><td>",
                '<b><font point-size="18">{node.name}</font></b>'.format(node=node),
                "</td></tr>",
                "<hr/>",
                '<tr><td align="left"> {input_header} </td></tr>'.format(
                    input_header=input_header
                ),
            ]

            for filename in sorted(input_files):
                # Escape html relevant chars like '<' and '>' in filenames
                # These can be added by input functions etc. and cannot be
                # displayed in graphviz HTML nodes.
                in_file = html.escape(filename)
                html_node.extend(
                    [
                        "<tr>",
                        '<td align="left"><font face="monospace">{in_file}</font></td>'.format(
                            in_file=in_file
                        ),
                        "</tr>",
                    ]
                )

            html_node.append("<hr/>")
            html_node.append(
                '<tr><td align="right"> {output_header} </td> </tr>'.format(
                    output_header=output_header
                )
            )

            for filename in sorted(output_files):
                out_file = html.escape(filename)
                html_node.extend(
                    [
                        "<tr>",
                        '<td align="left"><font face="monospace">{out_file}</font></td>'
                        "</tr>".format(out_file=out_file),
                    ]
                )

            html_node.append("</table>>]")
            return "\n".join(html_node)

        nodes = [
            html_node(ids[node], node, rulecolor[node2rule(node)]) for node in graph
        ]

        # calculate edges
        edge_markup = "\t{} -> {}".format
        edges = [
            edge_markup(ids[dep], ids[node], ids[dep], ids[node])
            for node, deps in graph.items()
            for dep in deps
        ]

        return textwrap.dedent(
            """\
            digraph snakemake_dag {{
                graph[bgcolor=white, margin=0];
                node[shape=box, style=rounded, fontname=sans, \
                fontsize=10, penwidth=2];
                edge[penwidth=2, color=grey];
            {items}
            }}\
            """
        ).format(items="\n".join(nodes + edges))

    def summary(self, detailed=False):
        if detailed:
            yield "output_file\tdate\trule\tversion\tlog-file(s)\tinput-file(s)\tshellcmd\tstatus\tplan"
        else:
            yield "output_file\tdate\trule\tversion\tlog-file(s)\tstatus\tplan"

        for job in self.jobs:
            output = job.rule.output if self.dynamic(job) else job.expanded_output
            for f in output:
                rule = self.workflow.persistence.rule(f)
                rule = "-" if rule is None else rule

                version = self.workflow.persistence.version(f)
                version = "-" if version is None else str(version)

                date = time.ctime(f.mtime.local_or_remote()) if f.exists else "-"

                pending = "update pending" if self.reason(job) else "no update"

                log = self.workflow.persistence.log(f)
                log = "-" if log is None else ",".join(log)

                input = self.workflow.persistence.input(f)
                input = "-" if input is None else ",".join(input)

                shellcmd = self.workflow.persistence.shellcmd(f)
                shellcmd = "-" if shellcmd is None else shellcmd
                # remove new line characters, leading and trailing whitespace
                shellcmd = shellcmd.strip().replace("\n", "; ")

                status = "ok"
                if not f.exists:
                    status = "missing"
                elif self.reason(job).updated_input:
                    status = "updated input files"
                elif self.workflow.persistence.version_changed(job, file=f):
                    status = "version changed to {}".format(job.rule.version)
                elif self.workflow.persistence.code_changed(job, file=f):
                    status = "rule implementation changed"
                elif self.workflow.persistence.input_changed(job, file=f):
                    status = "set of input files changed"
                elif self.workflow.persistence.params_changed(job, file=f):
                    status = "params changed"
                if detailed:
                    yield "\t".join(
                        (f, date, rule, version, log, input, shellcmd, status, pending)
                    )
                else:
                    yield "\t".join((f, date, rule, version, log, status, pending))

    def archive(self, path):
        """Archives workflow such that it can be re-run on a different system.

        Archiving includes git versioned files (i.e. Snakefiles, config files, ...),
        ancestral input files and conda environments.
        """
        if path.endswith(".tar"):
            mode = "x"
        elif path.endswith("tar.bz2"):
            mode = "x:bz2"
        elif path.endswith("tar.xz"):
            mode = "x:xz"
        elif path.endswith("tar.gz"):
            mode = "x:gz"
        else:
            raise WorkflowError(
                "Unsupported archive format "
                "(supported: .tar, .tar.gz, .tar.bz2, .tar.xz)"
            )
        if os.path.exists(path):
            raise WorkflowError("Archive already exists:\n" + path)

        self.create_conda_envs(forceall=True)

        try:
            workdir = Path(os.path.abspath(os.getcwd()))
            with tarfile.open(path, mode=mode, dereference=True) as archive:
                archived = set()

                def add(path):
                    if workdir not in Path(os.path.abspath(path)).parents:
                        logger.warning(
                            "Path {} cannot be archived: "
                            "not within working directory.".format(path)
                        )
                    else:
                        f = os.path.relpath(path)
                        if f not in archived:
                            archive.add(f)
                            archived.add(f)
                            logger.info("archived " + f)

                logger.info(
                    "Archiving snakefiles, scripts and files under "
                    "version control..."
                )
                for f in self.workflow.get_sources():
                    add(f)

                logger.info("Archiving external input files...")
                for job in self.jobs:
                    # input files
                    for f in job.input:
                        if not any(
                            f in files for files in self.dependencies[job].values()
                        ):
                            # this is an input file that is not created by any job
                            add(f)

                logger.info("Archiving conda environments...")
                envs = set()
                for job in self.jobs:
                    if job.conda_env_spec:
                        env_archive = job.archive_conda_env()
                        envs.add(env_archive)
                for env in envs:
                    add(env)

        except (Exception, BaseException) as e:
            os.remove(path)
            raise e

    def clean(self, only_temp=False, dryrun=False):
        """Removes files generated by the workflow."""
        for job in self.jobs:
            for f in job.output:
                if not only_temp or is_flagged(f, "temp"):
                    # The reason for the second check is that dangling
                    # symlinks fail f.exists.
                    if f.exists or os.path.islink(f):
                        if f.protected:
                            logger.error("Skipping write-protected file {}.".format(f))
                        else:
                            msg = "Deleting {}" if not dryrun else "Would delete {}"
                            logger.info(msg.format(f))
                            if not dryrun:
                                # Remove non-empty dirs if flagged as temp()
                                f.remove(remove_non_empty_dir=only_temp)

    def list_untracked(self):
        """List files in the workdir that are not in the dag."""
        used_files = set()
        files_in_cwd = set()
        for job in self.jobs:
            used_files.update(
                os.path.relpath(file)
                for file in chain(job.local_input, job.local_output, job.log)
            )
        for root, dirs, files in os.walk(os.getcwd()):
            # Ignore hidden files and don't traverse into hidden dirs
            files_in_cwd.update(
                [
                    os.path.relpath(os.path.join(root, f))
                    for f in files
                    if not f[0] == "."
                ]
            )
            dirs[:] = [d for d in dirs if not d[0] == "."]
        for f in sorted(list(files_in_cwd - used_files)):
            logger.info(f)

    def d3dag(self, max_jobs=10000):
        def node(job):
            jobid = self.jobid(job)
            return {
                "id": jobid,
                "value": {
                    "jobid": jobid,
                    "label": job.rule.name,
                    "rule": job.rule.name,
                },
            }

        def edge(a, b):
            return {"u": self.jobid(a), "v": self.jobid(b)}

        jobs = list(self.jobs)

        if len(jobs) > max_jobs:
            logger.info(
                "Job-DAG is too large for visualization (>{} jobs).".format(max_jobs)
            )
        else:
            logger.d3dag(
                nodes=[node(job) for job in jobs],
                edges=[
                    edge(dep, job)
                    for job in jobs
                    for dep in self.dependencies[job]
                    if self.needrun(dep)
                ],
            )

    def stats(self):
        from tabulate import tabulate

        rules = Counter()
        rules.update(job.rule for job in self.needrun_jobs)
        rules.update(job.rule for job in self.finished_jobs)

        max_threads = defaultdict(int)
        min_threads = defaultdict(lambda: sys.maxsize)
        for job in chain(self.needrun_jobs, self.finished_jobs):
            max_threads[job.rule] = max(max_threads[job.rule], job.threads)
            min_threads[job.rule] = min(min_threads[job.rule], job.threads)
        rows = [
            {
                "job": rule,
                "count": count,
                "min threads": min_threads[rule],
                "max threads": max_threads[rule],
            }
            for rule, count in sorted(
                rules.most_common(), key=lambda item: item[0].name
            )
        ]
        rows.append(
            {
                "job": "total",
                "count": sum(rules.values()),
                "min threads": min(min_threads.values()),
                "max threads": max(max_threads.values()),
            }
        )

        yield "Job stats:"
        yield tabulate(rows, headers="keys")
        yield ""

<<<<<<< HEAD
    def toposorted(self, jobs=None, inherit_pipe_dependencies=False):
        from toposort import toposort
        
        if jobs is None:
            jobs = set(self.jobs)

        def get_dependencies(job):
            for dep, files in self.dependencies[job].items():
                if dep in jobs:
                    yield dep
                    if inherit_pipe_dependencies and any(is_flagged(f, "pipe") for f in files):
                        # In case of a pipe, inherit the dependencies of the producer,
                        # such that the two jobs end up on the same toposort level.
                        # This is important because they are executed simulataneously.
                        yield from get_dependencies(dep)

        dag = {job: set(get_dependencies(job)) for job in jobs}

        return toposort(dag)
=======
    def get_outputs_with_changes(self, change_type, include_needrun=True):
        is_changed = lambda job: (
            getattr(self.workflow.persistence, f"{change_type}_changed")(job)
            if not job.is_group() and (include_needrun or not self.needrun(job))
            else []
        )
        changed = list(chain(*map(is_changed, self.jobs)))
        if change_type == "code":
            for job in self.jobs:
                if not job.is_group():
                    changed.extend(list(job.outputs_older_than_script_or_notebook()))
        return changed

    def warn_about_changes(self, quiet=False):
        if not quiet:
            for change_type in ["code", "input", "params"]:
                changed = self.get_outputs_with_changes(
                    change_type, include_needrun=False
                )
                if changed:
                    rerun_trigger = ""
                    if not ON_WINDOWS:
                        rerun_trigger = f"\n    To trigger a re-run, use 'snakemake -R $(snakemake --list-{change_type}-changes)'."
                    logger.warning(
                        f"The {change_type} used to generate one or several output files has changed:\n"
                        f"    To inspect which output files have changes, run 'snakemake --list-{change_type}-changes'."
                        f"{rerun_trigger}"
                    )
>>>>>>> ef0475c9

    def __str__(self):
        return self.dot()

    def __len__(self):
        return self._len


class CandidateGroup:
    def __init__(self):
        self.id = str(uuid.uuid4())

    def __eq__(self, other):
        return self.id == other.id

    def __hash__(self):
        return hash(self.id)

    def merge(self, other):
        self.id = other.id<|MERGE_RESOLUTION|>--- conflicted
+++ resolved
@@ -2235,10 +2235,9 @@
         yield tabulate(rows, headers="keys")
         yield ""
 
-<<<<<<< HEAD
     def toposorted(self, jobs=None, inherit_pipe_dependencies=False):
         from toposort import toposort
-        
+
         if jobs is None:
             jobs = set(self.jobs)
 
@@ -2246,7 +2245,9 @@
             for dep, files in self.dependencies[job].items():
                 if dep in jobs:
                     yield dep
-                    if inherit_pipe_dependencies and any(is_flagged(f, "pipe") for f in files):
+                    if inherit_pipe_dependencies and any(
+                        is_flagged(f, "pipe") for f in files
+                    ):
                         # In case of a pipe, inherit the dependencies of the producer,
                         # such that the two jobs end up on the same toposort level.
                         # This is important because they are executed simulataneously.
@@ -2255,7 +2256,7 @@
         dag = {job: set(get_dependencies(job)) for job in jobs}
 
         return toposort(dag)
-=======
+
     def get_outputs_with_changes(self, change_type, include_needrun=True):
         is_changed = lambda job: (
             getattr(self.workflow.persistence, f"{change_type}_changed")(job)
@@ -2284,7 +2285,6 @@
                         f"    To inspect which output files have changes, run 'snakemake --list-{change_type}-changes'."
                         f"{rerun_trigger}"
                     )
->>>>>>> ef0475c9
 
     def __str__(self):
         return self.dot()
