--- conflicted
+++ resolved
@@ -349,15 +349,6 @@
         if (self.workflow.is_main_process and shared_local_copies) or (
             self.workflow.remote_exec and not shared_local_copies
         ):
-<<<<<<< HEAD
-            async with asyncio.TaskGroup() as tg:
-                for job in self.needrun_jobs():
-                    for f in job.input:
-                        if f.is_storage and self.is_external_input(f, job):
-                            logger.info(f"Retrieving {f} from storage.")
-                            tg.create_task(f.retrieve_from_storage())
-=======
-            logger.info("Retrieving input from storage.")
             to_retrieve = {
                 f
                 for job in self.needrun_jobs()
@@ -372,7 +363,6 @@
                         tg.create_task(f.retrieve_from_storage())
             except ExceptionGroup as e:
                 raise WorkflowError("Failed to retrieve input from storage.", e)
->>>>>>> 13b3205a
 
     async def store_storage_outputs(self):
         if self.workflow.remote_exec:
