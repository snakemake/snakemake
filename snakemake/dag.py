--- conflicted
+++ resolved
@@ -700,11 +700,8 @@
         visited=None,
         skip_until_dynamic=False,
         progress=False,
-<<<<<<< HEAD
         known_producers=None,
-=======
         create_inventory=False,
->>>>>>> 2ae4a584
     ):
         """ Update the DAG by adding given jobs and their dependencies. """
         if visited is None:
@@ -794,11 +791,8 @@
         visited=None,
         skip_until_dynamic=False,
         progress=False,
-<<<<<<< HEAD
         known_producers=None,
-=======
         create_inventory=False,
->>>>>>> 2ae4a584
     ):
         """ Update the DAG by adding the given job and its dependencies. """
         if job in self.dependencies:
