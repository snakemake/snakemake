__author__ = "Johannes Köster"
__copyright__ = "Copyright 2022, Johannes Köster"
__email__ = "johannes.koester@uni-due.de"
__license__ = "MIT"

import asyncio
from builtins import ExceptionGroup
import datetime
import hashlib
import html
import os
import shutil
import subprocess
import tarfile
import textwrap
import time
from typing import Iterable, List, Optional, Set, Union
import uuid
import subprocess
from collections import Counter, defaultdict, deque, namedtuple
from functools import partial
from itertools import chain, filterfalse, groupby
from operator import attrgetter
from pathlib import Path
from snakemake.settings.types import DeploymentMethod

from snakemake_interface_executor_plugins.dag import DAGExecutorInterface
from snakemake_interface_report_plugins.interfaces import DAGReportInterface
from snakemake_interface_storage_plugins.storage_object import StorageObjectTouch

from snakemake import workflow
from snakemake import workflow as _workflow
from snakemake.common import (
    ON_WINDOWS,
    group_into_chunks,
    is_local_file,
)
from snakemake.settings.types import RerunTrigger
from snakemake.deployment import singularity
from snakemake.exceptions import (
    AmbiguousRuleException,
    ChildIOException,
    CyclicGraphException,
    ImproperOutputException,
    IncompleteFilesException,
    InputFunctionException,
    MissingInputException,
    MissingOutputException,
    MissingRuleException,
    PeriodicWildcardError,
    RemoteFileException,
    WildcardError,
    WorkflowError,
)
from snakemake.io import (
    _IOFile,
    PeriodicityDetector,
    get_flag_value,
    is_callable,
    is_flagged,
    wait_for_files,
)
from snakemake.jobs import (
    AbstractJob,
    GroupJob,
    GroupJobFactory,
    Job,
    JobFactory,
    Reason,
)
from snakemake.settings.types import SharedFSUsage
from snakemake.logging import logger
from snakemake.output_index import OutputIndex
from snakemake.sourcecache import LocalSourceFile, SourceFile
from snakemake.settings.types import ChangeType, Batch

PotentialDependency = namedtuple("PotentialDependency", ["file", "jobs", "known"])


def toposort(graph):
    from graphlib import TopologicalSorter

    sorter = TopologicalSorter(graph)
    sorter.prepare()
    sorted = list()
    while sorter.is_active():
        ready = set()
        for task in sorter.get_ready():
            ready.add(task)
            sorter.done(task)
        sorted.append(ready)
    return sorted


class DAG(DAGExecutorInterface, DAGReportInterface):
    """Directed acyclic graph of jobs."""

    def __init__(
        self,
        workflow,
        rules=None,
        targetfiles: Set[str] = None,
        targetrules=None,
        forceall=False,
        forcerules=None,
        forcefiles=None,
        priorityfiles=None,
        priorityrules=None,
        untilfiles=None,
        untilrules=None,
        omitfiles=None,
        omitrules=None,
        ignore_incomplete=False,
    ):
        self._queue_input_jobs = None
        self._dependencies = defaultdict(partial(defaultdict, set))
        self.depending = defaultdict(partial(defaultdict, set))
        self._needrun = set()
        self._checkpoint_jobs = set()
        self._priority = dict()
        self._reason = defaultdict(Reason)
        self._finished = set()
        self._has_unfinished_queue_input_jobs = None
        self._len = 0
        self.workflow: _workflow.Workflow = workflow
        self.rules = set(rules)
        self.targetfiles = targetfiles
        self.targetrules = targetrules
        self.target_jobs_rules = {
            spec.rulename for spec in self.workflow.dag_settings.target_jobs
        }
        self.priorityfiles = priorityfiles
        self.priorityrules = priorityrules
        self.targetjobs = set()
        self.prioritytargetjobs = set()
        self._ready_jobs = set()
        self._jobid = dict()
        self.job_cache = dict()
        self.conda_envs = dict()
        self.container_imgs = dict()
        self._progress = 0
        self._group = dict()
        self._n_until_ready = defaultdict(int)
        self._running = set()
        self._jobs_with_finished_queue_input = set()
        self._storage_input_jobs = defaultdict(list)

        self.job_factory = JobFactory()
        self.group_job_factory = GroupJobFactory()

        self.forcerules = set()
        self.forcefiles = set()
        self.untilrules = set()
        self.untilfiles = set()
        self.omitrules = set()
        self.omitfiles = set()
        if forceall:
            self.forcerules.update(self.rules)
        elif forcerules:
            self.forcerules.update(forcerules)
        if forcefiles:
            self.forcefiles.update(forcefiles)
        if untilrules:
            self.untilrules.update(set(rule.name for rule in untilrules))
        if untilfiles:
            self.untilfiles.update(untilfiles)
        if omitrules:
            self.omitrules.update(set(rule.name for rule in omitrules))
        if omitfiles:
            self.omitfiles.update(omitfiles)

        self.omitforce = set()

        if self.batch is not None and not self.batch.is_final:
            # Since not all input files of a batching rule are considered, we cannot run
            # beyond that rule.
            # For the final batch, we do not need to omit anything.
            self.omitrules.add(self.batch.rulename)

        self.ignore_incomplete = ignore_incomplete

        self.periodic_wildcard_detector = PeriodicityDetector()

        self.update_output_index()

    @property
    def dependencies(self):
        return self._dependencies

    @property
    def batch(self):
        return self.workflow.dag_settings.batch

    async def init(self, progress=False):
        """Initialise the DAG."""
        for job in [await self.rule2job(rule) for rule in self.targetrules]:
            job = await self.update([job], progress=progress, create_inventory=True)
            self.targetjobs.add(job)

        for file in self.targetfiles:
            job = await self.update(
                await self.file2jobs(file),
                file=file,
                progress=progress,
                create_inventory=True,
            )
            self.targetjobs.add(job)

        for spec in self.workflow.dag_settings.target_jobs:
            job = await self.update(
                [
                    await self.new_job(
                        self.workflow.get_rule(spec.rulename),
                        wildcards_dict=spec.wildcards_dict,
                    )
                ],
                progress=progress,
                create_inventory=True,
            )
            self.targetjobs.add(job)
            self.forcefiles.update(job.output)

        self.cleanup()

        await self.check_incomplete()

        self.update_container_imgs()
        self.update_conda_envs()

        await self.update_needrun(create_inventory=True)
        self.set_until_jobs()
        self.delete_omitfrom_jobs()
        self.update_jobids()

        self.check_directory_outputs()

        # check if remaining jobs are valid
        for i, job in enumerate(self.jobs):
            job.is_valid()

    def get_unneeded_temp_files(self, job: AbstractJob) -> Iterable[str]:
        if isinstance(job, GroupJob):
            for j in job:
                yield from self.get_unneeded_temp_files(j)
        else:
            for f in job.output:
                if is_flagged(f, "temp") and not self.is_needed_tempfile(job, f):
                    yield f

    def check_directory_outputs(self):
        """Check that no output file is contained in a directory output of the same or another rule."""
        outputs = sorted(
            {(os.path.abspath(f), job) for job in self.jobs for f in job.output}
        )
        for i in range(len(outputs) - 1):
            (a, job_a), (b, job_b) = outputs[i : i + 2]
            try:
                common = os.path.commonpath([a, b])
            except ValueError:
                # commonpath raises error if windows drives are different.
                continue
            if a != b and common == os.path.commonpath([a]) and job_a != job_b:
                raise ChildIOException(parent=outputs[i], child=outputs[i + 1])

    @property
    def checkpoint_jobs(self):
        return self._checkpoint_jobs

    @property
    def finished_checkpoint_jobs(self):
        for job in self.finished_jobs:
            if job.is_checkpoint:
                yield job

    def update_checkpoint_outputs(self):
        workflow.checkpoints.future_output = set(
            f for job in self.checkpoint_jobs for f in job.output
        )
        workflow.checkpoints.created_output = set(
            f for job in self.finished_checkpoint_jobs for f in job.output
        )

    def update_jobids(self):
        for job in self.jobs:
            if job not in self._jobid:
                self._jobid[job] = len(self._jobid)

    def cleanup_workdir(self):
        for job in self.jobs:
            if not self.is_edit_notebook_job(job):
                for io_dir in set(
                    os.path.dirname(io_file)
                    for io_file in chain(job.output, job.input)
                    if not os.path.exists(io_file)
                ):
                    if os.path.exists(io_dir):
                        # check for empty dir
                        with os.scandir(io_dir) as i:
                            if next(i, None) is None:
                                os.removedirs(io_dir)

    def cleanup(self):
        self.job_cache.clear()
        final_jobs = set(self.bfs(self._dependencies, *self.targetjobs))
        todelete = [job for job in self._dependencies if job not in final_jobs]
        for job in todelete:
            try:
                self._needrun.remove(job)
            except KeyError:
                pass

            # delete all pointers from dependencies to this job
            for dep in self._dependencies[job]:
                try:
                    del self.depending[dep][job]
                except KeyError:
                    # In case the pointer has been deleted before or
                    # never created, we can simply continue.
                    pass

            # delete all dependencies
            del self._dependencies[job]
            try:
                # delete all pointers to downstream dependencies
                del self.depending[job]
            except KeyError:
                pass

    def update_conda_envs(self):
        # First deduplicate based on job.conda_env_spec
        env_set = {
            (job.conda_env_spec, job.container_img_url)
            for job in self.jobs
            if job.conda_env_spec
            and (
                job.is_local
                or SharedFSUsage.SOFTWARE_DEPLOYMENT
                in self.workflow.storage_settings.shared_fs_usage
                or (
                    self.workflow.remote_exec
                    and SharedFSUsage.SOFTWARE_DEPLOYMENT
                    not in self.workflow.storage_settings.shared_fs_usage
                )
            )
        }

        # Then based on md5sum values
        for env_spec, simg_url in env_set:
            simg = None
            if simg_url and (
                DeploymentMethod.APPTAINER
                in self.workflow.deployment_settings.deployment_method
            ):
                assert (
                    simg_url in self.container_imgs
                ), "bug: must first pull singularity images"
                simg = self.container_imgs[simg_url]
            key = (env_spec, simg_url)
            if key not in self.conda_envs:
                env = env_spec.get_conda_env(
                    self.workflow,
                    container_img=simg,
                    cleanup=self.workflow.deployment_settings.conda_cleanup_pkgs,
                )
                self.conda_envs[key] = env

    async def retrieve_storage_inputs(self, jobs=None, also_missing_internal=False):
        shared_local_copies = (
            SharedFSUsage.STORAGE_LOCAL_COPIES
            in self.workflow.storage_settings.shared_fs_usage
        )
        if jobs is None:
            if (self.workflow.is_main_process and shared_local_copies) or (
                self.workflow.remote_exec and not shared_local_copies
            ):
                jobs = self.needrun_jobs()
            else:
                jobs = []

        to_retrieve = {
            f
            for job in jobs
            for f in job.input
            if f.is_storage
            and (
                (also_missing_internal and not shared_local_copies)
                or self.is_external_input(f, job, not_needrun_is_external=True)
            )
            and not job.is_norun
        }

        if to_retrieve:
            try:
                async with asyncio.TaskGroup() as tg:
                    for f in to_retrieve:
                        logger.info(f"Retrieving {f} from storage.")
                        tg.create_task(f.retrieve_from_storage())
            except ExceptionGroup as e:
                raise WorkflowError("Failed to retrieve input from storage.", e)

    def update_storage_inputs(self):
        self._storage_input_jobs.clear()
        for job in self.needrun_jobs():
            for f in job.input:
                if f.is_storage:
                    self._storage_input_jobs[f].append(job)

    async def store_storage_outputs(self):
        if self.workflow.remote_exec:
            logger.info("Storing output in storage.")
            try:
                async with asyncio.TaskGroup() as tg:
                    for job in self.needrun_jobs(exclude_finished=False):
                        benchmark = [job.benchmark] if job.benchmark else []

                        async def tostore(f):
                            return (
                                f.is_storage
                                and f
                                not in self.workflow.storage_settings.unneeded_temp_files
                                and await f.exists_local()
                            )

                        if self.finished(job):
                            for f in chain(job.output, benchmark):
                                if await tostore(f):
                                    tg.create_task(f.store_in_storage())
                        for f in job.log:
                            if await tostore(f):
                                tg.create_task(f.store_in_storage())
            except ExceptionGroup as e:
                raise WorkflowError("Failed to store output in storage.", e)

    async def cleanup_storage_objects(self):
        shared_local_copies = (
            SharedFSUsage.STORAGE_LOCAL_COPIES
            in self.workflow.storage_settings.shared_fs_usage
        )
        cleaned = set()
        for job in self.jobs:
            if (
                self.workflow.is_main_process and (job.is_local or shared_local_copies)
            ) or (self.workflow.remote_exec and not shared_local_copies):
                async with asyncio.TaskGroup() as tg:
                    for f in chain(job.input, job.output):
                        if f.is_storage and f not in cleaned:
                            f.storage_object.cleanup()
                            tg.create_task(
                                f.remove(remove_non_empty_dir=True, only_local=True)
                            )
                            cleaned.add(f)

    async def sanitize_local_storage_copies(self):
        """Remove local copies of storage files that will be recreated in this run."""
        async with asyncio.TaskGroup() as tg:
            for job in self.needrun_jobs():
                if not self.finished(job):
                    for f in job.output:
                        if f.is_storage and await f.exists_local():
                            tg.create_task(
                                f.remove(remove_non_empty_dir=True, only_local=True)
                            )

    def create_conda_envs(self, dryrun=False, quiet=False):
        dryrun |= self.workflow.dryrun
        for env in self.conda_envs.values():
            if (not dryrun or not quiet) and not env.is_externally_managed:
                env.create(self.workflow.dryrun)

    def update_container_imgs(self):
        # First deduplicate based on job.conda_env_spec
        img_set = {
            (job.container_img_url, job.is_containerized)
            for job in self.jobs
            if job.container_img_url
        }

        for img_url, is_containerized in img_set:
            if img_url not in self.container_imgs:
                img = singularity.Image(img_url, self, is_containerized)
                self.container_imgs[img_url] = img

    def pull_container_imgs(self, quiet=False):
        for img in self.container_imgs.values():
            if not self.workflow.dryrun or not quiet:
                img.pull(self.workflow.dryrun)

    def update_output_index(self):
        """Update the OutputIndex."""
        self.output_index = OutputIndex(self.rules)

    async def check_incomplete(self):
        """Check if any output files are incomplete. This is done by looking up
        markers in the persistence module."""
        if not self.ignore_incomplete:
            incomplete = await self.incomplete_files()
            if incomplete:
                if self.workflow.dag_settings.force_incomplete:
                    self.forcefiles.update(incomplete)
                else:
                    raise IncompleteFilesException(incomplete)

    def incomplete_external_jobid(self, job) -> Optional[str]:
        """Return the external jobid of the job if it is marked as incomplete.

        Returns None, if job is not incomplete, or if no external jobid has been
        registered or if force_incomplete is True.
        """
        if self.workflow.dag_settings.force_incomplete:
            return None
        jobids = self.workflow.persistence.external_jobids(job)
        if len(jobids) == 1:
            return jobids[0]
        elif len(jobids) > 1:
            raise WorkflowError(
                "Multiple different external jobids registered "
                "for output files of incomplete job {} ({}). This job "
                "cannot be resumed. Execute Snakemake with --rerun-incomplete "
                "to fix this issue.".format(job.jobid, jobids)
            )

    def is_edit_notebook_job(self, job):
        return (
            self.workflow.execution_settings.edit_notebook
            and job.targetfile in self.targetfiles
        )

    def is_draft_notebook_job(self, job):
        return (
            self.workflow.execution_settings.edit_notebook
            and self.workflow.execution_settings.edit_notebook.draft_only
            and job.targetfile in self.targetfiles
        )

    def get_job_group(self, job):
        return self._group.get(job)

    @property
    def jobs(self):
        """All jobs in the DAG."""
        return self._dependencies.keys()

    def needrun_jobs(self, exclude_finished=True):
        """Jobs that need to be executed."""
        if exclude_finished:
            return filterfalse(self.finished, self._needrun)
        else:
            return iter(self._needrun)

    @property
    def local_needrun_jobs(self):
        """Iterate over all jobs that need to be run and are marked as local."""
        return filter(lambda job: job.is_local, self.needrun_jobs())

    @property
    def finished_jobs(self):
        """Iterate over all jobs that have been finished."""
        return filter(self.finished, self.jobs)

    @property
    def ready_jobs(self):
        """Jobs that are ready to execute."""
        return self._ready_jobs

    def needrun(self, job):
        """Return whether a given job needs to be executed."""
        return job in self._needrun

    def priority(self, job):
        """Return priority of given job."""
        return self._priority[job]

    def noneedrun_finished(self, job):
        """
        Return whether a given job is finished or was not
        required to run at all.
        """
        return not self.needrun(job) or self.finished(job)

    def reason(self, job):
        """Return the reason of the job execution."""
        return self._reason[job]

    def finished(self, job):
        """Return whether a job is finished."""
        return job in self._finished

    def requested_files(self, job):
        """Return the files a job requests."""
        return set(*self.depending[job].values())

    async def incomplete_files(self):
        """Yield incomplete files."""
        incomplete = list()
        for job in filterfalse(self.needrun, self.jobs):
            is_incomplete = await self.workflow.persistence.incomplete(job)
            if is_incomplete:
                for f in job.output:
                    incomplete.append(f)
        return incomplete

    @property
    def newversion_files(self):
        """Return list of files where the current version is newer than the
        recorded version.
        """
        return list(
            chain(
                *(
                    job.output
                    for job in filter(self.workflow.persistence.newversion, self.jobs)
                )
            )
        )

    async def handle_ensure(self, job, expanded_output):
        ensured_output = {
            f: get_flag_value(f, "ensure")
            for f in expanded_output
            if is_flagged(f, "ensure")
        }
        # handle non_empty
        empty_output = [
            f
            for f, ensure in ensured_output.items()
            if ensure["non_empty"] and (await f.size()) == 0
        ]
        if empty_output:
            raise WorkflowError(
                "Detected unexpected empty output files. "
                "Something went wrong in the rule without "
                "an error being reported:\n{}".format("\n".join(empty_output)),
                rule=job.rule,
            )

        # handle checksum
        async def is_not_same_checksum(f, checksum):
            if checksum is None:
                return False
            if is_callable(checksum):
                try:
                    checksum = checksum(job.wildcards)
                except Exception as e:
                    raise WorkflowError(
                        "Error calling checksum function provided to ensure marker.",
                        e,
                        rule=job.rule,
                    )
            return not await f.is_same_checksum(checksum, force=True)

        checksum_failed_output = [
            f
            for f, ensure in ensured_output.items()
            if await is_not_same_checksum(f, ensure.get("sha256"))
        ]
        if checksum_failed_output:
            raise WorkflowError(
                "Output files have checksums that differ from the expected ones "
                "defined in the workflow:\n{}".format(
                    "\n".join(checksum_failed_output)
                ),
                rule=job.rule,
            )

    def check_touch_compatible(self):
        def is_touchable(f):
            return not f.is_storage or isinstance(f.storage_object, StorageObjectTouch)

        if not all(is_touchable(f) for job in self.jobs for f in job.output):
            raise WorkflowError(
                "Touching output files is impossible. The workflow uses remote storage "
                "but the storage plugin does not support the touch operation. "
                "It might be possible to improve the storage plugin to support this "
                "operation. Consider checking the source code and contributing to the "
                "plugin."
            )

    async def check_and_touch_output(
        self,
        job,
        wait=3,
        ignore_missing_output=False,
        no_touch=False,
        wait_for_local=True,
    ):
        """Raise exception if output files of job are missing."""
        # do not touch output in storage. This is done before by the touch executor.
        expanded_output = [job.shadowed_path(path) for path in job.output]
        if job.benchmark:
            expanded_output.append(job.benchmark)

        if not ignore_missing_output:
            try:
                await wait_for_files(
                    expanded_output,
                    latency_wait=wait,
                    wait_for_local=wait_for_local,
                    ignore_pipe_or_service=True,
                )
            except IOError as e:
                raise MissingOutputException(
                    str(e), rule=job.rule, jobid=self.jobid(job)
                )

        def correctly_flagged_with_dir(f):
            """Check that files flagged as directories are in fact directories

            In ambiguous cases, such as when f is managed by a storage backend, or f
            doesn't exist and
            ignore_missing_output is true, always return True
            """
            if f.storage_object:
                return True
            if ignore_missing_output and not os.path.exists(f):
                return True
            return not (f.is_directory ^ os.path.isdir(f))

        for output_path in expanded_output:
            if not correctly_flagged_with_dir(output_path):
                raise ImproperOutputException(job, [output_path])

        # Handle ensure flags
        await self.handle_ensure(job, expanded_output)

        # It is possible, due to archive expansion or cluster clock skew, that
        # the files appear older than the input.  But we know they must be new,
        # so touch them to update timestamps. This also serves to touch outputs
        # when using the --touch flag.
        if not no_touch:
            for output_path in expanded_output:
                # This won't create normal files if missing, but will create
                # the flag file for directories.
                if await output_path.exists_local():
                    output_path.touch()

        if wait_for_local:
            await self.check_output_mtime(job, expanded_output)

    async def check_output_mtime(
        self, job: Job, expanded_output: List[_IOFile]
    ) -> None:
        # Check whether all output files are newer than the newest input file.
        # This catches problems with non-sychronous clocks in distributed execution.
        existing_input = [
            ((await f.mtime_uncached(skip_storage=True)).local(), f)
            for f in job.input
            if await f.exists_local()
        ]
        if existing_input:
            newest_input_mtime, newest_input_path = max(existing_input)
            for output_path in expanded_output:
                if not await output_path.exists_local():
                    # can happen for temp files in combination with touch executor
                    continue
                output_mtime = (
                    await output_path.mtime_uncached(skip_storage=True)
                ).local()
                if output_mtime < newest_input_mtime:
                    raise WorkflowError(
                        f"Output {output_path} has older modification time "
                        f"({datetime.datetime.fromtimestamp(output_mtime)}) "
                        f"than input {newest_input_path} "
                        f"({datetime.datetime.fromtimestamp(newest_input_mtime)}). "
                        "This could indicate a clock skew problem in your network "
                        "and would trigger a rerun of this job in the next "
                        "execution and should therefore be fixed on system level. "
                        f"System time: {datetime.datetime.now()}",
                        rule=job.rule,
                    )

    def unshadow_output(self, job, only_log=False):
        """Move files from shadow directory to real output paths."""
        if not job.shadow_dir or not job.output:
            return

        files = job.log if only_log else chain(job.output, job.log)

        for real_output in files:
            shadow_output = job.shadowed_path(real_output).file
            # Remake absolute symlinks as relative
            if os.path.islink(shadow_output):
                dest = os.readlink(shadow_output)
                if os.path.isabs(dest):
                    rel_dest = os.path.relpath(dest, job.shadow_dir)
                    os.remove(shadow_output)
                    os.symlink(rel_dest, shadow_output)

            if os.path.realpath(shadow_output) == os.path.realpath(real_output):
                continue
            shutil.move(shadow_output, real_output)
        shutil.rmtree(job.shadow_dir)

    def check_periodic_wildcards(self, job):
        """Raise an exception if a wildcard of the given job appears to be periodic,
        indicating a cyclic dependency."""
        for wildcard, value in job.wildcards_dict.items():
            periodic_substring = self.periodic_wildcard_detector.is_periodic(value)
            if periodic_substring is not None:
                raise PeriodicWildcardError(
                    "The value {} in wildcard {} is periodically repeated ({}). "
                    "This would lead to an infinite recursion. "
                    "To avoid this, e.g. restrict the wildcards in this rule to certain values.".format(
                        periodic_substring, wildcard, value
                    ),
                    rule=job.rule,
                )

    def handle_protected(self, job):
        """Write-protect output files that are marked with protected()."""
        for f in job.output:
            if f in job.protected_output:
                logger.info(f"Write-protecting output file {f}.")
                f.protect()

    def handle_touch(self, job):
        """Touches those output files that are marked for touching."""
        for f in job.output:
            if f in job.touch_output:
                f = job.shadowed_path(f)
                logger.info(f"Touching output file {f}.")
                f.touch_or_create()
                assert os.path.exists(f)

    def temp_input(self, job: Union[Job, GroupJob]):
        if job.is_group():
            skip = {f for j in job for f in j.output}
            jobs = job
        else:
            skip = set()
            jobs = [job]
        for job in jobs:
            for job_, files in self._dependencies[job].items():
                for f in files:
                    if f in job_.temp_output and f not in skip:
                        yield f

    async def temp_size(self, job):
        """Return the total size of temporary input files of the job.
        If none, return 0.
        """
        return sum([await f.size() for f in self.temp_input(job)])

    def is_needed_tempfile(self, job, tempfile):
        return any(
            tempfile in files
            for j, files in self.depending[job].items()
            if not self.finished(j) and self.needrun(j) and j != job
        )

    async def handle_temp(self, job):
        """Remove temp files if they are no longer needed. Update temp_mtimes."""
        if self.workflow.storage_settings.notemp:
            return

        if job.is_group():
            for j in job:
                await self.handle_temp(j)
            return

        is_temp = lambda f: is_flagged(f, "temp")

        def unneeded_files():
            # temp input
            for job_, files in self._dependencies[job].items():
                tempfiles = set(f for f in job_.output if is_temp(f))
                yield from filterfalse(
                    partial(self.is_needed_tempfile, job_), tempfiles & files
                )

            # temp output
            if not job.is_checkpoint and (
                job not in self.targetjobs
                or job.rule.name == self.workflow.default_target
            ):
                tempfiles = (
                    f for f in job.output if is_temp(f) and f not in self.targetfiles
                )
                yield from filterfalse(partial(self.is_needed_tempfile, job), tempfiles)

        for f in unneeded_files():
            if self.workflow.dryrun:
                logger.info(f"Would remove temporary output {f}")
            else:
                logger.info(f"Removing temporary output {f}.")
                await f.remove(remove_non_empty_dir=True)

    async def handle_log(self, job):
        for f in job.log:
            f = job.shadowed_path(f)
            if not await f.exists_local():
                # If log file was not created during job, create an empty one.
                f.touch_or_create()

    async def handle_storage(self, job, store_in_storage=True, store_only_log=False):
        """Remove local files if they are no longer needed and upload."""
        if store_in_storage and (
            self.workflow.remote_exec or self.workflow.is_main_process
        ):
            # handle output files
            files = []
            if not store_only_log:
                files = job.output
                if job.benchmark:
                    files = chain(files, (job.benchmark,))
            if job.log:
                files = chain(files, job.log)
            for f in files:
                if f.is_storage and not f.should_not_be_retrieved_from_storage:
                    await f.store_in_storage()
                    storage_mtime = (await f.mtime()).storage()
                    # immediately force local mtime to match storage,
                    # since conversions from S3 headers are not 100% reliable
                    # without this, newness comparisons may fail down the line
                    f.touch(times=(storage_mtime, storage_mtime))

                    if not await f.exists_in_storage():
                        raise RemoteFileException(
                            "The file upload was attempted, but it does not "
                            "exist in storage. Check that your credentials have "
                            "read AND write permissions."
                        )

        if not self.workflow.storage_settings.keep_storage_local:
            if not any(f.is_storage for f in job.input):
                return

            # handle input files
            needed = lambda job_, f: any(
                f in files
                for j, files in self.depending[job_].items()
                if not self.finished(j) and self.needrun(j) and j != job
            )

            async def unneeded_files():
                async def putative(f):
                    return (
                        f.is_storage
                        and not await f.protected()
                        and not f.should_keep_local
                    )

                generated_input = set()
                for job_, files in self._dependencies[job].items():
                    generated_input |= files
                    for f in files:
                        if await putative(f) and not needed(job_, f):
                            yield f
                for f, f_ in zip(job.output, job.rule.output):
                    if (
                        await putative(f)
                        and not needed(job, f)
                        and not f in self.targetfiles
                    ):
                        yield f
                for f in job.input:
                    if (
                        await putative(f)
                        and f not in generated_input
                        # all other jobs that depend on this file are finished
                        and all(
                            self.finished(job_)
                            for job_ in self._storage_input_jobs[f]
                            if job_ != job
                        )
                    ):
                        yield f

            async for f in unneeded_files():
                if await f.exists_local():
                    logger.info(f"Removing local copy of storage file: {f}")
                    await f.remove()

    def jobid(self, job):
        """Return job id of given job."""
        if job.is_group():
            return job.jobid
        else:
            return self._jobid[job]

    async def update(
        self,
        jobs,
        file=None,
        visited=None,
        known_producers=None,
        progress=False,
        create_inventory=False,
    ):
        """Update the DAG by adding given jobs and their dependencies."""
        if visited is None:
            visited = set()
        if known_producers is None:
            known_producers = dict()
        producers = []
        exceptions = list()
        cycles = list()

        # check if all potential producers are strictly ordered
        jobs = sorted(jobs, reverse=True)
        discarded_jobs = set()

        def is_strictly_higher_ordered(pivot_job):
            return all(
                pivot_job > job
                for job in jobs
                if job is not pivot_job and job not in discarded_jobs
            )

        for i, job in enumerate(jobs):
            logger.dag_debug(dict(status="candidate", job=job))
            if file in job.input:
                cycles.append(job)
                continue
            if job in visited:
                cycles.append(job)
                continue
            try:
                self.check_periodic_wildcards(job)
                await self.update_(
                    job,
                    visited=set(visited),
                    known_producers=known_producers,
                    progress=progress,
                    create_inventory=create_inventory,
                )
                producers.append(job)
                if is_strictly_higher_ordered(job):
                    # All other jobs are either discarded or strictly less given
                    # any defined ruleorder.
                    break
            except (
                MissingInputException,
                CyclicGraphException,
                PeriodicWildcardError,
                WorkflowError,
            ) as ex:
                exceptions.append(ex)
                discarded_jobs.add(job)
            except RecursionError as e:
                raise WorkflowError(
                    e,
                    (
                        "If building the DAG exceeds the recursion limit, "
                        "this is likely due to a cyclic dependency."
                        "E.g. you might have a sequence of rules that "
                        "can generate their own input. Try to make "
                        "the output files more specific. "
                        "A common pattern is to have different prefixes "
                        "in the output files of different rules."
                        + f"\nProblematic file pattern: {file}"
                        if file
                        else ""
                    ),
                )
        if not producers:
            if cycles:
                job = cycles[0]
                raise CyclicGraphException(job.rule, file, rule=job.rule)
            if len(exceptions) > 1:
                raise WorkflowError(*exceptions)
            elif len(exceptions) == 1:
                raise exceptions[0]

        n = len(self._dependencies)
        if progress and n % 1000 == 0 and n and self._progress != n:
            logger.info(f"Processed {n} potential jobs.")
            self._progress = n

        producers.sort(reverse=True)
        producer = producers[0]
        ambiguities = list(
            filter(lambda x: not x < producer and not producer < x, producers[1:])
        )
        if ambiguities and not self.workflow.execution_settings.ignore_ambiguity:
            raise AmbiguousRuleException(file, producer, ambiguities[0])
        logger.dag_debug(dict(status="selected", job=producer))
        if exceptions:
            logger.dag_debug(
                dict(
                    file=file,
                    msg="Producer found, hence exceptions are ignored.",
                    exception=WorkflowError(*exceptions),
                )
            )
        return producer

    async def update_(
        self,
        job,
        visited=None,
        known_producers=None,
        progress=False,
        create_inventory=False,
    ):
        """Update the DAG by adding the given job and its dependencies."""
        if job in self._dependencies:
            return
        if visited is None:
            visited = set()
        if known_producers is None:
            known_producers = dict()
        visited.add(job)
        dependencies = self._dependencies[job]
        potential_dependencies = [
            res
            async for res in self.collect_potential_dependencies(
                job, known_producers=known_producers
            )
        ]

        missing_input = set()
        producer = dict()
        exceptions = dict()
        for res in potential_dependencies:
            if create_inventory:
                # If possible, obtain inventory information starting from
                # given file and store it in the IOCache.
                # This should provide faster access to existence and mtime information
                # than querying file by file. If the file type does not support inventory
                # information, this call is a no-op.
                await res.file.inventory()

            if not res.jobs:
                # no producing job found
                if self.workflow.is_main_process and not await res.file.exists():
                    # file not found, hence missing input
                    missing_input.add(res.file)
                if not is_flagged(res.file, "before_update"):
                    # record info that there is no known producer, but only
                    # do that for files that are not flagged as before_update
                    # otherwise, we would risk a conflict with corresponding files
                    # that are flagged as 'update'.
                    known_producers[res.file] = None
                # file found, no problem
                continue

            if res.known:
                producer[res.file] = res.jobs[0]
            else:
                try:
                    selected_job = await self.update(
                        res.jobs,
                        file=res.file,
                        visited=visited,
                        known_producers=known_producers,
                        progress=progress,
                    )
                    producer[res.file] = selected_job
                except (
                    MissingInputException,
                    CyclicGraphException,
                    PeriodicWildcardError,
                    WorkflowError,
                ) as ex:
                    file_exists = await res.file.exists()
                    if not file_exists:
                        self.delete_job(job, recursive=False)  # delete job from tree
                        raise ex
                    else:
                        logger.dag_debug(
                            dict(
                                file=res.file,
                                msg="No producers found, but file is present on disk.",
                                exception=ex,
                            )
                        )
                        known_producers[res.file] = None

        for file, job_ in producer.items():
            dependencies[job_].add(file)
            self.depending[job_][job].add(file)

        if self.is_batch_rule(job.rule) and self.batch.is_final:
            # For the final batch, ensure that all input files from
            # previous batches are present on disk.
            if any([(f not in producer and not await f.exists()) for f in job.input]):
                raise WorkflowError(
                    "Unable to execute batch {} because not all previous batches "
                    "have been completed before or files have been deleted.".format(
                        self.batch
                    )
                )

        if missing_input:
            self.delete_job(job, recursive=False)  # delete job from tree
            raise MissingInputException(job, missing_input)

    async def update_needrun(self, create_inventory=False):
        """Update the information whether a job needs to be executed."""

        if create_inventory and self.workflow.is_main_process:
            # Concurrently collect mtimes of all existing files.
            await self.workflow.iocache.mtime_inventory(self.jobs)

        output_mintime = dict()

        async def update_output_mintime(job):
            try:
                return output_mintime[job]
            except KeyError:
                for job_ in chain([job], self.depending[job]):
                    try:
                        t = output_mintime[job_]
                    except KeyError:
                        t = await job_.output_mintime
                    if t is not None:
                        output_mintime[job] = t
                        return
                output_mintime[job] = None

        is_same_checksum_cache = dict()

        async def is_same_checksum(f, job):
            try:
                return is_same_checksum_cache[(f, job)]
            except KeyError:
                if not await f.is_checksum_eligible():
                    # no chance to compute checksum, cannot be assumed the same
                    is_same = False
                else:
                    # obtain the input checksums for the given file for all output files of the job
                    checksums = self.workflow.persistence.input_checksums(job, f)
                    if len(checksums) > 1:
                        # more than one checksum recorded, cannot be all the same
                        is_same = False
                    elif not checksums:
                        # no checksums recorded, we cannot assume them to be the same
                        is_same = False
                    else:
                        is_same = await f.is_same_checksum(checksums.pop())

                is_same_checksum_cache[(f, job)] = is_same
                return is_same

        def is_forced(job):
            return (
                job not in self.omitforce
                and job.rule in self.forcerules
                or not self.forcefiles.isdisjoint(job.output)
            )

        async def update_needrun(job):
            reason = self.reason(job)
            noinitreason = not reason

            if is_forced(job):
                reason.forced = True
            elif job in self.targetjobs:
                # TODO find a way to handle added/removed input files here?
                if not job.has_products(include_logfiles=False):
                    if job.input:
                        if job.rule.norun:
                            reason.updated_input_run.update(
                                [f for f in job.input if not await f.exists()]
                            )
                            if not reason.updated_input_run:
                                reason.unfinished_queue_input = (
                                    job.has_unfinished_queue_input()
                                )
                        else:
                            reason.nooutput = True
                    else:
                        reason.noio = True
                else:
                    if job.rule in self.targetrules:
                        files = set(job.products(include_logfiles=False))
                    elif (
                        self.workflow.dag_settings.target_jobs
                        and job.rule.name in self.target_jobs_rules
                    ):
                        files = set(job.products(include_logfiles=False))
                    else:
                        files = set(chain(*self.depending[job].values()))
                        if self.targetfiles:
                            files.update(
                                f for f in job.products() if f in self.targetfiles
                            )
                    reason.missing_output.update(
                        [f async for f in job.missing_output(files)]
                    )
            if not reason:
                output_mintime_ = output_mintime.get(job)
                updated_input = None
                if output_mintime_:
                    # Input is updated if it is newer that the oldest output file
                    # and does not have the same checksum as the one previously recorded.
                    updated_input = [
                        f
                        for f in job.input
                        if await f.exists()
                        and await f.is_newer(output_mintime_)
                        and not await is_same_checksum(f, job)
                    ]
                    reason.updated_input.update(updated_input)
                if not updated_input:
                    reason.unfinished_queue_input = job.has_unfinished_queue_input()
                    if not reason.unfinished_queue_input:
                        # check for other changes like parameters, set of input files, or code
                        depends_on_checkpoint_target = any(
                            f.flags.get("checkpoint_target") for f in job.input
                        )

                        if not depends_on_checkpoint_target:
                            # When the job depends on a checkpoint, it will be reevaluated in a second pass
                            # after the checkpoint output has been determined.
                            # The first pass (with depends_on_checkpoint_target == True) is not informative
                            # for determining any other changes than file modification dates, as it will
                            # change after evaluating the input function of the job in the second pass.

                            if not self.workflow.persistence.has_metadata(job):
                                reason.no_metadata = True
<<<<<<< HEAD

                            if self.workflow.persistence.has_outdated_metadata(job):
                                reason.outdated_metadata = True
                            if RerunTrigger.PARAMS in self.workflow.rerun_triggers:
                                reason.params_changed = (
                                    self.workflow.persistence.params_changed(job)
                                )
                            if RerunTrigger.INPUT in self.workflow.rerun_triggers:
                                reason.input_changed = any(
                                    self.workflow.persistence.input_changed(job)
                                )
                            if RerunTrigger.CODE in self.workflow.rerun_triggers:
                                # The list comprehension is needed below in order to
                                # collect all the async generator items before
                                # applying any().
                                reason.code_changed = any(
                                    [
                                        f
                                        async for f in job.outputs_older_than_script_or_notebook()
                                    ]
                                ) or any(
                                    self.workflow.persistence.code_changed(job)
                                )
                            if (
                                RerunTrigger.SOFTWARE_ENV
                                in self.workflow.rerun_triggers
                            ):
                                reason.software_stack_changed = any(
                                    self.workflow.persistence.conda_env_changed(job)
                                ) or any(
                                    self.workflow.persistence.container_changed(job)
                                )
=======
                            else:
                                if self.workflow.persistence.has_outdated_metadata(job):
                                    reason.outdated_metadata = True
                                if RerunTrigger.PARAMS in self.workflow.rerun_triggers:
                                    reason.params_changed = (
                                        self.workflow.persistence.params_changed(job)
                                    )
                                if RerunTrigger.INPUT in self.workflow.rerun_triggers:
                                    reason.input_changed = any(
                                        self.workflow.persistence.input_changed(job)
                                    )
                                if RerunTrigger.CODE in self.workflow.rerun_triggers:
                                    # The list comprehension is needed below in order to
                                    # collect all the async generator items before
                                    # applying any().
                                    reason.code_changed = any(
                                        [
                                            f
                                            async for f in job.outputs_older_than_script_or_notebook()
                                        ]
                                    ) or any(
                                        self.workflow.persistence.code_changed(job)
                                    )
                                if (
                                    RerunTrigger.SOFTWARE_ENV
                                    in self.workflow.rerun_triggers
                                ):
                                    reason.software_stack_changed = any(
                                        self.workflow.persistence.software_stack_changed(
                                            job
                                        )
                                    )
>>>>>>> 17aed413

            if noinitreason and reason:
                reason.derived = False
            return reason

        reason = self.reason
        _needrun = self._needrun
        dependencies = self._dependencies
        depending = self.depending
        _n_until_ready = self._n_until_ready

        _needrun.clear()
        self._checkpoint_jobs.clear()
        _n_until_ready.clear()
        self._ready_jobs.clear()

        candidates = [
            [job for job in level if not self.finished(job)]
            for level in self.toposorted()
        ]

        is_all_forced = all(
            is_forced(job)
            for level in candidates
            for job in level
            if job not in self._finished
        )

        if is_all_forced:
            # all jobs are forced, no need to check for needrun
            for level in candidates:
                for job in level:
                    self.reason(job).forced = True
                    _needrun.add(job)
        else:
            # Update the output mintime of all jobs.
            # We traverse them in BFS (level order) starting from target jobs.
            # Then, we check output mintime of job itself and all direct descendants,
            # which have already been visited in the level before.
            # This way, we achieve a linear runtime.
            async with asyncio.TaskGroup() as tg:
                for level in reversed(candidates):
                    for job in level:
                        tg.create_task(update_output_mintime(job))

            # Update prior reason for all candidate jobs
            # Move from the first level to the last of the toposorted candidates.
            # If a job is needrun, mask all downstream jobs, they will below
            # in the bi-directional BFS
            # be determined as needrun because they depend on them.
            masked = set()
            queue = deque()
            for level in candidates:
                for job in level:
                    if job in masked:
                        # depending jobs of jobs that are needrun as a prior
                        # can be skipped
                        continue
                    if await update_needrun(job):
                        queue.append(job)
                        masked.update(self.bfs(self.depending, job))

            # bi-directional BFS to determine further needrun jobs
            visited = set(queue)
            candidates_set = set(job for level in candidates for job in level)
            while queue:
                job = queue.popleft()
                _needrun.add(job)

                for job_, files in dependencies[job].items():
                    if job_ in candidates_set:
                        missing_output = [f async for f in job_.missing_output(files)]
                        reason(job_).missing_output.update(missing_output)
                        if missing_output and job_ not in visited:
                            visited.add(job_)
                            queue.append(job_)

                for job_, files in depending[job].items():
                    if job_ in candidates_set:
                        if job_ not in visited:
                            if all([f.is_ancient and await f.exists() for f in files]):
                                # No other reason to run job_.
                                # Since all files are ancient, we do not trigger it.
                                continue
                            visited.add(job_)
                            queue.append(job_)
                        reason(job_).updated_input_run.update(files)

        # update _n_until_ready
        for job in _needrun:
            _n_until_ready[job] = sum(1 for dep in dependencies[job] if dep in _needrun)
            if job.is_checkpoint:
                self._checkpoint_jobs.add(job)

        # update len including finished jobs (because they have already increased the job counter)
        self._len = len(self._finished | self._needrun)

    def in_until(self, job):
        """Return whether given job has been specified via --until."""
        return job.rule.name in self.untilrules or not self.untilfiles.isdisjoint(
            job.output
        )

    def in_omitfrom(self, job):
        """Return whether given job has been specified via --omit-from."""
        return job.rule.name in self.omitrules or not self.omitfiles.isdisjoint(
            job.output
        )

    def until_jobs(self):
        """Returns a generator of jobs specified by untiljobs."""
        return (job for job in self.jobs if self.in_until(job))

    def omitfrom_jobs(self):
        """Returns a generator of jobs specified by omitfromjobs."""
        return (job for job in self.jobs if self.in_omitfrom(job))

    def downstream_of_omitfrom(self):
        """Returns the downstream of --omit-from rules or files and themselves."""
        return self.bfs(self.depending, *self.omitfrom_jobs())

    def delete_omitfrom_jobs(self):
        """Removes jobs downstream of jobs specified by --omit-from."""
        if not self.omitrules and not self.omitfiles:
            return
        downstream_jobs = list(
            self.downstream_of_omitfrom()
        )  # need to cast as list before deleting jobs
        for job in downstream_jobs:
            self.delete_job(job, recursive=False, add_dependencies=True)

    def set_until_jobs(self):
        """Removes jobs downstream of jobs specified by --omit-from."""
        if not self.untilrules and not self.untilfiles:
            return
        self.targetjobs = set(self.until_jobs())

    def update_priority(self):
        """Update job priorities."""
        prioritized = (
            lambda job: job.rule in self.priorityrules
            or not self.priorityfiles.isdisjoint(job.output)
        )
        for job in self.needrun_jobs():
            self._priority[job] = job.rule.priority
        for job in self.bfs(
            self._dependencies,
            *filter(prioritized, self.needrun_jobs()),
            stop=self.noneedrun_finished,
        ):
            self._priority[job] = Job.HIGHEST_PRIORITY

    def update_groups(self):
        groups = dict()
        for job in self.needrun_jobs():
            if job.group is None:
                continue
            stop = lambda j: j.group != job.group
            # BFS into depending needrun jobs if in same group
            # Note: never go up here (into depending), because it may contain
            # jobs that have been sorted out due to e.g. ruleorder.
            group = self.group_job_factory.new(
                job.group,
                (
                    job
                    for job in self.bfs(self._dependencies, job, stop=stop)
                    if self.needrun(job)
                ),
                self.workflow.global_resources,
            )

            # merge with previously determined groups if present
            for j in group:
                if j in groups:
                    other = groups[j]
                    other.merge(group)
                    group = other
            # update assignment
            for j in group:
                # Since groups might have been merged, we need
                # to update each job j in group.
                groups[j] = group

        self._group = groups

        self._update_group_components()

        self._check_groups()

    def _update_group_components(self):
        # span connected components if requested
        groups_by_id = defaultdict(set)
        for group in self._group.values():
            groups_by_id[group.groupid].add(group)
        for groupid, conn_components in groups_by_id.items():
            lookup_id = self.workflow.parent_groupids.get(groupid, groupid)
            n_components = self.workflow.group_settings.group_components.get(
                lookup_id, 1
            )
            if n_components > 1:
                for chunk in group_into_chunks(n_components, conn_components):
                    if len(chunk) > 1:
                        primary = chunk[0]
                        for secondary in chunk[1:]:
                            primary.merge(secondary)
                        for j in primary:
                            self._group[j] = primary

        for group in self._group.values():
            group.finalize()

    def _check_groups(self):
        """Check whether all groups are valid."""

        # find paths of jobs that leave a group and then enter it again
        # this is not allowed since then the group depends on itself
        def dfs(job, group, visited, outside_jobs, outside_jobs_all, skip_this):
            """Inner function for DFS traversal."""
            if job in group:
                if not skip_this and outside_jobs:
                    outside_jobs_all[job] = outside_jobs
                    return
            else:
                outside_jobs.append(job)
            for job_ in self._dependencies[job]:
                if job_ not in visited:
                    visited.add(job_)
                    dfs(
                        job_,
                        group,
                        visited,
                        list(outside_jobs),
                        outside_jobs_all,
                        False,
                    )

        for group in self._group.values():
            for job in group:
                outside_jobs_all = dict()
                dfs(job, group, set(), [], outside_jobs_all, True)
                if outside_jobs_all:
                    fmt_outside = lambda jobs: ",".join(
                        sorted(set(j.rule.name for j in jobs))
                    )
                    bullet = "* " if len(outside_jobs_all) > 1 else ""
                    fixes = "\n".join(
                        f"{bullet}Remove {job.rule.name} from the group or add {fmt_outside(outside)} to the group."
                        for job, outside in outside_jobs_all.items()
                    )
                    raise WorkflowError(
                        f"Group {group.groupid} depends on itself. "
                        "This is not allowed, because it would lead to an "
                        "the group can never be ready for execution. "
                        "Ensure that there is no path of jobs in the DAG that "
                        "starts in a group, leaves it (i.e. at least one job in "
                        "the path is not in the group), and then enters it again. "
                        f"Possible fixes are:\n{fixes}",
                        rule=job.rule,
                    )

    async def update_incomplete_input_expand_jobs(self):
        """Update (re-evaluate) all jobs which have incomplete input file expansions.

        only filled in the second pass of postprocessing.
        """
        updated = False
        for job in list(self.jobs):
            if job.incomplete_input_expand:
                newjob = await job.updated()
                await self.replace_job(job, newjob, recursive=False)
                updated = True
        return updated

    def update_ready(self, jobs=None):
        """Update information whether a job is ready to execute.

        Given jobs must be needrun jobs!
        """

        if jobs is None:
            jobs = self.needrun_jobs()

        potential_new_ready_jobs = False
        candidate_groups = set()
        for job in jobs:
            if job in self._ready_jobs or job in self._running:
                # job has been seen before or is running, no need to process again
                continue
            if (
                not self.finished(job)
                and self._ready(job)
                and not job.has_unfinished_queue_input()
            ):
                potential_new_ready_jobs = True
                if job.group is None:
                    self._ready_jobs.add(job)
                else:
                    group = self._group[job]
                    if group not in self._running:
                        candidate_groups.add(group)

        self._ready_jobs.update(
            group
            for group in candidate_groups
            if all(self._ready(job) for job in group)
        )
        return potential_new_ready_jobs

    def get_jobs_or_groups(self):
        visited_groups = set()
        for job in self.jobs:
            if job.group is None:
                yield job
            else:
                group = self._group[job]
                if group in visited_groups:
                    continue
                visited_groups.add(group)
                yield group

    async def postprocess(
        self, update_needrun=True, update_incomplete_input_expand_jobs=True
    ):
        """Postprocess the DAG. This has to be invoked after any change to the
        DAG topology."""
        self.cleanup()
        self.update_jobids()
        if update_needrun:
            # cleanup local storage copies of files that will be created by jobs
            # this is important to ensure that there are no outdated local copies
            # that misguide e.g. params functions.
            await self.sanitize_local_storage_copies()
            self.update_container_imgs()
            self.update_conda_envs()
            await self.update_needrun()
        self.update_priority()
        self.handle_pipes_and_services()
        self.handle_update_flags()
        self.update_groups()
        self.update_storage_inputs()

        if update_incomplete_input_expand_jobs:
            updated = await self.update_incomplete_input_expand_jobs()
            if updated:
                # run a second pass, some jobs have been updated
                # with potentially new input files that have depended
                # on group ids.
                await self.postprocess(
                    update_needrun=True, update_incomplete_input_expand_jobs=False
                )

                return

        self.update_ready()
        self.update_checkpoint_outputs()

    def handle_pipes_and_services(self):
        """Use pipes and services to determine job groups. Check if every pipe has exactly
        one consumer"""

        visited = set()
        for job in self.needrun_jobs():
            candidate_groups = set()
            user_groups = set()
            if job.pipe_group is not None:
                candidate_groups.add(job.pipe_group)
            if job.group is not None:
                user_groups.add(job.group)
            all_depending = set()
            has_pipe_or_service = False
            for f in job.output:
                is_pipe = is_flagged(f, "pipe")
                is_service = is_flagged(f, "service")
                if is_pipe or is_service:
                    if job.is_run:
                        raise WorkflowError(
                            "Rule defines pipe output but "
                            "uses a 'run' directive. This is "
                            "not possible for technical "
                            "reasons. Consider using 'shell' or "
                            "'script'.",
                            rule=job.rule,
                        )

                    has_pipe_or_service = True
                    depending = [
                        j for j, files in self.depending[job].items() if f in files
                    ]
                    if is_pipe and len(depending) > 1:
                        raise WorkflowError(
                            "Output file {} is marked as pipe "
                            "but more than one job depends on "
                            "it. Make sure that any pipe "
                            "output is only consumed by one "
                            "job".format(f),
                            rule=job.rule,
                        )
                    elif len(depending) == 0:
                        raise WorkflowError(
                            "Output file {} is marked as pipe or service "
                            "but it has no consumer. This is "
                            "invalid because it can lead to "
                            "a dead lock.".format(f),
                            rule=job.rule,
                        )
                    elif is_pipe and depending[0].is_norun:
                        raise WorkflowError(
                            f"Output file {f} is marked as pipe but is requested by a rule that "
                            "does not execute anything. This is not allowed because it would lead "
                            "to a dead lock."
                        )

                    for dep in depending:
                        if dep.is_run:
                            raise WorkflowError(
                                "Rule consumes pipe or service input but "
                                "uses a 'run' directive. This is "
                                "not possible for technical "
                                "reasons. Consider using 'shell' or "
                                "'script'.",
                                rule=job.rule,
                            )

                        all_depending.add(dep)
                        if dep.pipe_group is not None:
                            candidate_groups.add(dep.pipe_group)
                        if dep.group is not None:
                            user_groups.add(dep.group)

            if not has_pipe_or_service:
                continue

            # All pipe groups should be contained within one user-defined group
            if len(user_groups) > 1:
                raise WorkflowError(
                    "An output file is marked as "
                    "pipe or service, but consuming jobs "
                    "are part of conflicting "
                    "groups.",
                    rule=job.rule,
                )

            if len(candidate_groups) > 1:
                # Merge multiple pipe groups together
                group = candidate_groups.pop()
                for g in candidate_groups:
                    g.merge(group)
            elif candidate_groups:
                # extend the candidate group to all involved jobs
                group = candidate_groups.pop()
            else:
                # generate a random unique group name
                group = CandidateGroup()  # str(uuid.uuid4())

            # Assign the pipe group to all involved jobs.
            job.pipe_group = group
            visited.add(job)
            for j in all_depending:
                j.pipe_group = group
                visited.add(j)

        # convert candidate groups to plain string IDs
        for job in visited:
            # Set the group every job with an assigned pipe_group but no user-defined
            # group to the pipe_group
            if job.pipe_group and job.group is None:
                job.group = job.pipe_group.id

    def _ready(self, job):
        """Return whether the given job is ready to execute."""
        group = self._group.get(job, None)
        if group is None:
            return self._n_until_ready[job] == 0
        else:
            n_internal_deps = lambda job: sum(
                self._group.get(dep) == group for dep in self._dependencies[job]
            )
            return all(
                (self._n_until_ready[job] - n_internal_deps(job)) == 0 for job in group
            )

    async def update_queue_input_jobs(self):
        updated = False
        if self.has_unfinished_queue_input_jobs():
            logger.info("Updating jobs with queue input...")
            for job in self.queue_input_jobs:
                if (
                    job.has_queue_input()
                    and job not in self._jobs_with_finished_queue_input
                ):
                    newjob = await job.updated()
                    if newjob.input != job.input:
                        await self.replace_job(job, newjob, recursive=False)
                        updated = True
                    if updated and not job.has_unfinished_queue_input():
                        self._jobs_with_finished_queue_input.add(job)
            if updated:
                await self.postprocess_after_update()
                # reset queue_input_jobs such that it is recomputed next time
                self._queue_input_jobs = None
        return updated

    @property
    def queue_input_jobs(self):
        if self._queue_input_jobs is None:
            self._queue_input_jobs = set(
                job
                for job in self.needrun_jobs(exclude_finished=False)
                if job.has_queue_input()
            )
        return self._queue_input_jobs

    def has_unfinished_queue_input_jobs(self):
        return any(job.has_unfinished_queue_input() for job in self.queue_input_jobs)

    async def update_checkpoint_dependencies(self, jobs=None):
        """Update dependencies of checkpoints."""
        updated = False
        self.update_checkpoint_outputs()
        if jobs is None:
            jobs = [job for job in self.jobs if not self.needrun(job)]
        all_depending = []
        for job in jobs:
            if job.is_checkpoint:
                depending = list(self.depending[job])
                all_depending.extend(depending)
        for j in all_depending:
            newjob = await j.updated()
            await self.replace_job(j, newjob, recursive=False)
            updated = True
        if updated:
            await self.postprocess_after_update()
        return updated

    async def postprocess_after_update(self):
        await self.postprocess()
        shared_input_output = (
            SharedFSUsage.INPUT_OUTPUT in self.workflow.storage_settings.shared_fs_usage
        )
        if not self.workflow.dryrun and (
            (self.workflow.is_main_process and shared_input_output)
            or self.workflow.remote_exec
        ):
            await self.retrieve_storage_inputs()

    def register_running(self, jobs):
        self._running.update(jobs)
        self._ready_jobs -= jobs
        for job in jobs:
            try:
                del self._n_until_ready[job]
            except KeyError:
                # already gone
                pass

    async def finish(self, job, update_checkpoint_dependencies=True):
        """Finish a given job (e.g. remove from ready jobs, mark depending jobs
        as ready)."""

        self._running.remove(job)

        # turn off this job's Reason
        if job.is_group():
            for j in job:
                self.reason(j).mark_finished()
        else:
            self.reason(job).mark_finished()

        try:
            self._ready_jobs.remove(job)
        except KeyError:
            pass

        if job.is_group():
            jobs = job
        else:
            jobs = [job]

        self._finished.update(jobs)
        self.checkpoint_jobs.difference_update(job for job in jobs if job.is_checkpoint)

        updated_dag = False
        if update_checkpoint_dependencies:
            updated_dag = await self.update_checkpoint_dependencies(jobs)

        depending = [
            j
            for job in jobs
            for j in self.depending[job]
            if not self.in_until(job) and self.needrun(j)
        ]

        if not updated_dag:
            # Mark depending jobs as ready.
            # Skip jobs that are marked as until jobs.
            # This is not necessary if the DAG has been fully updated above.
            for job in depending:
                self._n_until_ready[job] -= 1

        potential_new_ready_jobs = self.update_ready(depending)

        if updated_dag:
            # We might have new jobs, so we need to ensure that all conda envs
            # and singularity images are set up.
            if (
                DeploymentMethod.APPTAINER
                in self.workflow.deployment_settings.deployment_method
            ):
                self.pull_container_imgs()
            if (
                DeploymentMethod.CONDA
                in self.workflow.deployment_settings.deployment_method
            ):
                self.create_conda_envs()
            potential_new_ready_jobs = True

        if not self.checkpoint_jobs:
            # While there are still checkpoint jobs, we cannot safely delete
            # temp files.
            # TODO: we maybe could be more accurate and determine whether there is a
            # checkpoint that depends on the temp file.
            for job in jobs:
                await self.handle_temp(job)

        return potential_new_ready_jobs

    async def new_job(
        self, rule, targetfile=None, format_wildcards=None, wildcards_dict=None
    ):
        """Create new job for given rule and (optional) targetfile.
        This will reuse existing jobs with the same wildcards."""
        product = rule.get_some_product()
        if targetfile is None and wildcards_dict is not None and product is not None:
            # no targetfile given, but wildcards_dict is given, hence this job seems to contain wildcards
            # just take one targetfile
            try:
                targetfile = product.apply_wildcards(wildcards_dict)
            except WildcardError as e:
                raise WorkflowError(
                    f"Given wildcards for rule {rule.name} do not match output file {repr(rule.output[0])}: {e}"
                )

        key = (rule, targetfile)
        if key in self.job_cache:
            assert targetfile is not None
            return self.job_cache[key]
        wildcards_dict = rule.get_wildcards(targetfile, wildcards_dict=wildcards_dict)
        job = await self.job_factory.new(
            rule,
            self,
            wildcards_dict=wildcards_dict,
            format_wildcards=format_wildcards,
            targetfile=targetfile,
        )
        self.cache_job(job)
        return job

    def cache_job(self, job):
        for f in job.products():
            self.job_cache[(job.rule, f)] = job

    def delete_job(self, job, recursive=True, add_dependencies=False):
        """Delete given job from DAG."""
        if job in self.targetjobs:
            self.targetjobs.remove(job)
        if add_dependencies:
            for _job in self._dependencies[job]:
                self.targetjobs.add(_job)
        for job_ in self.depending[job]:
            del self._dependencies[job_][job]
        del self.depending[job]
        for job_ in self._dependencies[job]:
            depending = self.depending[job_]
            del depending[job]
            if not depending and recursive:
                self.delete_job(job_)
        del self._dependencies[job]
        if job in self._reason:
            del self._reason[job]
        if job in self._needrun:
            self._len -= 1
            self._needrun.remove(job)
        if job in self._finished:
            self._finished.remove(job)
        if job in self._ready_jobs:
            self._ready_jobs.remove(job)
        if job in self._n_until_ready:
            del self._n_until_ready[job]
        # remove from cache
        for f in job.output:
            try:
                del self.job_cache[(job.rule, f)]
            except KeyError:
                pass

    async def replace_job(self, job, newjob, recursive=True):
        """Replace given job with new job."""
        add_to_targetjobs = job in self.targetjobs
        try:
            jobid = self.jobid(job)
        except KeyError:
            # Job has been added while updating another checkpoint,
            # jobid is not yet known.
            jobid = None

        depending = list(self.depending[job].items())
        if self.finished(job):
            self._finished.add(newjob)

        self.delete_job(job, recursive=recursive)
        if jobid is not None:
            self._jobid[newjob] = jobid

        if add_to_targetjobs:
            self.targetjobs.add(newjob)

        self.cache_job(newjob)

        await self.update([newjob])

        for job_, files in depending:
            self._dependencies[job_][newjob].update(files)
            self.depending[newjob][job_].update(files)

    def specialize_rule(self, rule, newrule):
        """Specialize the given rule by inserting newrule into the DAG."""
        assert newrule is not None
        self.rules.add(newrule)
        self.update_output_index()

    def is_batch_rule(self, rule):
        """Return True if the underlying rule is to be used for batching the DAG."""
        return self.batch is not None and rule.name == self.batch.rulename

    def handle_update_flags(self):
        before_update_jobs = dict()
        update_jobs = dict()
        for job in self.needrun_jobs():
            for f in job.input:
                if is_flagged(f, "before_update"):
                    before_update_jobs[f] = job
            for f in job.output:
                if is_flagged(f, "update"):
                    update_jobs[f] = job

        for f, job in before_update_jobs.items():
            update_job = update_jobs.get(f)
            if update_job is not None and job.priority <= update_job.priority:
                logger.info(
                    f"Raising priority of job {job} such that it runs before "
                    f"job {update_job} because of flag 'before_update' on {f}"
                )
                self._priority[job] = update_job.priority + 1
                f_hash = hashlib.sha256()
                f_hash.update(f.encode())
                mutex = f"update_file_{f_hash.hexdigest()}"
                job.add_aux_resource(mutex, 1)
                update_job.add_aux_resource(mutex, 1)
                self.workflow.register_resource(mutex, 1)

    async def collect_potential_dependencies(self, job, known_producers):
        """Collect all potential dependencies of a job. These might contain
        ambiguities. The keys of the returned dict represent the files to be considered.
        """
        # use a set to circumvent multiple jobs for the same file
        # if user specified it twice
        file2jobs = self.file2jobs

        input_files = list(job.unique_input)

        if self.is_batch_rule(job.rule):
            # only consider the defined partition of the input files
            input_batch = self.batch.get_batch(input_files)
            if len(input_batch) != len(input_files):
                logger.info(
                    "Considering only batch {} for DAG computation.\n"
                    "All jobs beyond the batching rule are omitted until the final batch.\n"
                    "Don't forget to run the other batches too.".format(self.batch)
                )
                input_files = input_batch

        for file in input_files:
            if is_flagged(file, "before_update"):
                # do not find a producer for this file, it shall be considered in its
                # form before the update
                yield PotentialDependency(file, None, False)
            else:
                try:
                    yield PotentialDependency(file, known_producers[file], True)
                except KeyError:
                    try:
                        if file in job.dependencies:
                            yield PotentialDependency(
                                file,
                                [
                                    await self.new_job(
                                        job.dependencies[file],
                                        targetfile=file,
                                        wildcards_dict=job.wildcards_dict,
                                    )
                                ],
                                False,
                            )
                        else:
                            yield PotentialDependency(
                                file,
                                await file2jobs(
                                    file, wildcards_dict=job.wildcards_dict
                                ),
                                False,
                            )
                    except MissingRuleException as ex:
                        # no dependency found
                        yield PotentialDependency(file, None, False)

    def bfs(self, direction, *jobs, stop=lambda job: False):
        """Perform a breadth-first traversal of the DAG."""
        queue = deque(jobs)
        visited = set(queue)
        while queue:
            job = queue.popleft()
            if stop(job):
                # stop criterion reached for this node
                continue
            yield job
            for job_ in direction[job].keys():
                if not job_ in visited:
                    queue.append(job_)
                    visited.add(job_)

    def level_bfs(self, direction, *jobs, stop=lambda job: False):
        """Perform a breadth-first traversal of the DAG, but also yield the
        level together with each job."""
        queue = [(job, 0) for job in jobs]
        visited = set(jobs)
        while queue:
            job, level = queue.pop(0)
            if stop(job):
                # stop criterion reached for this node
                continue
            yield level, job
            level += 1
            for job_, _ in direction[job].items():
                if not job_ in visited:
                    queue.append((job_, level))
                    visited.add(job_)

    def dfs(self, direction, *jobs, stop=lambda job: False, post=True):
        """Perform depth-first traversal of the DAG."""
        visited = set()

        def _dfs(job):
            """Inner function for DFS traversal."""
            if stop(job):
                return
            if not post:
                yield job
            for job_ in direction[job]:
                if job_ not in visited:
                    visited.add(job_)
                    for j in _dfs(job_):
                        yield j
            if post:
                yield job

        for job in jobs:
            for job_ in _dfs(job):
                yield job_

    def new_wildcards(self, job):
        """Return wildcards that are newly introduced in this job,
        compared to its ancestors."""
        new_wildcards = set(job.wildcards.items())
        for job_ in self._dependencies[job]:
            if not new_wildcards:
                return set()
            for wildcard in job_.wildcards.items():
                new_wildcards.discard(wildcard)
        return new_wildcards

    async def rule2job(self, targetrule):
        """Generate a new job from a given rule."""
        if targetrule.has_wildcards():
            raise WorkflowError(
                "Target rules may not contain wildcards. "
                "Please specify concrete files or a rule without wildcards at the command line, "
                "or have a rule without wildcards at the very top of your workflow (e.g. the typical "
                '"rule all" which just collects all results you want to generate in the end).'
            )
        return await self.new_job(targetrule)

    async def file2jobs(self, targetfile, wildcards_dict=None):
        rules = self.output_index.match(targetfile)
        jobs = []
        exceptions = list()
        for rule in rules:
            if rule.is_producer(targetfile):
                try:
                    jobs.append(
                        await self.new_job(
                            rule, targetfile=targetfile, wildcards_dict=wildcards_dict
                        )
                    )
                except InputFunctionException as e:
                    exceptions.append(e)
        if not jobs:
            if exceptions:
                raise exceptions[0]
            raise MissingRuleException(targetfile)
        return jobs

    def rule_dot2(self):
        dag = defaultdict(list)
        visited = set()
        preselect = set()

        def preselect_parents(job):
            for parent in self.depending[job]:
                if parent in preselect:
                    continue
                preselect.add(parent)
                preselect_parents(parent)

        def build_ruledag(job, key=lambda job: job.rule.name):
            if job in visited:
                return
            visited.add(job)
            deps = sorted(self._dependencies[job], key=key)
            deps = [
                (
                    group[0]
                    if preselect.isdisjoint(group)
                    else preselect.intersection(group).pop()
                )
                for group in (list(g) for _, g in groupby(deps, key))
            ]
            dag[job].extend(deps)
            preselect_parents(job)
            for dep in deps:
                build_ruledag(dep)

        for job in self.targetjobs:
            build_ruledag(job)

        return self._dot(dag.keys())

    def rule_dot(self):
        graph = defaultdict(set)
        for job in self.jobs:
            graph[job.rule].update(dep.rule for dep in self._dependencies[job])
        return self._dot(graph)

    def dot(self):
        def node2style(job):
            if not self.needrun(job):
                return "rounded,dashed"
            return "rounded"

        def format_wildcard(wildcard):
            name, value = wildcard
            return f"{name}: {value}"

        node2rule = lambda job: job.rule
        node2label = lambda job: "\\n".join(
            chain(
                [job.rule.name], sorted(map(format_wildcard, self.new_wildcards(job)))
            )
        )

        dag = {job: self._dependencies[job] for job in self.jobs}

        return self._dot(
            dag, node2rule=node2rule, node2style=node2style, node2label=node2label
        )

    def _dot(
        self,
        graph,
        node2rule=lambda node: node,
        node2style=lambda node: "rounded",
        node2label=lambda node: node,
    ):
        # color the rules - sorting by name first gives deterministic output
        rules = sorted(self.rules, key=lambda r: r.name)
        huefactor = 2 / (3 * len(rules))
        rulecolor = {
            rule: "{:.2f} 0.6 0.85".format(i * huefactor)
            for i, rule in enumerate(rules)
        }

        # markup
        node_markup = '\t{}[label = "{}", color = "{}", style="{}"];'.format
        edge_markup = "\t{} -> {}".format

        # node ids
        ids = {node: i for i, node in enumerate(graph)}

        # calculate nodes
        nodes = [
            node_markup(
                ids[node],
                node2label(node),
                rulecolor[node2rule(node)],
                node2style(node),
            )
            for node in graph
        ]
        # calculate edges
        edges = [
            edge_markup(ids[dep], ids[node])
            for node, deps in graph.items()
            for dep in deps
        ]

        return textwrap.dedent(
            """\
            digraph snakemake_dag {{
                graph[bgcolor=white, margin=0];
                node[shape=box, style=rounded, fontname=sans, \
                fontsize=10, penwidth=2];
                edge[penwidth=2, color=grey];
            {items}
            }}\
            """
        ).format(items="\n".join(nodes + edges))

    def filegraph_dot(
        self,
        node2rule=lambda node: node,
        node2style=lambda node: "rounded",
        node2label=lambda node: node,
    ):
        # NOTE: This is code from the rule_dot method.
        # This method could be split like there as well, however,
        # it cannot easily reuse the _dot method due to the different node type
        graph = defaultdict(set)
        for job in self.jobs:
            graph[job.rule].update(dep.rule for dep in self._dependencies[job])

        # node ids
        ids = {node: i for i, node in enumerate(graph)}

        # Compute colors for rules
        def hsv_to_htmlhexrgb(h, s, v):
            """Convert hsv colors to hex-encoded rgb colors usable by html."""
            import colorsys

            hex_r, hex_g, hex_b = (round(255 * x) for x in colorsys.hsv_to_rgb(h, s, v))
            return "#{hex_r:0>2X}{hex_g:0>2X}{hex_b:0>2X}".format(
                hex_r=hex_r, hex_g=hex_g, hex_b=hex_b
            )

        # Sorting the rules by name before assigning colors gives deterministic output
        rules = sorted(self.rules, key=lambda r: r.name)
        huefactor = 2 / (3 * len(rules))
        rulecolor = {
            rule: hsv_to_htmlhexrgb(i * huefactor, 0.6, 0.85)
            for i, rule in enumerate(rules)
        }

        def resolve_input_functions(input_files):
            """Iterate over all input files and replace input functions
            with a fixed string.
            """
            files = []
            for f in input_files:
                if callable(f):
                    files.append("<input function>")
                    # NOTE: This is a workaround. It would be more informative
                    # to show the code of the input function here (if it is
                    # short enough). This cannot be easily done with the inspect
                    # module, since the line numbers in the Snakefile do not
                    # behave as expected. One (complicated) solution for this
                    # would be to find the Snakefile and directly extract the
                    # code of the function.
                else:
                    files.append(repr(f).strip("'"))
            return files

        def html_node(node_id, node, color):
            """Assemble a html style node for graphviz"""
            input_files = resolve_input_functions(node._input)
            output_files = [repr(f).strip("'") for f in node._output]
            input_header = (
                '<b><font point-size="14">&#8618; input</font></b>'
                if input_files
                else ""
            )
            output_header = (
                '<b><font point-size="14">output &rarr;</font></b>'
                if output_files
                else ""
            )
            html_node = [
                '{node_id} [ shape=none, margin=0, label=<<table border="2" color="{color}" cellspacing="3" cellborder="0">'.format(
                    node_id=node_id, color=color
                ),
                "<tr><td>",
                f'<b><font point-size="18">{node.name}</font></b>',
                "</td></tr>",
                "<hr/>",
                '<tr><td align="left"> {input_header} </td></tr>'.format(
                    input_header=input_header
                ),
            ]

            for filename in sorted(input_files):
                # Escape html relevant chars like '<' and '>' in filenames
                # These can be added by input functions etc. and cannot be
                # displayed in graphviz HTML nodes.
                in_file = html.escape(filename)
                html_node.extend(
                    [
                        "<tr>",
                        '<td align="left"><font face="monospace">{in_file}</font></td>'.format(
                            in_file=in_file
                        ),
                        "</tr>",
                    ]
                )

            html_node.append("<hr/>")
            html_node.append(
                '<tr><td align="right"> {output_header} </td> </tr>'.format(
                    output_header=output_header
                )
            )

            for filename in sorted(output_files):
                out_file = html.escape(filename)
                html_node.extend(
                    [
                        "<tr>",
                        '<td align="left"><font face="monospace">{out_file}</font></td>'
                        "</tr>".format(out_file=out_file),
                    ]
                )

            html_node.append("</table>>]")
            return "\n".join(html_node)

        nodes = [
            html_node(ids[node], node, rulecolor[node2rule(node)]) for node in graph
        ]

        # calculate edges
        edge_markup = "\t{} -> {}".format
        edges = [
            edge_markup(ids[dep], ids[node], ids[dep], ids[node])
            for node, deps in graph.items()
            for dep in deps
        ]

        return textwrap.dedent(
            """\
            digraph snakemake_dag {{
                graph[bgcolor=white, margin=0];
                node[shape=box, style=rounded, fontname=sans, \
                fontsize=10, penwidth=2];
                edge[penwidth=2, color=grey];
            {items}
            }}\
            """
        ).format(items="\n".join(nodes + edges))

    async def summary(self, detailed=False):
        def fmt_output(f):
            if f.is_storage:
                return f.storage_object.query
            return f

        if detailed:
            yield "output_file\tdate\trule\tlog-file(s)\tinput-file(s)\tshellcmd\tstatus\tplan"
        else:
            yield "output_file\tdate\trule\tlog-file(s)\tstatus\tplan"

        for job in self.jobs:
            output = job.output
            for f in output:
                rule = job.rule.name

                date = (
                    time.ctime((await f.mtime()).local_or_storage())
                    if await f.exists()
                    else "-"
                )

                pending = "update pending" if self.reason(job) else "no update"

                log = self.workflow.persistence.log(f)
                log = "-" if log is None else ",".join(log)

                inputfiles = self.workflow.persistence.input(f)
                inputfiles = "-" if inputfiles is None else ",".join(inputfiles)

                shellcmd = self.workflow.persistence.shellcmd(f)
                shellcmd = "-" if shellcmd is None else shellcmd
                # remove new line characters, leading and trailing whitespace
                shellcmd = shellcmd.strip().replace("\n", "; ")

                status = "ok"
                if not await f.exists():
                    if is_flagged(f, "temp"):
                        status = "removed temp file"
                    elif is_flagged(f, "pipe"):
                        status = "pipe file"
                    elif is_flagged(f, "service"):
                        status = "service file"
                    else:
                        status = "missing"
                elif self.reason(job).updated_input:
                    status = "updated input files"
                elif self.workflow.persistence.code_changed(job, file=f):
                    status = "rule implementation changed"
                elif self.workflow.persistence.input_changed(job, file=f):
                    status = "set of input files changed"
                elif self.workflow.persistence.params_changed(job, file=f):
                    status = "params changed"
                if detailed:
                    yield "\t".join(
                        (
                            fmt_output(f),
                            date,
                            rule,
                            log,
                            inputfiles,
                            shellcmd,
                            status,
                            pending,
                        )
                    )
                else:
                    yield "\t".join((fmt_output(f), date, rule, log, status, pending))

    def archive(self, path: Path):
        """Archives workflow such that it can be re-run on a different system.

        Archiving includes git versioned files (i.e. Snakefiles, config files, ...),
        ancestral input files and conda environments.
        """
        if path.suffix == ".tar":
            mode = "x"
        elif path.suffixes == [".tar", ".bz2"]:
            mode = "x:bz2"
        elif path.suffixes == [".tar", ".xz"]:
            mode = "x:xz"
        elif path.suffixes == [".tar", ".gz"]:
            mode = "x:gz"
        else:
            raise WorkflowError(
                "Unsupported archive format "
                "(supported: .tar, .tar.gz, .tar.bz2, .tar.xz)"
            )
        if path.exists():
            raise WorkflowError(f"Archive already exists:\n{path}")

        self.create_conda_envs()

        try:
            workdir = Path(os.path.abspath(os.getcwd()))
            with tarfile.open(path, mode=mode, dereference=True) as archive:
                archived = set()

                def add(path):
                    if workdir not in Path(os.path.abspath(path)).parents:
                        logger.warning(
                            "Path {} cannot be archived: "
                            "not within working directory.".format(path)
                        )
                    else:
                        f = os.path.relpath(path)
                        if f not in archived:
                            archive.add(f)
                            archived.add(f)
                            logger.info("archived " + f)

                logger.info(
                    "Archiving snakefiles, scripts and files under "
                    "version control..."
                )
                for f in self.get_sources():
                    add(f)

                logger.info("Archiving external input files...")
                for job in self.jobs:
                    # input files
                    for f in job.input:
                        if self.is_external_input(f, job):
                            # this is an input file that is not created by any job
                            add(f)

                logger.info("Archiving conda environments...")
                envs = set()
                for job in self.jobs:
                    if job.conda_env_spec:
                        env_archive = job.archive_conda_env()
                        envs.add(env_archive)
                for env in envs:
                    add(env)

        except BaseException as e:
            os.remove(path)
            raise e

    def is_external_input(self, file, job, not_needrun_is_external=False):
        """Return True if the given file is an external input for the given job."""
        consider = lambda job: True
        if not_needrun_is_external:
            consider = lambda job: self.needrun(job)
        return not any(
            file in files
            for dep, files in self._dependencies[job].items()
            if consider(dep)
        )

    async def clean(self, only_temp=False, dryrun=False):
        """Removes files generated by the workflow."""
        for job in self.jobs:
            for f in job.output:
                if not only_temp or is_flagged(f, "temp"):
                    # The reason for the second check is that dangling
                    # symlinks fail f.exists.
                    if await f.exists() or os.path.islink(f):
                        if await f.protected():
                            logger.error(f"Skipping write-protected file {f}.")
                        else:
                            msg = "Deleting {}" if not dryrun else "Would delete {}"
                            logger.info(msg.format(f))
                            if not dryrun:
                                # Remove non-empty dirs if flagged as temp()
                                await f.remove(remove_non_empty_dir=only_temp)

    def list_untracked(self):
        """List files in the workdir that are not in the dag."""
        used_files = set()
        files_in_cwd = set()
        for job in self.jobs:
            used_files.update(
                os.path.relpath(file)
                for file in chain(job.local_input, job.local_output, job.log)
            )
        for root, dirs, files in os.walk(os.getcwd()):
            # Ignore hidden files and don't traverse into hidden dirs
            files_in_cwd.update(
                [
                    os.path.relpath(os.path.join(root, f))
                    for f in files
                    if not f[0] == "."
                ]
            )
            dirs[:] = [d for d in dirs if not d[0] == "."]
        for f in sorted(list(files_in_cwd - used_files)):
            print(f)

    def d3dag(self, max_jobs=10000):
        def node(job):
            jobid = self.jobid(job)
            return {
                "id": jobid,
                "value": {
                    "jobid": jobid,
                    "label": job.rule.name,
                    "rule": job.rule.name,
                },
            }

        def edge(a, b):
            return {"u": self.jobid(a), "v": self.jobid(b)}

        jobs = list(self.jobs)

        if len(jobs) > max_jobs:
            logger.info(f"Job-DAG is too large for visualization (>{max_jobs} jobs).")
        else:
            logger.d3dag(
                nodes=[node(job) for job in jobs],
                edges=[
                    edge(dep, job)
                    for job in jobs
                    for dep in self._dependencies[job]
                    if self.needrun(dep)
                ],
            )

    def print_reasons(self):
        """Print summary of execution reasons."""
        reasons = defaultdict(set)
        for job in self.needrun_jobs(exclude_finished=False):
            for reason in self.reason(job).get_names():
                reasons[reason].add(job.rule.name)
        if reasons:
            msg = "Reasons:\n    (check individual jobs above for details)"
            for reason, rules in sorted(reasons.items()):
                rules = sorted(rules)
                if len(rules) > 50:
                    rules = rules[:50] + ["..."]
                rules = ", ".join(rules)
                msg += f"\n    {reason}:\n        {rules}"
            logger.info(msg)

    def stats(self):
        from tabulate import tabulate

        rules = Counter()
        rules.update(job.rule for job in self.needrun_jobs())
        rules.update(job.rule for job in self.finished_jobs)

        rows = [
            {
                "job": rule.name,
                "count": count,
            }
            for rule, count in sorted(
                rules.most_common(), key=lambda item: item[0].name
            )
        ]
        rows.append(
            {
                "job": "total",
                "count": sum(rules.values()),
            }
        )

        yield "Job stats:"
        yield tabulate(rows, headers="keys")
        yield ""

    def toposorted(self, jobs=None, inherit_pipe_dependencies=False):
        if jobs is None:
            jobs = set(self.jobs)

        pipe_dependencies = {}
        # If enabled, toposort should put all pipe jobs at the same level. We do this by
        # causing all jobs in the pipe group to use each other's dependencies
        if inherit_pipe_dependencies:
            # First, we organize all the jobs in the group into a dict according to
            # their pipe_group
            pipe_groups = defaultdict(list)
            for name, group in groupby(jobs, attrgetter("pipe_group")):
                if name is not None:
                    pipe_groups[name].extend(group)

            # Then, for each pipe_group, we find the dependencies of every job in the
            # group, filtering out any dependencies that are, themselves, in the group
            for name, group in pipe_groups.items():
                pipe_dependencies[name] = set(
                    d
                    for job in group
                    for d in self._dependencies[job]
                    if d not in group
                )

        # Collect every job's dependencies into a definitive mapping
        dependencies = {}
        for job in jobs:
            if job.pipe_group in pipe_dependencies:
                deps = pipe_dependencies[job.pipe_group]
            else:
                deps = self._dependencies[job]
            dependencies[job] = {dep for dep in deps if dep in jobs}

        toposorted = toposort(dependencies)

        # Within each toposort layer, entries should be sorted so that pipe jobs are
        # listed order of dependence, i.e. dependent jobs before depending jobs
        for layer in toposorted:
            pipe_groups = defaultdict(set)
            sorted_layer = []
            for job in layer:
                if job.pipe_group is None:
                    sorted_layer.append(job)
                    continue
                pipe_groups[job.pipe_group].add(job)

            for group in pipe_groups.values():
                sorted_layer.extend(
                    chain.from_iterable(
                        toposort(
                            {
                                job: {
                                    dep
                                    for dep in self._dependencies[job]
                                    if dep in group
                                }
                                for job in group
                            }
                        )
                    )
                )

            yield sorted_layer

    async def get_outputs_with_changes(
        self, change_type: ChangeType, include_needrun=True
    ):
        is_changed = lambda job: (
            getattr(self.workflow.persistence, f"{change_type}_changed")(job)
            if not job.is_group() and (include_needrun or not self.needrun(job))
            else []
        )
        changed = list(chain(*map(is_changed, self.jobs)))
        if change_type == ChangeType.CODE:
            for job in self.jobs:
                if not job.is_group() and (include_needrun or not self.needrun(job)):
                    changed.extend(
                        list(await job.outputs_older_than_script_or_notebook())
                    )
        return changed

    def get_sources(self):
        files = set()

        def local_path(f):
            if not isinstance(f, SourceFile) and is_local_file(f):
                return f
            if isinstance(f, LocalSourceFile):
                return f.get_path_or_uri()

        def norm_rule_relpath(f, rule):
            if not os.path.isabs(f):
                f = os.path.join(rule.basedir, f)
            return os.path.relpath(f)

        # get registered sources
        for f in self.workflow.included:
            f = local_path(f)
            if f:
                try:
                    f = os.path.relpath(f)
                except ValueError:
                    if ON_WINDOWS:
                        pass  # relpath doesn't work on win if files are on different drive
                    else:
                        raise
                files.add(f)
        for rule in self.workflow.rules:
            script_path = rule.script or rule.notebook
            if script_path:
                script_path = norm_rule_relpath(script_path, rule)
                files.add(script_path)
                script_dir = os.path.dirname(script_path)
                files.update(
                    os.path.join(dirpath, f)
                    for dirpath, _, files in os.walk(script_dir)
                    for f in files
                )

        for job in self.jobs:
            assert not job.is_group(), "bug: groups should not be yielded by DAG.jobs"
            if job.conda_env_spec and job.conda_env_spec.is_file:
                f = local_path(job.conda_env_spec.file)
                if f:
                    # url points to a local env file
                    env_path = norm_rule_relpath(f, job.rule)
                    files.add(env_path)

        for f in self.workflow.configfiles:
            files.add(f)

        # get git-managed files
        # TODO allow a manifest file as alternative
        try:
            out = subprocess.check_output(
                ["git", "ls-files", "--recurse-submodules", "."], stderr=subprocess.PIPE
            )
            for f in out.decode().split("\n"):
                if f:
                    files.add(os.path.relpath(f))
        except subprocess.CalledProcessError as e:
            if "fatal: not a git repository" in e.stderr.decode().lower():
                logger.warning(
                    "Unable to retrieve additional files from git. "
                    "This is not a git repository."
                )
            else:
                raise WorkflowError(
                    "Error executing git (Snakemake requires git to be installed for "
                    "remote execution without shared filesystem):\n" + e.stderr.decode()
                )

        return files

    def __str__(self):
        return self.dot()

    def __len__(self):
        return self._len


class CandidateGroup:
    def __init__(self):
        self.id = str(uuid.uuid4())

    def __eq__(self, other):
        if isinstance(other, CandidateGroup):
            return self.id == other.id
        return False

    def __hash__(self):
        return hash(self.id)

    def merge(self, other):
        self.id = other.id<|MERGE_RESOLUTION|>--- conflicted
+++ resolved
@@ -1307,42 +1307,17 @@
                             # for determining any other changes than file modification dates, as it will
                             # change after evaluating the input function of the job in the second pass.
 
+                            # The list comprehension is needed below in order to
+                            # collect all the async generator items before
+                            # applying any().
+                            reason.code_changed = any(
+                                [
+                                    f
+                                    async for f in job.outputs_older_than_script_or_notebook()
+                                ]
+                            )
                             if not self.workflow.persistence.has_metadata(job):
                                 reason.no_metadata = True
-<<<<<<< HEAD
-
-                            if self.workflow.persistence.has_outdated_metadata(job):
-                                reason.outdated_metadata = True
-                            if RerunTrigger.PARAMS in self.workflow.rerun_triggers:
-                                reason.params_changed = (
-                                    self.workflow.persistence.params_changed(job)
-                                )
-                            if RerunTrigger.INPUT in self.workflow.rerun_triggers:
-                                reason.input_changed = any(
-                                    self.workflow.persistence.input_changed(job)
-                                )
-                            if RerunTrigger.CODE in self.workflow.rerun_triggers:
-                                # The list comprehension is needed below in order to
-                                # collect all the async generator items before
-                                # applying any().
-                                reason.code_changed = any(
-                                    [
-                                        f
-                                        async for f in job.outputs_older_than_script_or_notebook()
-                                    ]
-                                ) or any(
-                                    self.workflow.persistence.code_changed(job)
-                                )
-                            if (
-                                RerunTrigger.SOFTWARE_ENV
-                                in self.workflow.rerun_triggers
-                            ):
-                                reason.software_stack_changed = any(
-                                    self.workflow.persistence.conda_env_changed(job)
-                                ) or any(
-                                    self.workflow.persistence.container_changed(job)
-                                )
-=======
                             else:
                                 if self.workflow.persistence.has_outdated_metadata(job):
                                     reason.outdated_metadata = True
@@ -1355,15 +1330,7 @@
                                         self.workflow.persistence.input_changed(job)
                                     )
                                 if RerunTrigger.CODE in self.workflow.rerun_triggers:
-                                    # The list comprehension is needed below in order to
-                                    # collect all the async generator items before
-                                    # applying any().
-                                    reason.code_changed = any(
-                                        [
-                                            f
-                                            async for f in job.outputs_older_than_script_or_notebook()
-                                        ]
-                                    ) or any(
+                                    reason.code_changed |= any(
                                         self.workflow.persistence.code_changed(job)
                                     )
                                 if (
@@ -1375,7 +1342,6 @@
                                             job
                                         )
                                     )
->>>>>>> 17aed413
 
             if noinitreason and reason:
                 reason.derived = False
