__author__ = "Johannes Köster"
__copyright__ = "Copyright 2015-2019, Johannes Köster"
__email__ = "koester@jimmy.harvard.edu"
__license__ = "MIT"

import os, signal, sys
import threading
from functools import partial
from itertools import chain, accumulate
from contextlib import ContextDecorator
from fractions import Fraction

from snakemake.executors import DryrunExecutor, TouchExecutor, CPUExecutor
from snakemake.executors import (
    GenericClusterExecutor,
    SynchronousClusterExecutor,
    DRMAAExecutor,
    KubernetesExecutor,
    TibannaExecutor,
    AzBatchExecutor,
)
from snakemake.executors.google_lifesciences import GoogleLifeSciencesExecutor
from snakemake.exceptions import RuleException, WorkflowError, print_exception

from snakemake.logging import logger



def cumsum(iterable, zero=[0]):
    return list(chain(zero, accumulate(iterable)))


_ERROR_MSG_FINAL = (
    "Exiting because a job execution failed. " "Look above for error message"
)


class DummyRateLimiter(ContextDecorator):
    def __enter__(self):
        return self

    def __exit__(self, *args):
        return False


class JobScheduler:
    def __init__(
        self,
        workflow,
        dag,
        cores,
        local_cores=1,
        dryrun=False,
        touch=False,
        cluster=None,
        cluster_status=None,
        cluster_config=None,
        cluster_sync=None,
        drmaa=None,
        drmaa_log_dir=None,
        kubernetes=None,
        container_image=None,
        tibanna=None,
        tibanna_sfn=None,
        google_lifesciences=None,
        google_lifesciences_regions=None,
        google_lifesciences_location=None,
        google_lifesciences_cache=False,
        precommand="",
        tibanna_config=False,
        jobname=None,
        quiet=False,
        printreason=False,
        printshellcmds=False,
        keepgoing=False,
        max_jobs_per_second=None,
        max_status_checks_per_second=100,
        latency_wait=3,
        greediness=1.0,
        force_use_threads=False,
        assume_shared_fs=True,
        keepincomplete=False,
        az_batch_config=None,
        ):
        """ Create a new instance of KnapsackJobScheduler. """
        from ratelimiter import RateLimiter

        self.cluster = cluster
        self.cluster_config = cluster_config
        self.cluster_sync = cluster_sync
        self.dag = dag
        self.workflow = workflow
        self.dryrun = dryrun
        self.touch = touch
        self.quiet = quiet
        self.keepgoing = keepgoing
        self.running = set()
        self.failed = set()
        self.finished_jobs = 0
        self.greediness = 1
        self.max_jobs_per_second = max_jobs_per_second
        self.keepincomplete = keepincomplete

        self.global_resources = {
            name: (sys.maxsize if res is None else res)
            for name, res in workflow.global_resources.items()
        }
        self.resources = dict(self.global_resources)

        az_batch = False
        if az_batch_config:
            az_batch = True

        use_threads = (
            force_use_threads
            or (os.name != "posix")
            or cluster
            or cluster_sync
            or drmaa
        )
        self._open_jobs = threading.Semaphore(0)
        self._lock = threading.Lock()

        self._errors = False
        self._finished = False
        self._job_queue = None
        self._submit_callback = self._noop
        self._finish_callback = partial(
            self._proceed,
            update_dynamic=not self.dryrun,
            print_progress=not self.quiet and not self.dryrun,
        )

        self._local_executor = None
        if dryrun:
            self._executor = DryrunExecutor(
                workflow,
                dag,
                printreason=printreason,
                quiet=quiet,
                printshellcmds=printshellcmds,
                latency_wait=latency_wait,
            )
        elif touch:
            self._executor = TouchExecutor(
                workflow,
                dag,
                printreason=printreason,
                quiet=quiet,
                printshellcmds=printshellcmds,
                latency_wait=latency_wait,
            )
        elif cluster or cluster_sync or (drmaa is not None):
            if not workflow.immediate_submit:
                # No local jobs when using immediate submit!
                # Otherwise, they will fail due to missing input
                self._local_executor = CPUExecutor(
                    workflow,
                    dag,
                    local_cores,
                    printreason=printreason,
                    quiet=quiet,
                    printshellcmds=printshellcmds,
                    latency_wait=latency_wait,
                    cores=local_cores,
                    keepincomplete=keepincomplete,
                )
            if cluster or cluster_sync:
                if cluster_sync:
                    constructor = SynchronousClusterExecutor
                else:
                    constructor = partial(
                        GenericClusterExecutor,
                        statuscmd=cluster_status,
                        max_status_checks_per_second=max_status_checks_per_second,
                    )

                self._executor = constructor(
                    workflow,
                    dag,
                    None,
                    submitcmd=(cluster or cluster_sync),
                    cluster_config=cluster_config,
                    jobname=jobname,
                    printreason=printreason,
                    quiet=quiet,
                    printshellcmds=printshellcmds,
                    latency_wait=latency_wait,
                    assume_shared_fs=assume_shared_fs,
                    keepincomplete=keepincomplete,
                )
                if workflow.immediate_submit:
                    self._submit_callback = partial(
                        self._proceed,
                        update_dynamic=False,
                        print_progress=False,
                        update_resources=False,
                        handle_job_success=False,
                    )
            else:
                self._executor = DRMAAExecutor(
                    workflow,
                    dag,
                    None,
                    drmaa_args=drmaa,
                    drmaa_log_dir=drmaa_log_dir,
                    jobname=jobname,
                    printreason=printreason,
                    quiet=quiet,
                    printshellcmds=printshellcmds,
                    latency_wait=latency_wait,
                    cluster_config=cluster_config,
                    assume_shared_fs=assume_shared_fs,
                    max_status_checks_per_second=max_status_checks_per_second,
                    keepincomplete=keepincomplete,
                )
        elif kubernetes:
            self._local_executor = CPUExecutor(
                workflow,
                dag,
                local_cores,
                printreason=printreason,
                quiet=quiet,
                printshellcmds=printshellcmds,
                latency_wait=latency_wait,
                cores=local_cores,
                keepincomplete=keepincomplete,
            )

            self._executor = KubernetesExecutor(
                workflow,
                dag,
                kubernetes,
                container_image=container_image,
                printreason=printreason,
                quiet=quiet,
                printshellcmds=printshellcmds,
                latency_wait=latency_wait,
                cluster_config=cluster_config,
                keepincomplete=keepincomplete,
            )
        elif tibanna:
            self._local_executor = CPUExecutor(
                workflow,
                dag,
                local_cores,
                printreason=printreason,
                quiet=quiet,
                printshellcmds=printshellcmds,
                use_threads=use_threads,
                latency_wait=latency_wait,
                cores=local_cores,
                keepincomplete=keepincomplete,
            )

            self._executor = TibannaExecutor(
                workflow,
                dag,
                cores,
                tibanna_sfn,
                precommand=precommand,
                tibanna_config=tibanna_config,
                container_image=container_image,
                printreason=printreason,
                quiet=quiet,
                printshellcmds=printshellcmds,
                latency_wait=latency_wait,
                keepincomplete=keepincomplete,
            )
<<<<<<< HEAD
        elif az_batch:
=======
        elif google_lifesciences:
>>>>>>> 9ddeb203
            self._local_executor = CPUExecutor(
                workflow,
                dag,
                local_cores,
                printreason=printreason,
                quiet=quiet,
                printshellcmds=printshellcmds,
                latency_wait=latency_wait,
                cores=local_cores,
<<<<<<< HEAD
                keepincomplete=keepincomplete,
            )

            self._executor = AzBatchExecutor(
                workflow,
                dag,
                cores,
                az_batch_config=az_batch_config,
=======
            )

            self._executor = GoogleLifeSciencesExecutor(
                workflow,
                dag,
                cores,
                container_image=container_image,
                regions=google_lifesciences_regions,
                location=google_lifesciences_location,
                cache=google_lifesciences_cache,
>>>>>>> 9ddeb203
                printreason=printreason,
                quiet=quiet,
                printshellcmds=printshellcmds,
                latency_wait=latency_wait,
<<<<<<< HEAD
            )            
        
=======
            )

>>>>>>> 9ddeb203
        else:
            self._executor = CPUExecutor(
                workflow,
                dag,
                cores,
                printreason=printreason,
                quiet=quiet,
                printshellcmds=printshellcmds,
                use_threads=use_threads,
                latency_wait=latency_wait,
                cores=cores,
                keepincomplete=keepincomplete,
            )
        if self.max_jobs_per_second and not self.dryrun:
            max_jobs_frac = Fraction(self.max_jobs_per_second).limit_denominator()
            self.rate_limiter = RateLimiter(
                max_calls=max_jobs_frac.numerator, period=max_jobs_frac.denominator
            )

        else:
            # essentially no rate limit
            self.rate_limiter = DummyRateLimiter()

        self._user_kill = None
        signal.signal(signal.SIGTERM, self.exit_gracefully)
        self._open_jobs.release()

    @property
    def stats(self):
        try:
            return self._executor.stats
        except AttributeError:
            raise TypeError("Executor does not support stats")

    def candidate(self, job):
        """ Return whether a job is a candidate to be executed. """
        return (
            job not in self.running
            and job not in self.failed
            and (self.dryrun or (not job.dynamic_input and not self.dag.dynamic(job)))
        )

    @property
    def open_jobs(self):
        """ Return open jobs. """
        return filter(self.candidate, list(job for job in self.dag.ready_jobs))

    def schedule(self):
        """ Schedule jobs that are ready, maximizing cpu usage. """
        try:
            while True:
                # work around so that the wait does not prevent keyboard interrupts
                # while not self._open_jobs.acquire(False):
                #    time.sleep(1)
                self._open_jobs.acquire()

                # obtain needrun and running jobs in a thread-safe way
                with self._lock:
                    needrun = list(self.open_jobs)
                    running = list(self.running)
                    errors = self._errors
                    user_kill = self._user_kill

                # handle errors
                if user_kill or (not self.keepgoing and errors):
                    if user_kill == "graceful":
                        logger.info(
                            "Will exit after finishing " "currently running jobs."
                        )

                    if not running:
                        logger.info("Shutting down, this might take some time.")
                        self._executor.shutdown()
                        if not user_kill:
                            logger.error(_ERROR_MSG_FINAL)
                        return False
                    continue

                # normal shutdown because all jobs have been finished
                if not needrun and (not running or self.workflow.immediate_submit):
                    self._executor.shutdown()
                    if errors:
                        logger.error(_ERROR_MSG_FINAL)
                    return not errors

                # continue if no new job needs to be executed
                if not needrun:
                    continue

                # select jobs by solving knapsack problem (omit with dryrun)
                if self.dryrun:
                    run = needrun
                else:
                    logger.debug(
                        "Resources before job selection: {}".format(self.resources)
                    )
                    logger.debug(
                        "Ready jobs ({}):\n\t".format(len(needrun))
                        + "\n\t".join(map(str, needrun))
                    )
                    run = self.job_selector(needrun)
                    logger.debug(
                        "Selected jobs ({}):\n\t".format(len(run))
                        + "\n\t".join(map(str, run))
                    )
                    logger.debug(
                        "Resources after job selection: {}".format(self.resources)
                    )
                # update running jobs
                with self._lock:
                    self.running.update(run)

                # actually run jobs
                local_runjobs = [job for job in run if job.is_local]
                runjobs = [job for job in run if not job.is_local]
                self.run(local_runjobs, executor=self._local_executor or self._executor)
                self.run(runjobs)
        except (KeyboardInterrupt, SystemExit):
            logger.info(
                "Terminating processes on user request, this might take some time."
            )
            self._executor.cancel()
            return False

    def run(self, jobs, executor=None):
        if executor is None:
            executor = self._executor
        executor.run_jobs(
            jobs,
            callback=self._finish_callback,
            submit_callback=self._submit_callback,
            error_callback=self._error,
        )

    def get_executor(self, job):
        if job.is_local and self._local_executor is not None:
            return self._local_executor
        return self._executor

    def _noop(self, job):
        pass

    def _free_resources(self, job):
        for name, value in job.resources.items():
            if name in self.resources:
                value = self.calc_resource(name, value)
                self.resources[name] += value

    def _proceed(
        self,
        job,
        update_dynamic=True,
        print_progress=False,
        update_resources=True,
        handle_job_success=True,
    ):
        """ Do stuff after job is finished. """
        with self._lock:
            if handle_job_success:
                # by calling this behind the lock, we avoid race conditions
                try:
                    self.get_executor(job).handle_job_success(job)
                except (RuleException, WorkflowError) as e:
                    # if an error occurs while processing job output,
                    # we do the same as in case of errors during execution
                    print_exception(e, self.workflow.linemaps)
                    self._handle_error(job)
                    return

            try:
                self.dag.finish(job, update_dynamic=update_dynamic)
            except (RuleException, WorkflowError) as e:
                # if an error occurs while processing job output,
                # we do the same as in case of errors during execution
                print_exception(e, self.workflow.linemaps)
                self._handle_error(job)
                return

            if update_resources:
                # normal jobs have len=1, group jobs have len>1
                self.finished_jobs += len(job)
                self.running.remove(job)
                self._free_resources(job)

            if print_progress:
                if job.is_group():
                    for j in job:
                        logger.job_finished(jobid=j.jobid)
                else:
                    logger.job_finished(jobid=job.jobid)
                self.progress()

            if (
                any(self.open_jobs)
                or not self.running
                or self.workflow.immediate_submit
            ):
                # go on scheduling if open jobs are ready or no job is running
                self._open_jobs.release()

    def _error(self, job):
        with self._lock:
            self._handle_error(job)

    def _handle_error(self, job):
        """Clear jobs and stop the workflow.

        If Snakemake is configured to restart jobs then the job might have
        "restart_times" left and we just decrement and let the scheduler
        try to run the job again.
        """
        self.get_executor(job).handle_job_error(job)
        self.running.remove(job)
        self._free_resources(job)
        # attempt starts counting from 1, but the first attempt is not
        # a restart, hence we subtract 1.
        if job.restart_times > job.attempt - 1:
            logger.info("Trying to restart job {}.".format(self.dag.jobid(job)))
            job.attempt += 1
        else:
            self._errors = True
            self.failed.add(job)
            if self.keepgoing:
                logger.info("Job failed, going on with independent jobs.")
        self._open_jobs.release()

    def exit_gracefully(self, *args):
        with self._lock:
            self._user_kill = "graceful"
        self._open_jobs.release()

    def job_selector(self, jobs):
        """
        Using the greedy heuristic from
        "A Greedy Algorithm for the General Multidimensional Knapsack
Problem", Akcay, Li, Xu, Annals of Operations Research, 2012

        Args:
            jobs (list):    list of jobs
        """
        with self._lock:
            # each job is an item with one copy (0-1 MDKP)
            n = len(jobs)
            x = [0] * n  # selected jobs
            E = set(range(n))  # jobs still free to select
            u = [1] * n
            a = list(map(self.job_weight, jobs))  # resource usage of jobs
            c = list(map(self.job_reward, jobs))  # job rewards

            def calc_reward():
                return [c_j * y_j for c_j, y_j in zip(c, y)]

            b = [
                self.resources[name] for name in self.global_resources
            ]  # resource capacities

            while True:
                # Step 2: compute effective capacities
                y = [
                    (
                        min(
                            (min(u[j], b_i // a_j_i) if a_j_i > 0 else u[j])
                            for b_i, a_j_i in zip(b, a[j])
                            if a_j_i
                        )
                        if j in E
                        else 0
                    )
                    for j in range(n)
                ]
                if not any(y):
                    break
                y = [
                    (max(1, int(self.greediness * y_j)) if y_j > 0 else 0) for y_j in y
                ]

                # Step 3: compute rewards on cumulative sums
                reward = calc_reward()
                j_sel = max(E, key=reward.__getitem__)  # argmax

                # Step 4: batch increment
                y_sel = y[j_sel]

                # Step 5: update information
                x[j_sel] += y_sel
                b = [b_i - (a_j_i * y_sel) for b_i, a_j_i in zip(b, a[j_sel])]
                u[j_sel] -= y_sel
                if not u[j_sel] or self.greediness == 1:
                    E.remove(j_sel)
                if not E:
                    break

            solution = [job for job, sel in zip(jobs, x) if sel]
            # update resources
            for name, b_i in zip(self.global_resources, b):
                self.resources[name] = b_i
            return solution

    def calc_resource(self, name, value):
        gres = self.global_resources[name]
        if value > gres:
            if name == "_cores":
                name = "threads"
            raise WorkflowError(
                "Job needs {name}={res} but only {name}={gres} "
                "are available. This is likely because two "
                "jobs are connected via a pipe and have to run "
                "simultaneously. Consider providing more "
                "resources (e.g. via --cores).".format(name=name, res=value, gres=gres)
            )
        return value

    def rule_weight(self, rule):
        res = rule.resources
        return [
            self.calc_resource(name, res.get(name, 0)) for name in self.global_resources
        ]

    def job_weight(self, job):
        res = job.resources
        return [
            self.calc_resource(name, res.get(name, 0)) for name in self.global_resources
        ]

    def job_reward(self, job):
        if self.touch or self.dryrun or self.workflow.immediate_submit:
            temp_size = 0
            input_size = 0
        else:
            temp_size = self.dag.temp_size(job)
            input_size = job.inputsize

        # Usually, this should guide the scheduler to first schedule all jobs
        # that remove the largest temp file, then the second largest and so on.
        # Since the weight is summed up, it can in theory be that it sometimes
        # prefers a set of many jobs that all depend on smaller temp files though.
        # A real solution to the problem is therefore to use dummy jobs that
        # ensure selection of groups of jobs that together delete the same temp
        # file.

        return (job.priority, temp_size, input_size)

    def progress(self):
        """ Display the progress. """
        logger.progress(done=self.finished_jobs, total=len(self.dag))<|MERGE_RESOLUTION|>--- conflicted
+++ resolved
@@ -267,11 +267,7 @@
                 latency_wait=latency_wait,
                 keepincomplete=keepincomplete,
             )
-<<<<<<< HEAD
         elif az_batch:
-=======
-        elif google_lifesciences:
->>>>>>> 9ddeb203
             self._local_executor = CPUExecutor(
                 workflow,
                 dag,
@@ -281,16 +277,28 @@
                 printshellcmds=printshellcmds,
                 latency_wait=latency_wait,
                 cores=local_cores,
-<<<<<<< HEAD
-                keepincomplete=keepincomplete,
-            )
-
+            )
             self._executor = AzBatchExecutor(
                 workflow,
                 dag,
                 cores,
                 az_batch_config=az_batch_config,
-=======
+                printreason=printreason,
+                quiet=quiet,
+                printshellcmds=printshellcmds,
+                latency_wait=latency_wait,
+            )
+
+        elif google_lifesciences:
+            self._local_executor = CPUExecutor(
+                workflow,
+                dag,
+                local_cores,
+                printreason=printreason,
+                quiet=quiet,
+                printshellcmds=printshellcmds,
+                latency_wait=latency_wait,
+                cores=local_cores,
             )
 
             self._executor = GoogleLifeSciencesExecutor(
@@ -301,18 +309,12 @@
                 regions=google_lifesciences_regions,
                 location=google_lifesciences_location,
                 cache=google_lifesciences_cache,
->>>>>>> 9ddeb203
-                printreason=printreason,
-                quiet=quiet,
-                printshellcmds=printshellcmds,
-                latency_wait=latency_wait,
-<<<<<<< HEAD
-            )            
-        
-=======
-            )
-
->>>>>>> 9ddeb203
+                printreason=printreason,
+                quiet=quiet,
+                printshellcmds=printshellcmds,
+                latency_wait=latency_wait,
+            )
+
         else:
             self._executor = CPUExecutor(
                 workflow,
