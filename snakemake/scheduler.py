--- conflicted
+++ resolved
@@ -395,15 +395,9 @@
                 regions=google_lifesciences_regions,
                 location=google_lifesciences_location,
                 cache=google_lifesciences_cache,
-<<<<<<< HEAD
-=======
                 service_account_email=google_lifesciences_service_account_email,
                 network=google_lifesciences_network,
                 subnetwork=google_lifesciences_subnetwork,
-                printreason=printreason,
-                quiet=quiet,
-                printshellcmds=printshellcmds,
->>>>>>> 836fd2a8
                 preemption_default=preemption_default,
                 preemptible_rules=preemptible_rules,
             )
