__author__ = "Johannes Köster"
__copyright__ = "Copyright 2015-2019, Johannes Köster"
__email__ = "koester@jimmy.harvard.edu"
__license__ = "MIT"

import os, signal, sys
import threading
import operator
from functools import partial
from collections import defaultdict
from itertools import chain, accumulate
from contextlib import ContextDecorator
import time

from snakemake.executors import DryrunExecutor, TouchExecutor, CPUExecutor
from snakemake.executors import (
    GenericClusterExecutor,
    SynchronousClusterExecutor,
    DRMAAExecutor,
    KubernetesExecutor,
    TibannaExecutor,
    AzBatchExecutor,
)
from snakemake.exceptions import RuleException, WorkflowError, print_exception
from snakemake.shell import shell

from snakemake.logging import logger

from fractions import Fraction


def cumsum(iterable, zero=[0]):
    return list(chain(zero, accumulate(iterable)))


_ERROR_MSG_FINAL = (
    "Exiting because a job execution failed. " "Look above for error message"
)


class DummyRateLimiter(ContextDecorator):
    def __enter__(self):
        return self

    def __exit__(self, *args):
        return False


class JobScheduler:
    def __init__(
        self,
        workflow,
        dag,
        cores,
        local_cores=1,
        dryrun=False,
        touch=False,
        cluster=None,
        cluster_status=None,
        cluster_config=None,
        cluster_sync=None,
        drmaa=None,
        drmaa_log_dir=None,
        kubernetes=None,
        container_image=None,
        tibanna=None,
        tibanna_sfn=None,
        precommand="",
        tibanna_config=False,
        jobname=None,
        quiet=False,
        printreason=False,
        printshellcmds=False,
        keepgoing=False,
        max_jobs_per_second=None,
        max_status_checks_per_second=100,
        latency_wait=3,
        greediness=1.0,
        force_use_threads=False,
        assume_shared_fs=True,
        keepincomplete=False,
<<<<<<< HEAD
        az_store_credentials=None,
        az_batch_config=None,
=======
>>>>>>> 76d1438d
    ):
        """ Create a new instance of KnapsackJobScheduler. """
        from ratelimiter import RateLimiter

        self.cluster = cluster
        self.cluster_config = cluster_config
        self.cluster_sync = cluster_sync
        self.dag = dag
        self.workflow = workflow
        self.dryrun = dryrun
        self.touch = touch
        self.quiet = quiet
        self.keepgoing = keepgoing
        self.running = set()
        self.failed = set()
        self.finished_jobs = 0
        self.greediness = 1
        self.max_jobs_per_second = max_jobs_per_second
        self.keepincomplete = keepincomplete

        self.global_resources = {
            name: (sys.maxsize if res is None else res)
            for name, res in workflow.global_resources.items()
        }
        self.resources = dict(self.global_resources)

        az_batch = False
        if az_batch_config:
            az_batch = True

        use_threads = (
            force_use_threads
            or (os.name != "posix")
            or cluster
            or cluster_sync
            or drmaa
        )
        self._open_jobs = threading.Semaphore(0)
        self._lock = threading.Lock()

        self._errors = False
        self._finished = False
        self._job_queue = None
        self._submit_callback = self._noop
        self._finish_callback = partial(
            self._proceed,
            update_dynamic=not self.dryrun,
            print_progress=not self.quiet and not self.dryrun,
        )

        self._local_executor = None
        if dryrun:
            self._executor = DryrunExecutor(
                workflow,
                dag,
                printreason=printreason,
                quiet=quiet,
                printshellcmds=printshellcmds,
                latency_wait=latency_wait,
            )
        elif touch:
            self._executor = TouchExecutor(
                workflow,
                dag,
                printreason=printreason,
                quiet=quiet,
                printshellcmds=printshellcmds,
                latency_wait=latency_wait,
            )
        elif cluster or cluster_sync or (drmaa is not None):
            if not workflow.immediate_submit:
                # No local jobs when using immediate submit!
                # Otherwise, they will fail due to missing input
                self._local_executor = CPUExecutor(
                    workflow,
                    dag,
                    local_cores,
                    printreason=printreason,
                    quiet=quiet,
                    printshellcmds=printshellcmds,
                    latency_wait=latency_wait,
                    cores=local_cores,
                    keepincomplete=keepincomplete,
                )
            if cluster or cluster_sync:
                if cluster_sync:
                    constructor = SynchronousClusterExecutor
                else:
                    constructor = partial(
                        GenericClusterExecutor,
                        statuscmd=cluster_status,
                        max_status_checks_per_second=max_status_checks_per_second,
                    )

                self._executor = constructor(
                    workflow,
                    dag,
                    None,
                    submitcmd=(cluster or cluster_sync),
                    cluster_config=cluster_config,
                    jobname=jobname,
                    printreason=printreason,
                    quiet=quiet,
                    printshellcmds=printshellcmds,
                    latency_wait=latency_wait,
                    assume_shared_fs=assume_shared_fs,
                    keepincomplete=keepincomplete,
                )
                if workflow.immediate_submit:
                    self._submit_callback = partial(
                        self._proceed,
                        update_dynamic=False,
                        print_progress=False,
                        update_resources=False,
                        handle_job_success=False,
                    )
            else:
                self._executor = DRMAAExecutor(
                    workflow,
                    dag,
                    None,
                    drmaa_args=drmaa,
                    drmaa_log_dir=drmaa_log_dir,
                    jobname=jobname,
                    printreason=printreason,
                    quiet=quiet,
                    printshellcmds=printshellcmds,
                    latency_wait=latency_wait,
                    cluster_config=cluster_config,
                    assume_shared_fs=assume_shared_fs,
                    max_status_checks_per_second=max_status_checks_per_second,
                    keepincomplete=keepincomplete,
                )
        elif kubernetes:
            self._local_executor = CPUExecutor(
                workflow,
                dag,
                local_cores,
                printreason=printreason,
                quiet=quiet,
                printshellcmds=printshellcmds,
                latency_wait=latency_wait,
                cores=local_cores,
                keepincomplete=keepincomplete,
            )

            self._executor = KubernetesExecutor(
                workflow,
                dag,
                kubernetes,
                container_image=container_image,
                printreason=printreason,
                quiet=quiet,
                printshellcmds=printshellcmds,
                latency_wait=latency_wait,
                cluster_config=cluster_config,
                keepincomplete=keepincomplete,
                # FIXME don't we need az_store_credentials here?
            )
        elif tibanna:
            self._local_executor = CPUExecutor(
                workflow,
                dag,
                local_cores,
                printreason=printreason,
                quiet=quiet,
                printshellcmds=printshellcmds,
                use_threads=use_threads,
                latency_wait=latency_wait,
                cores=local_cores,
                keepincomplete=keepincomplete,
            )

            self._executor = TibannaExecutor(
                workflow,
                dag,
                cores,
                tibanna_sfn,
                precommand=precommand,
                tibanna_config=tibanna_config,
                container_image=container_image,
                printreason=printreason,
                quiet=quiet,
                printshellcmds=printshellcmds,
                latency_wait=latency_wait,
                keepincomplete=keepincomplete,
            )
        elif az_batch:
            self._local_executor = CPUExecutor(
                workflow,
                dag,
                local_cores,
                printreason=printreason,
                quiet=quiet,
                printshellcmds=printshellcmds,
                latency_wait=latency_wait,
                cores=local_cores,
                keepincomplete=keepincomplete,
                az_store_credentials=az_store_credentials
            )

            self._executor = AzBatchExecutor(
                workflow,
                dag,
                cores,
                printreason=printreason,
                quiet=quiet,
                printshellcmds=printshellcmds,
                latency_wait=latency_wait,
                cluster_config=cluster_config,
            )            
        
        else:
            self._executor = CPUExecutor(
                workflow,
                dag,
                cores,
                printreason=printreason,
                quiet=quiet,
                printshellcmds=printshellcmds,
                use_threads=use_threads,
                latency_wait=latency_wait,
                cores=cores,
                keepincomplete=keepincomplete,
            )
        if self.max_jobs_per_second and not self.dryrun:
            max_jobs_frac = Fraction(self.max_jobs_per_second).limit_denominator()
            self.rate_limiter = RateLimiter(
                max_calls=max_jobs_frac.numerator, period=max_jobs_frac.denominator
            )

        else:
            # essentially no rate limit
            self.rate_limiter = DummyRateLimiter()

        self._user_kill = None
        signal.signal(signal.SIGTERM, self.exit_gracefully)
        self._open_jobs.release()

    @property
    def stats(self):
        try:
            return self._executor.stats
        except AttributeError:
            raise TypeError("Executor does not support stats")

    def candidate(self, job):
        """ Return whether a job is a candidate to be executed. """
        return (
            job not in self.running
            and job not in self.failed
            and (self.dryrun or (not job.dynamic_input and not self.dag.dynamic(job)))
        )

    @property
    def open_jobs(self):
        """ Return open jobs. """
        return filter(self.candidate, list(job for job in self.dag.ready_jobs))

    def schedule(self):
        """ Schedule jobs that are ready, maximizing cpu usage. """

        try:
            while True:
                # work around so that the wait does not prevent keyboard interrupts
                # while not self._open_jobs.acquire(False):
                #    time.sleep(1)
                self._open_jobs.acquire()

                # obtain needrun and running jobs in a thread-safe way
                with self._lock:
                    needrun = list(self.open_jobs)
                    running = list(self.running)
                    errors = self._errors
                    user_kill = self._user_kill

                # handle errors
                if user_kill or (not self.keepgoing and errors):
                    if user_kill == "graceful":
                        logger.info(
                            "Will exit after finishing " "currently running jobs."
                        )

                    if not running:
                        logger.info("Shutting down, this might take some time.")
                        self._executor.shutdown()
                        if not user_kill:
                            logger.error(_ERROR_MSG_FINAL)
                        return False
                    continue

                # normal shutdown because all jobs have been finished
                if not needrun and (not running or self.workflow.immediate_submit):
                    self._executor.shutdown()
                    if errors:
                        logger.error(_ERROR_MSG_FINAL)
                    return not errors

                # continue if no new job needs to be executed
                if not needrun:
                    continue

                # select jobs by solving knapsack problem (omit with dryrun)
                if self.dryrun:
                    run = needrun
                else:
                    logger.debug(
                        "Resources before job selection: {}".format(self.resources)
                    )
                    logger.debug(
                        "Ready jobs ({}):\n\t".format(len(needrun))
                        + "\n\t".join(map(str, needrun))
                    )
                    run = self.job_selector(needrun)
                    logger.debug(
                        "Selected jobs ({}):\n\t".format(len(run))
                        + "\n\t".join(map(str, run))
                    )
                    logger.debug(
                        "Resources after job selection: {}".format(self.resources)
                    )
                # update running jobs
                with self._lock:
                    self.running.update(run)
                # actually run jobs
                for job in run:
                    with self.rate_limiter:
                        self.run(job)
        except (KeyboardInterrupt, SystemExit):
            logger.info(
                "Terminating processes on user request, this might take some time."
            )
            self._executor.cancel()
            return False

    def get_executor(self, job):
        if self._local_executor is None:
            return self._executor
        else:
            return self._local_executor if job.is_local else self._executor

    def run(self, job):
        self.get_executor(job).run(
            job,
            callback=self._finish_callback,
            submit_callback=self._submit_callback,
            error_callback=self._error,
        )

    def _noop(self, job):
        pass

    def _free_resources(self, job):
        for name, value in job.resources.items():
            if name in self.resources:
                value = self.calc_resource(name, value)
                self.resources[name] += value

    def _proceed(
        self,
        job,
        update_dynamic=True,
        print_progress=False,
        update_resources=True,
        handle_job_success=True,
    ):
        """ Do stuff after job is finished. """
        with self._lock:
            if handle_job_success:
                # by calling this behind the lock, we avoid race conditions
                try:
                    self.get_executor(job).handle_job_success(job)
                except (RuleException, WorkflowError) as e:
                    # if an error occurs while processing job output,
                    # we do the same as in case of errors during execution
                    print_exception(e, self.workflow.linemaps)
                    self._handle_error(job)
                    return

            try:
                self.dag.finish(job, update_dynamic=update_dynamic)
            except (RuleException, WorkflowError) as e:
                # if an error occurs while processing job output,
                # we do the same as in case of errors during execution
                print_exception(e, self.workflow.linemaps)
                self._handle_error(job)
                return

            if update_resources:
                # normal jobs have len=1, group jobs have len>1
                self.finished_jobs += len(job)
                self.running.remove(job)
                self._free_resources(job)

            if print_progress:
                if job.is_group():
                    for j in job:
                        logger.job_finished(jobid=j.jobid)
                else:
                    logger.job_finished(jobid=job.jobid)
                self.progress()

            if (
                any(self.open_jobs)
                or not self.running
                or self.workflow.immediate_submit
            ):
                # go on scheduling if open jobs are ready or no job is running
                self._open_jobs.release()

    def _error(self, job):
        with self._lock:
            self._handle_error(job)

    def _handle_error(self, job):
        """Clear jobs and stop the workflow.

        If Snakemake is configured to restart jobs then the job might have
        "restart_times" left and we just decrement and let the scheduler
        try to run the job again.
        """
        self.get_executor(job).handle_job_error(job)
        self.running.remove(job)
        self._free_resources(job)
        # attempt starts counting from 1, but the first attempt is not
        # a restart, hence we subtract 1.
        if job.restart_times > job.attempt - 1:
            logger.info("Trying to restart job {}.".format(self.dag.jobid(job)))
            job.attempt += 1
        else:
            self._errors = True
            self.failed.add(job)
            if self.keepgoing:
                logger.info("Job failed, going on with independent jobs.")
        self._open_jobs.release()

    def exit_gracefully(self, *args):
        with self._lock:
            self._user_kill = "graceful"
        self._open_jobs.release()

    def job_selector(self, jobs):
        """
        Using the greedy heuristic from
        "A Greedy Algorithm for the General Multidimensional Knapsack
Problem", Akcay, Li, Xu, Annals of Operations Research, 2012

        Args:
            jobs (list):    list of jobs
        """
        with self._lock:
            # each job is an item with one copy (0-1 MDKP)
            n = len(jobs)
            x = [0] * n  # selected jobs
            E = set(range(n))  # jobs still free to select
            u = [1] * n
            a = list(map(self.job_weight, jobs))  # resource usage of jobs
            c = list(map(self.job_reward, jobs))  # job rewards

            def calc_reward():
                return [c_j * y_j for c_j, y_j in zip(c, y)]

            b = [
                self.resources[name] for name in self.global_resources
            ]  # resource capacities

            while True:
                # Step 2: compute effective capacities
                y = [
                    (
                        min(
                            (min(u[j], b_i // a_j_i) if a_j_i > 0 else u[j])
                            for b_i, a_j_i in zip(b, a[j])
                            if a_j_i
                        )
                        if j in E
                        else 0
                    )
                    for j in range(n)
                ]
                if not any(y):
                    break
                y = [
                    (max(1, int(self.greediness * y_j)) if y_j > 0 else 0) for y_j in y
                ]

                # Step 3: compute rewards on cumulative sums
                reward = calc_reward()
                j_sel = max(E, key=reward.__getitem__)  # argmax

                # Step 4: batch increment
                y_sel = y[j_sel]

                # Step 5: update information
                x[j_sel] += y_sel
                b = [b_i - (a_j_i * y_sel) for b_i, a_j_i in zip(b, a[j_sel])]
                u[j_sel] -= y_sel
                if not u[j_sel] or self.greediness == 1:
                    E.remove(j_sel)
                if not E:
                    break

            solution = [job for job, sel in zip(jobs, x) if sel]
            # update resources
            for name, b_i in zip(self.global_resources, b):
                self.resources[name] = b_i
            return solution

    def calc_resource(self, name, value):
        gres = self.global_resources[name]
        if value > gres:
            if name == "_cores":
                name = "threads"
            raise WorkflowError(
                "Job needs {name}={res} but only {name}={gres} "
                "are available. This is likely because two "
                "jobs are connected via a pipe and have to run "
                "simultaneously. Consider providing more "
                "resources (e.g. via --cores).".format(name=name, res=value, gres=gres)
            )
        return value

    def rule_weight(self, rule):
        res = rule.resources
        return [
            self.calc_resource(name, res.get(name, 0)) for name in self.global_resources
        ]

    def job_weight(self, job):
        res = job.resources
        return [
            self.calc_resource(name, res.get(name, 0)) for name in self.global_resources
        ]

    def job_reward(self, job):
        if self.touch or self.dryrun or self.workflow.immediate_submit:
            temp_size = 0
            input_size = 0
        else:
            temp_size = self.dag.temp_size(job)
            input_size = job.inputsize

        # Usually, this should guide the scheduler to first schedule all jobs
        # that remove the largest temp file, then the second largest and so on.
        # Since the weight is summed up, it can in theory be that it sometimes
        # prefers a set of many jobs that all depend on smaller temp files though.
        # A real solution to the problem is therefore to use dummy jobs that
        # ensure selection of groups of jobs that together delete the same temp
        # file.

        return (job.priority, temp_size, input_size)

    def progress(self):
        """ Display the progress. """
        logger.progress(done=self.finished_jobs, total=len(self.dag))<|MERGE_RESOLUTION|>--- conflicted
+++ resolved
@@ -5,12 +5,10 @@
 
 import os, signal, sys
 import threading
-import operator
 from functools import partial
-from collections import defaultdict
 from itertools import chain, accumulate
 from contextlib import ContextDecorator
-import time
+from fractions import Fraction
 
 from snakemake.executors import DryrunExecutor, TouchExecutor, CPUExecutor
 from snakemake.executors import (
@@ -22,11 +20,9 @@
     AzBatchExecutor,
 )
 from snakemake.exceptions import RuleException, WorkflowError, print_exception
-from snakemake.shell import shell
 
 from snakemake.logging import logger
 
-from fractions import Fraction
 
 
 def cumsum(iterable, zero=[0]):
@@ -79,12 +75,8 @@
         force_use_threads=False,
         assume_shared_fs=True,
         keepincomplete=False,
-<<<<<<< HEAD
-        az_store_credentials=None,
         az_batch_config=None,
-=======
->>>>>>> 76d1438d
-    ):
+        ):
         """ Create a new instance of KnapsackJobScheduler. """
         from ratelimiter import RateLimiter
 
@@ -241,7 +233,6 @@
                 latency_wait=latency_wait,
                 cluster_config=cluster_config,
                 keepincomplete=keepincomplete,
-                # FIXME don't we need az_store_credentials here?
             )
         elif tibanna:
             self._local_executor = CPUExecutor(
@@ -282,18 +273,17 @@
                 latency_wait=latency_wait,
                 cores=local_cores,
                 keepincomplete=keepincomplete,
-                az_store_credentials=az_store_credentials
             )
 
             self._executor = AzBatchExecutor(
                 workflow,
                 dag,
                 cores,
-                printreason=printreason,
-                quiet=quiet,
-                printshellcmds=printshellcmds,
-                latency_wait=latency_wait,
-                cluster_config=cluster_config,
+                az_batch_config=az_batch_config,
+                printreason=printreason,
+                quiet=quiet,
+                printshellcmds=printshellcmds,
+                latency_wait=latency_wait,
             )            
         
         else:
