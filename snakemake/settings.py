from abc import ABC
from dataclasses import dataclass
from enum import Enum
import importlib
from pathlib import Path
from typing import Dict, List, Optional, Set

from snakemake_interface_executor_plugins.utils import ExecMode
from snakemake_interface_executor_plugins.settings import (
    RemoteExecutionSettingsExecutorInterface,
    ConfigSettingsExecutorInterface,
    DeploymentSettingsExecutorInterface,
    ExecutionSettingsExecutorInterface,
    OutputSettingsExecutorInterface,
    ResourceSettingsExecutorInterface,
    StorageSettingsExecutorInterface,
)

from snakemake.common import RERUN_TRIGGERS, dict_to_key_value_args
from snakemake.dag import Batch
from snakemake.exceptions import ApiError
from snakemake.io import load_configfile
from snakemake.resources import DefaultResources
from snakemake.utils import update_config


class SettingsBase(ABC):
    def __post_init__(self):
        self._check()

    def _check(self):
        pass

@dataclass
class ExecutionSettings(SettingsBase, ExecutionSettingsExecutorInterface):
    """
    Parameters
    ----------

    batch:
        whether to compute only a partial DAG, defined by the given Batch object
    cache:
        list of rules to cache
    cores:
        the number of provided cores (ignored when using cluster/cloud support)
    nodes:
        the number of provided cluster nodes (ignored without cluster/cloud support)
    local_cores:
        the number of provided local cores if in cluster mode (ignored without cluster/cloud support)
    """
    workdir: Optional[Path] = None
    cache: Optional[List[str]] = None
<<<<<<< HEAD
    stats: Optional[Path] = None
    keepgoing: bool = False
=======
    targets: Optional[List[str]] = None
    target_jobs: Set(str) = set()
    forcetargets: bool = False
    forceall: bool = False
    forcerun: Optional[List[str]] = None
    until: Optional[List[str]] = None
    omit_from: Optional[List[str]] = None
    keep_going: bool = False
>>>>>>> f82e80bc
    debug: bool = False
    standalone: bool = False
    ignore_ambiguity: bool = False
    lock: bool = True
    ignore_incomplete: bool = False
    latency_wait: 3
    wait_for_files: Optional[List[str]] = None
    notemp: bool = False
    all_temp: bool = False
    keep_remote_local: bool = False
    keep_target_files: bool = False
    no_hooks: bool = False
    overwrite_shellcmd: Optional[str] = None
    updated_files: List[str] = []
    restart_times: int = 0
    attempt: int = 1
    use_threads: bool = False
    shadow_prefix: Optional[Path] = None
    mode: ExecMode = ExecMode.default
    wrapper_prefix: Optional[str] = None
    keep_incomplete: bool = False
    keep_metadata: bool = True
    max_inventory_wait_time: int = 20
    edit_notebook: Optional[Path] = None
    cleanup_scripts: bool = True
    cleanup_metadata: List[Path] = []

    def _check(self):
        # TODO move into API as immediate_submit has been moved to remote_execution_settings
        assert not self.immediate_submit or (
            self.immediate_submit and self.notemp
        ), "immediate_submit has to be combined with notemp (it does not support temp file handling)"

@dataclass
class DAGSettings(SettingsBase):
    targets: Optional[List[str]] = None
    target_jobs: Set(str) = set()
    batch: Batch = None
    forcetargets: bool = False
    forceall: bool = False
    forcerun: Optional[List[str]] = None
    until: Optional[List[str]] = None
    omit_from: Optional[List[str]] = None
    force_incomplete: bool = False
    allowed_rules: Optional[Set[str]] = None
    rerun_triggers: List[str]=RERUN_TRIGGERS

@dataclass
class StorageSettings(SettingsBase, StorageSettingsExecutorInterface):
    default_remote_provider: Optional[str] = None
    default_remote_prefix: Optional[str] = None
    assume_shared_fs: bool = True
    keep_remote_local: bool = False

    def __post_init__(self):
        self.default_remote_provider = self._get_default_remote_provider()

    def _get_default_remote_provider(self):
        if self.default_remote_provider is not None:
            try:
                rmt = importlib.import_module(
                    "snakemake.remote." + self.default_remote_provider
                )
            except ImportError as e:
                raise ApiError(f"Unknown default remote provider {self.default_remote_provider}.")
            if rmt.RemoteProvider.supports_default:
                return rmt.RemoteProvider(
                    keep_local=self.keep_remote_local, is_default=True
                )
            else:
                raise ApiError(
                    "Remote provider {} does not (yet) support to "
                    "be used as default provider."
                )


class CondaCleanupPkgs(Enum):
    TARBALLS = "tarballs"
    CACHE = "cache"

@dataclass
class DeploymentSettings(SettingsBase, DeploymentSettingsExecutorInterface):
    """
    Parameters
    ----------

    use_conda:
        use conda environments for each job (defined with conda directive of rules)
    conda_prefix:
        the directory in which conda environments will be created (default None)
    conda_cleanup_pkgs:
        whether to clean up conda tarballs after env creation (default None), valid values: "tarballs", "cache"
    conda_create_envs_only:
        if specified, only builds the conda environments specified for each job, then exits.
    list_conda_envs:
        list conda environments and their location on disk.
    conda_base_path:
        Path to conda base environment (this can be used to overwrite the search path for conda, mamba, and activate).
    """
    use_conda: bool = False
    conda_prefix: Optional[Path] = None
    conda_cleanup_pkgs: Optional[CondaCleanupPkgs] = None
    conda_base_path: Optional[Path] = None
    conda_frontend: str = "mamba"
    conda_not_block_search_path_envvars: bool = False
    use_singularity: bool = False
    singularity_args: str = ""
    singularity_prefix: Optional[Path] = None
    use_env_modules: bool = False



@dataclass
class SchedulingSettings(SettingsBase):
    """
    Parameters
    ----------

    prioritytargets:
        list of targets that shall be run with maximum priority (default [])
    scheduler:
        Select scheduling algorithm (default ilp, allowed: ilp, greedy)
    ilp_solver:
        Set solver for ilp scheduler.
    greediness:
        set the greediness of scheduling. This value between 0 and 1 determines how careful jobs are selected for execution. The default value (0.5 if prioritytargets are used, 1.0 else) provides the best speed and still acceptable scheduling quality.
    """
    prioritytargets: Optional[List[str]] = None
    scheduler: str = "ilp"
    ilp_solver: Optional[str] = None
    solver_path: Optional[Path] = None
    greediness: Optional[float] = None
    max_jobs_per_second: int = 10

    def __post_init__(self):
        self.greediness = self._get_greediness()

    def _get_greediness(self):
        if self.greediness is None:
            return 0.5 if self.prioritytargets else 1.0
        else:
            return self.greediness

    def _check(self):
        if not (0 < self.greedyness <= 1.0):
            raise ApiError(
                "greediness must be >0 and <=1"
            )

@dataclass
class ResourceSettings(SettingsBase, ResourceSettingsExecutorInterface):
    cores: Optional[int]
    nodes: Optional[int] = None
    local_cores: Optional[int] = None
    max_threads: Optional[int] = None
    resources: Dict[str, int] = dict()
    overwrite_threads: Dict[str, int] = dict()
    overwrite_scatter: Dict[str, int] = dict()
    overwrite_resource_scopes: Dict[str, str] = dict()
    overwrite_resources: Dict[str, Dict[str, int]] = dict()
    default_resources: DefaultResources = DefaultResources(mode="bare")

@dataclass
class ConfigSettings(SettingsBase, ConfigSettingsExecutorInterface):
    config: Dict[str, str] = dict()
    configfiles: Optional[List[Path]] = []
    config_args: Optional[str] = None

    def __post_init__(self):
        self.overwrite_config = self._get_overwrite_config()
        self.configfiles = self._get_configfiles()
        self.config_args = self._get_config_args()

    def _get_overwrite_config(self):
        overwrite_config = dict()
        if self.configfiles:
            for f in self.configfiles:
                update_config(overwrite_config, load_configfile(f))
        if self.config:
            update_config(overwrite_config, self.config)
    
    def _get_configfiles(self):
        return list(map(Path.absolute, self.configfiles))

    def _get_config_args(self):
        if self.config_args is None:
            return dict_to_key_value_args(self.config)
        else:
            return self.config_args

@dataclass
class OutputSettings(SettingsBase, OutputSettingsExecutorInterface):
    printshellcmds: bool = False
    nocolor: bool = False
    quiet: bool = False
    debug_dag: bool = False
    verbose: bool = False
    show_failed_logs: bool = False
    log_handler: List[object] = None
    keep_logger: bool = False


@dataclass
class RemoteExecutionSettings(SettingsBase, RemoteExecutionSettingsExecutorInterface):
    jobname: str = "snakejob.{rulename}.{jobid}.sh"
    jobscript: Optional[Path] = None
    max_status_checks_per_second: int = 100
    container_image: Optional[str] = None
    preemption_default: Optional[int] = None
    preemptible_rules: Optional[List[str]] = None
    envvars: Optional[List[str]] = None
    immediate_submit: bool = False

@dataclass
class GroupSettings(SettingsBase):
    overwrite_groups: Dict[str, str] = dict()
    group_components: Dict[str, int] = dict()
    local_groupid: str = "local"<|MERGE_RESOLUTION|>--- conflicted
+++ resolved
@@ -50,19 +50,7 @@
     """
     workdir: Optional[Path] = None
     cache: Optional[List[str]] = None
-<<<<<<< HEAD
-    stats: Optional[Path] = None
-    keepgoing: bool = False
-=======
-    targets: Optional[List[str]] = None
-    target_jobs: Set(str) = set()
-    forcetargets: bool = False
-    forceall: bool = False
-    forcerun: Optional[List[str]] = None
-    until: Optional[List[str]] = None
-    omit_from: Optional[List[str]] = None
     keep_going: bool = False
->>>>>>> f82e80bc
     debug: bool = False
     standalone: bool = False
     ignore_ambiguity: bool = False
