--- conflicted
+++ resolved
@@ -209,14 +209,8 @@
 
     @contextmanager
     def lock(self):
-<<<<<<< HEAD
-        lock_conflict = self.lock_conflicts()
+        lock_conflict = self.lock_conflicts(lock_conflict)
         if lock_conflict:
-            raise snakemake.exceptions.LockException(lock_conflict)
-        self._lock(self.all_inputfiles(), "input")
-        self._lock(self.all_outputfiles(), "output")
-=======
-        if self.locked:
             raise snakemake.exceptions.LockException()
         try:
             self._lock(self.all_inputfiles(), "input")
@@ -224,7 +218,6 @@
             yield
         finally:
             self.unlock()
->>>>>>> d1c369bc
 
     def unlock(self):
         logger.debug("unlocking")
