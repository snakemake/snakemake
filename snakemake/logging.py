--- conflicted
+++ resolved
@@ -463,19 +463,9 @@
         if os.environ.get("TERM") == "dumb":
             return False
 
-<<<<<<< HEAD
-    def job_warning(self, **msg):
-        msg["level"] = "job_warning"
-        self.handler(msg)
-
-    def group_error(self, **msg):
-        msg["level"] = "group_error"
-        self.handler(msg)
-=======
         # Case 2: Always support colors in subprocess mode
         if mode == ExecMode.SUBPROCESS:
             return True
->>>>>>> 87dec8fb
 
         # Case 3: Support colors on TTY except for Windows
         is_windows = platform.system() == "Windows"
@@ -561,89 +551,6 @@
     ):
         from snakemake_interface_executor_plugins.settings import ExecMode
 
-<<<<<<< HEAD
-                for item in msg["aux"].items():
-                    yield "    {}: {}".format(*item)
-
-                if self.show_failed_logs and msg["log"]:
-                    yield from show_logs(msg["log"])
-
-                yield ""
-
-            timestamp()
-            self.logger.error("\n".join(map(indent, job_error())))
-
-        elif level == "job_warning":
-
-            def job_warning():
-                yield "Warning in rule {}:".format(msg["name"])
-                if msg["msg"]:
-                    yield "    message: {}".format(msg["msg"])
-                yield "    jobid: {}".format(msg["jobid"])
-                if msg["input"]:
-                    yield "    input: {}".format(", ".join(msg["input"]))
-                if msg["output"]:
-                    yield "    output: {}".format(", ".join(msg["output"]))
-                if msg["log"]:
-                    yield "    log: {} (check log file(s) for error details)".format(
-                        ", ".join(msg["log"])
-                    )
-
-                for item in msg["aux"].items():
-                    yield "    {}: {}".format(*item)
-
-                if self.show_failed_logs and msg["log"]:
-                    yield from show_logs(msg["log"])
-
-                yield ""
-
-            timestamp()
-            self.logger.warning("\n".join(map(indent, job_warning())))
-        elif level == "group_error":
-
-            def group_error():
-                yield f"Error in group {msg['groupid']}:"
-                if msg["msg"]:
-                    yield f"    message: {msg['msg']}"
-                if msg["aux_logs"]:
-                    yield f"    log: {', '.join(msg['aux_logs'])} (check log file(s) for error details)"
-                yield "    jobs:"
-                for info in msg["job_error_info"]:
-                    yield f"        rule {info['name']}:"
-                    yield f"            jobid: {info['jobid']}"
-                    if info["output"]:
-                        yield f"            output: {', '.join(info['output'])}"
-                    if info["log"]:
-                        yield f"            log: {', '.join(info['log'])} (check log file(s) for error details)"
-                logs = msg["aux_logs"] + [
-                    f for info in msg["job_error_info"] for f in info["log"]
-                ]
-                if self.show_failed_logs and logs:
-                    yield from show_logs(logs)
-                yield ""
-
-            timestamp()
-            self.logger.error("\n".join(group_error()))
-        else:
-            if level == "info" and not self.is_quiet_about("progress"):
-                self.logger.warning(msg["msg"])
-            if level == "warning":
-                self.logger.critical(msg["msg"])
-            elif level == "error":
-                self.logger.error(msg["msg"])
-            elif level == "debug":
-                self.logger.debug(msg["msg"])
-            elif level == "resources_info" and not self.is_quiet_about("progress"):
-                self.logger.warning(msg["msg"])
-            elif level == "run_info" and not self.is_quiet_about("progress"):
-                self.logger.warning(msg["msg"])
-            elif level == "progress" and not self.is_quiet_about("progress"):
-                done = msg["done"]
-                total = msg["total"]
-                self.logger.info(
-                    "{} of {} steps ({}) done".format(
-                        done, total, format_percentage(done, total)
-=======
         self.mode = mode
         self.settings = settings
         self.initialized = True
@@ -665,7 +572,6 @@
                 if configured_handler.writes_to_file:
                     self.logfile_handlers[configured_handler] = (
                         configured_handler.baseFilename
->>>>>>> 87dec8fb
                     )
                 elif configured_handler.writes_to_stream:
                     stream_handlers.append(configured_handler)
