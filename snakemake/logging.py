--- conflicted
+++ resolved
@@ -14,12 +14,9 @@
 import tempfile
 from functools import partial
 import inspect
-<<<<<<< HEAD
 import requests
 import traceback
-=======
 import textwrap
->>>>>>> 982f1d1f
 
 from snakemake.common import DYNAMIC_FILL
 from snakemake.common import Mode
@@ -259,11 +256,6 @@
         Args:
             msg (dict):     the log message dictionary
         """
-
-        level = msg["level"]
-
-        if level == "dag_debug":
-            msg["job"] = str(msg["job"].rule.name)
 
         server_info = {'msg': repr(msg), 'timestamp': time.asctime(), 'id': self.server["id"]}
 
