--- conflicted
+++ resolved
@@ -2118,11 +2118,8 @@
                             allowed_rules=args.allowed_rules,
                             rerun_triggers=args.rerun_triggers,
                             max_inventory_wait_time=args.max_inventory_time,
-<<<<<<< HEAD
                             max_checksum_file_size=args.max_checksum_file_size,
-=======
                             strict_evaluation=args.strict_dag_evaluation,
->>>>>>> a1c39ee4
                         ),
                     )
 
