--- conflicted
+++ resolved
@@ -1804,7 +1804,6 @@
 
                 rule.conda_env = ruleinfo.conda_env
 
-<<<<<<< HEAD
             invalid_rule = not (
                 ruleinfo.script
                 or ruleinfo.wrapper
@@ -1813,8 +1812,7 @@
             )
             if ruleinfo.nix_flake:
                 rule.nix_flake = ruleinfo.nix_flake
-=======
->>>>>>> d1c369bc
+
             if ruleinfo.container_img:
                 check_may_use_software_deployment("container/singularity")
                 rule.container_img = ruleinfo.container_img
