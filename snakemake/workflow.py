__author__ = "Johannes Köster"
__copyright__ = "Copyright 2022, Johannes Köster"
__email__ = "johannes.koester@uni-due.de"
__license__ = "MIT"

import re
import os
import sys
import signal
import json
from tokenize import maybe
import urllib
from collections import OrderedDict, namedtuple
from itertools import filterfalse, chain
from functools import partial
from operator import attrgetter
import copy
import subprocess
from pathlib import Path
from urllib.request import pathname2url, url2pathname


from snakemake.logging import logger, format_resources, format_resource_names
from snakemake.rules import Rule, Ruleorder, RuleProxy
from snakemake.exceptions import (
    CreateCondaEnvironmentException,
    RuleException,
    CreateRuleException,
    UnknownRuleException,
    NoRulesException,
    print_exception,
    WorkflowError,
)
from snakemake.shell import shell
from snakemake.dag import DAG
from snakemake.scheduler import JobScheduler
from snakemake.parser import parse
import snakemake.io
from snakemake.io import (
    protected,
    temp,
    temporary,
    ancient,
    directory,
    expand,
    dynamic,
    glob_wildcards,
    flag,
    not_iterable,
    touch,
    unpack,
    local,
    pipe,
    service,
    repeat,
    report,
    multiext,
    IOFile,
)
from snakemake.persistence import Persistence
from snakemake.utils import update_config
from snakemake.script import script
from snakemake.notebook import notebook
from snakemake.wrapper import wrapper
from snakemake.cwl import cwl
from snakemake.template_rendering import render_template
import snakemake.wrapper
from snakemake.common import (
    Mode,
    bytesto,
    ON_WINDOWS,
    is_local_file,
    parse_uri,
    Rules,
    Scatter,
    Gather,
    smart_join,
    NOTHING_TO_BE_DONE_MSG,
)
from snakemake.utils import simplify_path
from snakemake.checkpoints import Checkpoint, Checkpoints
from snakemake.resources import DefaultResources
from snakemake.caching.local import OutputFileCache as LocalOutputFileCache
from snakemake.caching.remote import OutputFileCache as RemoteOutputFileCache
from snakemake.modules import ModuleInfo, WorkflowModifier, get_name_modifier_func
from snakemake.ruleinfo import RuleInfo
from snakemake.sourcecache import (
    GenericSourceFile,
    LocalSourceFile,
    SourceCache,
    SourceFile,
    infer_source_file,
)
from snakemake.deployment.conda import Conda, is_conda_env_file
from snakemake import sourcecache


class Workflow:
    def __init__(
        self,
        snakefile=None,
        jobscript=None,
        overwrite_shellcmd=None,
        overwrite_config=None,
        overwrite_workdir=None,
        overwrite_configfiles=None,
        overwrite_clusterconfig=None,
        overwrite_threads=None,
        overwrite_scatter=None,
        overwrite_groups=None,
        overwrite_resources=None,
        group_components=None,
        config_args=None,
        debug=False,
        verbose=False,
        use_conda=False,
        conda_frontend=None,
        conda_prefix=None,
        use_singularity=False,
        use_env_modules=False,
        singularity_prefix=None,
        singularity_args="",
        shadow_prefix=None,
        scheduler_type="ilp",
        scheduler_ilp_solver=None,
        mode=Mode.default,
        wrapper_prefix=None,
        printshellcmds=False,
        restart_times=None,
        attempt=1,
        default_remote_provider=None,
        default_remote_prefix="",
        run_local=True,
        assume_shared_fs=True,
        default_resources=None,
        cache=None,
        nodes=1,
        cores=1,
        resources=None,
        conda_cleanup_pkgs=None,
        edit_notebook=False,
        envvars=None,
        max_inventory_wait_time=20,
        conda_not_block_search_path_envvars=False,
        execute_subworkflows=True,
        scheduler_solver_path=None,
        conda_base_path=None,
        check_envvars=True,
        max_threads=None,
        all_temp=False,
        local_groupid="local",
<<<<<<< HEAD
        keep_metadata=True,
=======
        latency_wait=3,
>>>>>>> d0304435
    ):
        """
        Create the controller.
        """

        self.global_resources = dict() if resources is None else resources
        self.global_resources["_cores"] = cores
        self.global_resources["_nodes"] = nodes

        self._rules = OrderedDict()
        self.default_target = None
        self._workdir = None
        self.overwrite_workdir = overwrite_workdir
        self.workdir_init = os.path.abspath(os.curdir)
        self._ruleorder = Ruleorder()
        self._localrules = set()
        self.linemaps = dict()
        self.rule_count = 0
        self.basedir = os.path.dirname(snakefile)
        self.main_snakefile = os.path.abspath(snakefile)
        self.included = []
        self.included_stack = []
        self.jobscript = jobscript
        self.persistence = None
        self._subworkflows = dict()
        self.overwrite_shellcmd = overwrite_shellcmd
        self.overwrite_config = overwrite_config or dict()
        self.overwrite_configfiles = overwrite_configfiles
        self.overwrite_clusterconfig = overwrite_clusterconfig or dict()
        self.overwrite_threads = overwrite_threads or dict()
        self.overwrite_resources = overwrite_resources or dict()
        self.config_args = config_args
        self.immediate_submit = None
        self._onsuccess = lambda log: None
        self._onerror = lambda log: None
        self._onstart = lambda log: None
        self._wildcard_constraints = dict()
        self.debug = debug
        self.verbose = verbose
        self._rulecount = 0
        self.use_conda = use_conda
        self.conda_frontend = conda_frontend
        self.conda_prefix = conda_prefix
        self.use_singularity = use_singularity
        self.use_env_modules = use_env_modules
        self.singularity_prefix = singularity_prefix
        self.singularity_args = singularity_args
        self.shadow_prefix = shadow_prefix
        self.scheduler_type = scheduler_type
        self.scheduler_ilp_solver = scheduler_ilp_solver
        self.global_container_img = None
        self.global_is_containerized = False
        self.mode = mode
        self.wrapper_prefix = wrapper_prefix
        self.printshellcmds = printshellcmds
        self.restart_times = restart_times
        self.attempt = attempt
        self.default_remote_provider = default_remote_provider
        self.default_remote_prefix = default_remote_prefix
        self.configfiles = (
            [] if overwrite_configfiles is None else list(overwrite_configfiles)
        )
        self.run_local = run_local
        self.assume_shared_fs = assume_shared_fs
        self.report_text = None
        self.conda_cleanup_pkgs = conda_cleanup_pkgs
        self.edit_notebook = edit_notebook
        # environment variables to pass to jobs
        # These are defined via the "envvars:" syntax in the Snakefile itself
        self.envvars = set()
        self.overwrite_groups = overwrite_groups or dict()
        self.group_components = group_components or dict()
        self._scatter = dict(overwrite_scatter or dict())
        self.overwrite_scatter = overwrite_scatter or dict()
        self.conda_not_block_search_path_envvars = conda_not_block_search_path_envvars
        self.execute_subworkflows = execute_subworkflows
        self.modules = dict()
        self.sourcecache = SourceCache()
        self.scheduler_solver_path = scheduler_solver_path
        self._conda_base_path = conda_base_path
        self.check_envvars = check_envvars
        self.max_threads = max_threads
        self.all_temp = all_temp
        self.scheduler = None
        self.local_groupid = local_groupid
<<<<<<< HEAD
        self.keep_metadata = keep_metadata
=======
        self.latency_wait = latency_wait
>>>>>>> d0304435

        _globals = globals()
        _globals["workflow"] = self
        _globals["cluster_config"] = copy.deepcopy(self.overwrite_clusterconfig)
        _globals["rules"] = Rules()
        _globals["checkpoints"] = Checkpoints()
        _globals["scatter"] = Scatter()
        _globals["gather"] = Gather()
        _globals["github"] = sourcecache.GithubFile
        _globals["gitlab"] = sourcecache.GitlabFile

        self.vanilla_globals = dict(_globals)
        self.modifier_stack = [WorkflowModifier(self, globals=_globals)]

        self.enable_cache = False
        if cache is not None:
            self.enable_cache = True
            self.cache_rules = set(cache)
            if self.default_remote_provider is not None:
                self.output_file_cache = RemoteOutputFileCache(
                    self.default_remote_provider
                )
            else:
                self.output_file_cache = LocalOutputFileCache()
        else:
            self.output_file_cache = None
            self.cache_rules = set()

        if default_resources is not None:
            self.default_resources = default_resources
        else:
            # only _cores, _nodes, and _tmpdir
            self.default_resources = DefaultResources(mode="bare")

        self.iocache = snakemake.io.IOCache(max_inventory_wait_time)

        self.globals["config"] = copy.deepcopy(self.overwrite_config)

        if envvars is not None:
            self.register_envvars(*envvars)

    @property
    def conda_base_path(self):
        if self._conda_base_path:
            return self._conda_base_path
        if self.use_conda:
            try:
                return Conda().prefix_path
            except CreateCondaEnvironmentException as e:
                # Return no preset conda base path now and report error later in jobs.
                return None
        else:
            return None

    @property
    def modifier(self):
        return self.modifier_stack[-1]

    @property
    def globals(self):
        return self.modifier.globals

    def lint(self, json=False):
        from snakemake.linting.rules import RuleLinter
        from snakemake.linting.snakefiles import SnakefileLinter

        json_snakefile_lints, snakefile_linted = SnakefileLinter(
            self, self.included
        ).lint(json=json)
        json_rule_lints, rules_linted = RuleLinter(self, self.rules).lint(json=json)

        linted = snakefile_linted or rules_linted

        if json:
            import json

            print(
                json.dumps(
                    {"snakefiles": json_snakefile_lints, "rules": json_rule_lints},
                    indent=2,
                )
            )
        else:
            if not linted:
                logger.info("Congratulations, your workflow is in a good condition!")
        return linted

    def is_cached_rule(self, rule: Rule):
        return rule.name in self.cache_rules

    def get_sources(self):
        files = set()

        def local_path(f):
            if not isinstance(f, SourceFile) and is_local_file(f):
                return f
            if isinstance(f, LocalSourceFile):
                return f.get_path_or_uri()

        def norm_rule_relpath(f, rule):
            if not os.path.isabs(f):
                f = os.path.join(rule.basedir, f)
            return os.path.relpath(f)

        # get registered sources
        for f in self.included:
            f = local_path(f)
            if f:
                try:
                    f = os.path.relpath(f)
                except ValueError:
                    if ON_WINDOWS:
                        pass  # relpath doesn't work on win if files are on different drive
                    else:
                        raise
                files.add(f)
        for rule in self.rules:
            script_path = rule.script or rule.notebook
            if script_path:
                script_path = norm_rule_relpath(script_path, rule)
                files.add(script_path)
                script_dir = os.path.dirname(script_path)
                files.update(
                    os.path.join(dirpath, f)
                    for dirpath, _, files in os.walk(script_dir)
                    for f in files
                )
            if rule.conda_env and rule.conda_env.is_file:
                f = local_path(rule.conda_env.file)
                if f:
                    # url points to a local env file
                    env_path = norm_rule_relpath(f, rule)
                    files.add(env_path)

        for f in self.configfiles:
            files.add(f)

        # get git-managed files
        # TODO allow a manifest file as alternative
        try:
            out = subprocess.check_output(
                ["git", "ls-files", "--recurse-submodules", "."], stderr=subprocess.PIPE
            )
            for f in out.decode().split("\n"):
                if f:
                    files.add(os.path.relpath(f))
        except subprocess.CalledProcessError as e:
            if "fatal: not a git repository" in e.stderr.decode().lower():
                logger.warning(
                    "Unable to retrieve additional files from git. "
                    "This is not a git repository."
                )
            else:
                raise WorkflowError(
                    "Error executing git:\n{}".format(e.stderr.decode())
                )

        return files

    def check_source_sizes(self, filename, warning_size_gb=0.2):
        """A helper function to check the filesize, and return the file
        to the calling function Additionally, given that we encourage these
        packages to be small, we set a warning at 200MB (0.2GB).
        """
        gb = bytesto(os.stat(filename).st_size, "g")
        if gb > warning_size_gb:
            logger.warning(
                "File {} (size {} GB) is greater than the {} GB suggested size "
                "Consider uploading larger files to storage first.".format(
                    filename, gb, warning_size_gb
                )
            )
        return filename

    @property
    def subworkflows(self):
        return self._subworkflows.values()

    @property
    def rules(self):
        return self._rules.values()

    @property
    def cores(self):
        if self._cores is None:
            raise WorkflowError(
                "Workflow requires a total number of cores to be defined (e.g. because a "
                "rule defines its number of threads as a fraction of a total number of cores). "
                "Please set it with --cores N with N being the desired number of cores. "
                "Consider to use this in combination with --max-threads to avoid "
                "jobs with too many threads for your setup. Also make sure to perform "
                "a dryrun first."
            )
        return self._cores

    @property
    def _cores(self):
        return self.global_resources["_cores"]

    @property
    def nodes(self):
        return self.global_resources["_nodes"]

    @property
    def concrete_files(self):
        return (
            file
            for rule in self.rules
            for file in chain(rule.input, rule.output)
            if not callable(file) and not file.contains_wildcard()
        )

    def check(self):
        for clause in self._ruleorder:
            for rulename in clause:
                if not self.is_rule(rulename):
                    raise UnknownRuleException(
                        rulename, prefix="Error in ruleorder definition."
                    )

    def add_rule(
        self,
        name=None,
        lineno=None,
        snakefile=None,
        checkpoint=False,
        allow_overwrite=False,
    ):
        """
        Add a rule.
        """
        is_overwrite = self.is_rule(name)
        if not allow_overwrite and is_overwrite:
            raise CreateRuleException(
                "The name {} is already used by another rule".format(name)
            )
        rule = Rule(name, self, lineno=lineno, snakefile=snakefile)
        self._rules[rule.name] = rule
        if not is_overwrite:
            self.rule_count += 1
        if not self.default_target:
            self.default_target = rule.name
        return name

    def is_rule(self, name):
        """
        Return True if name is the name of a rule.

        Arguments
        name -- a name
        """
        return name in self._rules

    def get_rule(self, name):
        """
        Get rule by name.

        Arguments
        name -- the name of the rule
        """
        if not self._rules:
            raise NoRulesException()
        if not name in self._rules:
            raise UnknownRuleException(name)
        return self._rules[name]

    def list_rules(self, only_targets=False):
        rules = self.rules
        if only_targets:
            rules = filterfalse(Rule.has_wildcards, rules)
        for rule in rules:
            logger.rule_info(name=rule.name, docstring=rule.docstring)

    def list_resources(self):
        for resource in set(
            resource for rule in self.rules for resource in rule.resources
        ):
            if resource not in "_cores _nodes".split():
                logger.info(resource)

    def is_local(self, rule):
        return rule.group is None and (
            rule.name in self._localrules or rule.norun or rule.is_template_engine
        )

    def check_localrules(self):
        undefined = self._localrules - set(rule.name for rule in self.rules)
        if undefined:
            logger.warning(
                "localrules directive specifies rules that are not "
                "present in the Snakefile:\n{}\n".format(
                    "\n".join(map("\t{}".format, undefined))
                )
            )

    def inputfile(self, path):
        """Mark file as being an input file of the workflow.

        This also means that eventual --default-remote-provider/prefix settings
        will be applied to this file. The file is returned as _IOFile object,
        such that it can e.g. be transparently opened with _IOFile.open().
        """
        if isinstance(path, Path):
            path = str(path)
        if self.default_remote_provider is not None:
            path = self.modifier.modify_path(path)
        return IOFile(path)

    def execute(
        self,
        targets=None,
        dryrun=False,
        generate_unit_tests=None,
        touch=False,
        scheduler_type=None,
        scheduler_ilp_solver=None,
        local_cores=1,
        forcetargets=False,
        forceall=False,
        forcerun=None,
        until=[],
        omit_from=[],
        prioritytargets=None,
        quiet=False,
        keepgoing=False,
        printshellcmds=False,
        printreason=False,
        printdag=False,
        cluster=None,
        cluster_sync=None,
        jobname=None,
        immediate_submit=False,
        ignore_ambiguity=False,
        printrulegraph=False,
        printfilegraph=False,
        printd3dag=False,
        drmaa=None,
        drmaa_log_dir=None,
        kubernetes=None,
        tibanna=None,
        tibanna_sfn=None,
        google_lifesciences=None,
        google_lifesciences_regions=None,
        google_lifesciences_location=None,
        google_lifesciences_cache=False,
        tes=None,
        precommand="",
        preemption_default=None,
        preemptible_rules=None,
        tibanna_config=False,
        container_image=None,
        stats=None,
        force_incomplete=False,
        ignore_incomplete=False,
        list_version_changes=False,
        list_code_changes=False,
        list_input_changes=False,
        list_params_changes=False,
        list_untracked=False,
        list_conda_envs=False,
        summary=False,
        archive=None,
        delete_all_output=False,
        delete_temp_output=False,
        detailed_summary=False,
        wait_for_files=None,
        nolock=False,
        unlock=False,
        notemp=False,
        nodeps=False,
        cleanup_metadata=None,
        conda_cleanup_envs=False,
        cleanup_shadow=False,
        cleanup_scripts=True,
        subsnakemake=None,
        updated_files=None,
        keep_target_files=False,
        keep_shadow=False,
        keep_remote_local=False,
        allowed_rules=None,
        max_jobs_per_second=None,
        max_status_checks_per_second=None,
        greediness=1.0,
        no_hooks=False,
        force_use_threads=False,
        conda_create_envs_only=False,
        cluster_status=None,
        cluster_cancel=None,
        cluster_cancel_nargs=None,
        cluster_sidecar=None,
        report=None,
        report_stylesheet=None,
        export_cwl=False,
        batch=None,
        keepincomplete=False,
    ):

        self.check_localrules()
        self.immediate_submit = immediate_submit
        self.cleanup_scripts = cleanup_scripts

        def rules(items):
            return map(self._rules.__getitem__, filter(self.is_rule, items))

        if keep_target_files:

            def files(items):
                return filterfalse(self.is_rule, items)

        else:

            def files(items):
                relpath = (
                    lambda f: f
                    if os.path.isabs(f) or f.startswith("root://")
                    else os.path.relpath(f)
                )
                return map(relpath, filterfalse(self.is_rule, items))

        if not targets:
            targets = (
                [self.default_target] if self.default_target is not None else list()
            )

        if prioritytargets is None:
            prioritytargets = list()
        if forcerun is None:
            forcerun = list()
        if until is None:
            until = list()
        if omit_from is None:
            omit_from = list()

        priorityrules = set(rules(prioritytargets))
        priorityfiles = set(files(prioritytargets))
        forcerules = set(rules(forcerun))
        forcefiles = set(files(forcerun))
        untilrules = set(rules(until))
        untilfiles = set(files(until))
        omitrules = set(rules(omit_from))
        omitfiles = set(files(omit_from))
        targetrules = set(
            chain(
                rules(targets),
                filterfalse(Rule.has_wildcards, priorityrules),
                filterfalse(Rule.has_wildcards, forcerules),
                filterfalse(Rule.has_wildcards, untilrules),
            )
        )
        targetfiles = set(chain(files(targets), priorityfiles, forcefiles, untilfiles))

        if ON_WINDOWS:
            targetfiles = set(tf.replace(os.sep, os.altsep) for tf in targetfiles)

        if forcetargets:
            forcefiles.update(targetfiles)
            forcerules.update(targetrules)

        rules = self.rules
        if allowed_rules:
            allowed_rules = set(allowed_rules)
            rules = [rule for rule in rules if rule.name in allowed_rules]

        if wait_for_files is not None:
            try:
                snakemake.io.wait_for_files(
                    wait_for_files, latency_wait=self.latency_wait
                )
            except IOError as e:
                logger.error(str(e))
                return False

        dag = DAG(
            self,
            rules,
            dryrun=dryrun,
            targetfiles=targetfiles,
            targetrules=targetrules,
            # when cleaning up conda, we should enforce all possible jobs
            # since their envs shall not be deleted
            forceall=forceall or conda_cleanup_envs,
            forcefiles=forcefiles,
            forcerules=forcerules,
            priorityfiles=priorityfiles,
            priorityrules=priorityrules,
            untilfiles=untilfiles,
            untilrules=untilrules,
            omitfiles=omitfiles,
            omitrules=omitrules,
            ignore_ambiguity=ignore_ambiguity,
            force_incomplete=force_incomplete,
            ignore_incomplete=ignore_incomplete
            or printdag
            or printrulegraph
            or printfilegraph,
            notemp=notemp,
            keep_remote_local=keep_remote_local,
            batch=batch,
        )

        self.persistence = Persistence(
            nolock=nolock,
            dag=dag,
            conda_prefix=self.conda_prefix,
            singularity_prefix=self.singularity_prefix,
            shadow_prefix=self.shadow_prefix,
            warn_only=dryrun
            or printrulegraph
            or printfilegraph
            or printdag
            or summary
            or archive
            or list_version_changes
            or list_code_changes
            or list_input_changes
            or list_params_changes
            or list_untracked
            or delete_all_output
            or delete_temp_output,
        )

        if self.mode in [Mode.subprocess, Mode.cluster]:
            self.persistence.deactivate_cache()

        if cleanup_metadata:
            for f in cleanup_metadata:
                self.persistence.cleanup_metadata(f)
            return True

        if unlock:
            try:
                self.persistence.cleanup_locks()
                logger.info("Unlocking working directory.")
                return True
            except IOError:
                logger.error(
                    "Error: Unlocking the directory {} failed. Maybe "
                    "you don't have the permissions?"
                )
                return False

        logger.info("Building DAG of jobs...")
        dag.init()
        dag.update_checkpoint_dependencies()
        dag.check_dynamic()

        try:
            self.persistence.lock()
        except IOError:
            logger.error(
                "Error: Directory cannot be locked. Please make "
                "sure that no other Snakemake process is trying to create "
                "the same files in the following directory:\n{}\n"
                "If you are sure that no other "
                "instances of snakemake are running on this directory, "
                "the remaining lock was likely caused by a kill signal or "
                "a power loss. It can be removed with "
                "the --unlock argument.".format(os.getcwd())
            )
            return False

        if cleanup_shadow:
            self.persistence.cleanup_shadow()
            return True

        if (
            self.subworkflows
            and self.execute_subworkflows
            and not printdag
            and not printrulegraph
            and not printfilegraph
        ):
            # backup globals
            globals_backup = dict(self.globals)
            # execute subworkflows
            for subworkflow in self.subworkflows:
                subworkflow_targets = subworkflow.targets(dag)
                logger.debug(
                    "Files requested from subworkflow:\n    {}".format(
                        "\n    ".join(subworkflow_targets)
                    )
                )
                updated = list()
                if subworkflow_targets:
                    logger.info("Executing subworkflow {}.".format(subworkflow.name))
                    if not subsnakemake(
                        subworkflow.snakefile,
                        workdir=subworkflow.workdir,
                        targets=subworkflow_targets,
                        cores=self._cores,
                        nodes=self.nodes,
                        configfiles=[subworkflow.configfile]
                        if subworkflow.configfile
                        else None,
                        updated_files=updated,
                    ):
                        return False
                    dag.updated_subworkflow_files.update(
                        subworkflow.target(f) for f in updated
                    )
                else:
                    logger.info(
                        "Subworkflow {}: {}".format(
                            subworkflow.name, NOTHING_TO_BE_DONE_MSG
                        )
                    )
            if self.subworkflows:
                logger.info("Executing main workflow.")
            # rescue globals
            self.globals.update(globals_backup)

        dag.postprocess(update_needrun=False)
        if not dryrun:
            # deactivate IOCache such that from now on we always get updated
            # size, existence and mtime information
            # ATTENTION: this may never be removed without really good reason.
            # Otherwise weird things may happen.
            self.iocache.deactivate()
            # clear and deactivate persistence cache, from now on we want to see updates
            self.persistence.deactivate_cache()

        if nodeps:
            missing_input = [
                f
                for job in dag.targetjobs
                for f in job.input
                if dag.needrun(job) and not os.path.exists(f)
            ]
            if missing_input:
                logger.error(
                    "Dependency resolution disabled (--nodeps) "
                    "but missing input "
                    "files detected. If this happens on a cluster, please make sure "
                    "that you handle the dependencies yourself or turn off "
                    "--immediate-submit. Missing input files:\n{}".format(
                        "\n".join(missing_input)
                    )
                )
                return False

        if immediate_submit and any(dag.checkpoint_jobs):
            logger.error(
                "Immediate submit mode (--immediate-submit) may not be used for workflows "
                "with checkpoint jobs, as the dependencies cannot be determined before "
                "execution in such cases."
            )
            return False

        updated_files.extend(f for job in dag.needrun_jobs for f in job.output)

        if generate_unit_tests:
            from snakemake import unit_tests

            path = generate_unit_tests
            deploy = []
            if self.use_conda:
                deploy.append("conda")
            if self.use_singularity:
                deploy.append("singularity")
            unit_tests.generate(
                dag, path, deploy, configfiles=self.overwrite_configfiles
            )
            return True
        elif export_cwl:
            from snakemake.cwl import dag_to_cwl
            import json

            with open(export_cwl, "w") as cwl:
                json.dump(dag_to_cwl(dag), cwl, indent=4)
            return True
        elif report:
            from snakemake.report import auto_report

            auto_report(dag, report, stylesheet=report_stylesheet)
            return True
        elif printd3dag:
            dag.d3dag()
            return True
        elif printdag:
            print(dag)
            return True
        elif printrulegraph:
            print(dag.rule_dot())
            return True
        elif printfilegraph:
            print(dag.filegraph_dot())
            return True
        elif summary:
            print("\n".join(dag.summary(detailed=False)))
            return True
        elif detailed_summary:
            print("\n".join(dag.summary(detailed=True)))
            return True
        elif archive:
            dag.archive(archive)
            return True
        elif delete_all_output:
            dag.clean(only_temp=False, dryrun=dryrun)
            return True
        elif delete_temp_output:
            dag.clean(only_temp=True, dryrun=dryrun)
            return True
        elif list_version_changes:
            items = dag.get_outputs_with_changes("version")
            if items:
                print(*items, sep="\n")
            return True
        elif list_code_changes:
            items = dag.get_outputs_with_changes("code")
            if items:
                print(*items, sep="\n")
            return True
        elif list_input_changes:
            items = dag.get_outputs_with_changes("input")
            if items:
                print(*items, sep="\n")
            return True
        elif list_params_changes:
            items = dag.get_outputs_with_changes("params")
            if items:
                print(*items, sep="\n")
            return True
        elif list_untracked:
            dag.list_untracked()
            return True

        if self.use_singularity and self.assume_shared_fs:
            dag.pull_container_imgs(
                dryrun=dryrun or list_conda_envs, quiet=list_conda_envs
            )
        if self.use_conda:
            dag.create_conda_envs(
                dryrun=dryrun or list_conda_envs or conda_cleanup_envs,
                quiet=list_conda_envs,
            )
            if conda_create_envs_only:
                return True

        if list_conda_envs:
            print("environment", "container", "location", sep="\t")
            for env in set(job.conda_env for job in dag.jobs):
                if env and not env.is_named:
                    print(
                        env.file.simplify_path(),
                        env.container_img_url or "",
                        simplify_path(env.address),
                        sep="\t",
                    )
            return True

        if conda_cleanup_envs:
            self.persistence.conda_cleanup_envs()
            return True

        self.scheduler = JobScheduler(
            self,
            dag,
            local_cores=local_cores,
            dryrun=dryrun,
            touch=touch,
            cluster=cluster,
            cluster_status=cluster_status,
            cluster_cancel=cluster_cancel,
            cluster_cancel_nargs=cluster_cancel_nargs,
            cluster_sidecar=cluster_sidecar,
            cluster_config=cluster_config,
            cluster_sync=cluster_sync,
            jobname=jobname,
            max_jobs_per_second=max_jobs_per_second,
            max_status_checks_per_second=max_status_checks_per_second,
            quiet=quiet,
            keepgoing=keepgoing,
            drmaa=drmaa,
            drmaa_log_dir=drmaa_log_dir,
            kubernetes=kubernetes,
            tibanna=tibanna,
            tibanna_sfn=tibanna_sfn,
            google_lifesciences=google_lifesciences,
            google_lifesciences_regions=google_lifesciences_regions,
            google_lifesciences_location=google_lifesciences_location,
            google_lifesciences_cache=google_lifesciences_cache,
            tes=tes,
            preemption_default=preemption_default,
            preemptible_rules=preemptible_rules,
            precommand=precommand,
            tibanna_config=tibanna_config,
            container_image=container_image,
            printreason=printreason,
            printshellcmds=printshellcmds,
            greediness=greediness,
            force_use_threads=force_use_threads,
            assume_shared_fs=self.assume_shared_fs,
            keepincomplete=keepincomplete,
            scheduler_type=scheduler_type,
            scheduler_ilp_solver=scheduler_ilp_solver,
        )

        if not dryrun:
            dag.warn_about_changes(quiet)
            if len(dag):
                shell_exec = shell.get_executable()
                if shell_exec is not None:
                    logger.info("Using shell: {}".format(shell_exec))
                if cluster or cluster_sync or drmaa:
                    logger.resources_info(
                        "Provided cluster nodes: {}".format(self.nodes)
                    )
                elif kubernetes or tibanna or google_lifesciences:
                    logger.resources_info("Provided cloud nodes: {}".format(self.nodes))
                else:
                    if self._cores is not None:
                        warning = (
                            ""
                            if self._cores > 1
                            else " (use --cores to define parallelism)"
                        )
                        logger.resources_info(
                            "Provided cores: {}{}".format(self._cores, warning)
                        )
                        logger.resources_info(
                            "Rules claiming more threads " "will be scaled down."
                        )

                provided_resources = format_resources(self.global_resources)
                if provided_resources:
                    logger.resources_info("Provided resources: " + provided_resources)

                if self.run_local and any(rule.group for rule in self.rules):
                    logger.info("Group jobs: inactive (local execution)")

                if not self.use_conda and any(rule.conda_env for rule in self.rules):
                    logger.info("Conda environments: ignored")

                if not self.use_singularity and any(
                    rule.container_img for rule in self.rules
                ):
                    logger.info("Singularity containers: ignored")

                if self.mode == Mode.default:
                    logger.run_info("\n".join(dag.stats()))
            else:
                logger.info(NOTHING_TO_BE_DONE_MSG)
        else:
            # the dryrun case
            dag.warn_about_changes(quiet)
            if len(dag):
                logger.run_info("\n".join(dag.stats()))
            else:
                logger.info(NOTHING_TO_BE_DONE_MSG)
                return True
            if quiet:
                # in case of dryrun and quiet, just print above info and exit
                return True

        if not dryrun and not no_hooks:
            self._onstart(logger.get_logfile())

        success = self.scheduler.schedule()

        if not immediate_submit and not dryrun:
            dag.cleanup_workdir()

        if success:
            if dryrun:
                if len(dag):
                    logger.run_info("\n".join(dag.stats()))
                    logger.info(
                        "This was a dry-run (flag -n). The order of jobs "
                        "does not reflect the order of execution."
                    )
                dag.warn_about_changes(quiet)
                logger.remove_logfile()
            else:
                if stats:
                    self.scheduler.stats.to_json(stats)
                dag.warn_about_changes(quiet)
                logger.logfile_hint()
            if not dryrun and not no_hooks:
                self._onsuccess(logger.get_logfile())
            return True
        else:
            if not dryrun and not no_hooks:
                self._onerror(logger.get_logfile())
            dag.warn_about_changes(quiet)
            logger.logfile_hint()
            return False

    @property
    def current_basedir(self):
        """Basedir of currently parsed Snakefile."""
        assert self.included_stack
        snakefile = self.included_stack[-1]
        basedir = snakefile.get_basedir()
        if isinstance(basedir, LocalSourceFile):
            return basedir.abspath()
        else:
            return basedir

    def source_path(self, rel_path):
        """Return path to source file from work dir derived from given path relative to snakefile"""
        # TODO download to disk (use source cache) in case of remote file
        import inspect

        frame = inspect.currentframe().f_back
        calling_file = frame.f_code.co_filename
        calling_dir = os.path.dirname(calling_file)
        path = smart_join(calling_dir, rel_path)
        return self.sourcecache.get_path(infer_source_file(path))

    @property
    def snakefile(self):
        import inspect

        frame = inspect.currentframe().f_back
        return frame.f_code.co_filename

    def register_envvars(self, *envvars):
        """
        Register environment variables that shall be passed to jobs.
        If used multiple times, union is taken.
        """
        undefined = set(var for var in envvars if var not in os.environ)
        if self.check_envvars and undefined:
            raise WorkflowError(
                "The following environment variables are requested by the workflow but undefined. "
                "Please make sure that they are correctly defined before running Snakemake:\n"
                "{}".format("\n".join(undefined))
            )
        self.envvars.update(envvars)

    def containerize(self):
        from snakemake.deployment.containerize import containerize

        containerize(self)

    def include(
        self,
        snakefile,
        overwrite_default_target=False,
        print_compilation=False,
        overwrite_shellcmd=None,
    ):
        """
        Include a snakefile.
        """
        basedir = self.current_basedir if self.included_stack else None
        snakefile = infer_source_file(snakefile, basedir)

        if not self.modifier.allow_rule_overwrite and snakefile in self.included:
            logger.info("Multiple includes of {} ignored".format(snakefile))
            return
        self.included.append(snakefile)
        self.included_stack.append(snakefile)

        default_target = self.default_target
        code, linemap, rulecount = parse(
            snakefile,
            self,
            overwrite_shellcmd=self.overwrite_shellcmd,
            rulecount=self._rulecount,
        )
        self._rulecount = rulecount

        if print_compilation:
            print(code)

        if isinstance(snakefile, LocalSourceFile):
            # insert the current directory into sys.path
            # this allows to import modules from the workflow directory
            sys.path.insert(0, snakefile.get_basedir().get_path_or_uri())

        self.linemaps[snakefile.get_path_or_uri()] = linemap

        exec(compile(code, snakefile.get_path_or_uri(), "exec"), self.globals)

        if not overwrite_default_target:
            self.default_target = default_target
        self.included_stack.pop()

    def onstart(self, func):
        """Register onstart function."""
        self._onstart = func

    def onsuccess(self, func):
        """Register onsuccess function."""
        self._onsuccess = func

    def onerror(self, func):
        """Register onerror function."""
        self._onerror = func

    def global_wildcard_constraints(self, **content):
        """Register global wildcard constraints."""
        self._wildcard_constraints.update(content)
        # update all rules so far
        for rule in self.rules:
            rule.update_wildcard_constraints()

    def scattergather(self, **content):
        """Register scattergather defaults."""
        self._scatter.update(content)
        self._scatter.update(self.overwrite_scatter)

        # add corresponding wildcard constraint
        self.global_wildcard_constraints(scatteritem="\d+-of-\d+")

        def func(*args, **wildcards):
            n = self._scatter[key]
            return expand(
                *args,
                scatteritem=map("{{}}-of-{}".format(n).format, range(1, n + 1)),
                **wildcards
            )

        for key in content:
            setattr(self.globals["scatter"], key, func)
            setattr(self.globals["gather"], key, func)

    def workdir(self, workdir):
        """Register workdir."""
        if self.overwrite_workdir is None:
            os.makedirs(workdir, exist_ok=True)
            self._workdir = workdir
            os.chdir(workdir)

    def configfile(self, fp):
        """Update the global config with data from the given file."""
        if not self.modifier.skip_configfile:
            if os.path.exists(fp):
                self.configfiles.append(fp)
                c = snakemake.io.load_configfile(fp)
                update_config(self.config, c)
                if self.overwrite_config:
                    logger.info(
                        "Config file {} is extended by additional config specified via the command line.".format(
                            fp
                        )
                    )
                    update_config(self.config, self.overwrite_config)
            elif not self.overwrite_configfiles:
                raise WorkflowError(
                    "Workflow defines configfile {} but it is not present or accessible.".format(
                        fp
                    )
                )

    def set_pepfile(self, path):

        try:
            import peppy
        except ImportError:
            raise WorkflowError("For PEP support, please install peppy.")

        self.pepfile = path
        self.globals["pep"] = peppy.Project(self.pepfile)

    def pepschema(self, schema):
        try:
            import eido
        except ImportError:
            raise WorkflowError("For PEP schema support, please install eido.")

        if is_local_file(schema) and not os.path.isabs(schema):
            # schema is relative to current Snakefile
            schema = self.current_basedir.join(schema).get_path_or_uri()
        if self.pepfile is None:
            raise WorkflowError("Please specify a PEP with the pepfile directive.")
        eido.validate_project(
            project=self.globals["pep"], schema=schema, exclude_case=True
        )

    def report(self, path):
        """Define a global report description in .rst format."""
        if not self.modifier.skip_global_report_caption:
            self.report_text = self.current_basedir.join(path)

    @property
    def config(self):
        return self.globals["config"]

    def ruleorder(self, *rulenames):
        self._ruleorder.add(*map(self.modifier.modify_rulename, rulenames))

    def subworkflow(self, name, snakefile=None, workdir=None, configfile=None):
        # Take absolute path of config file, because it is relative to current
        # workdir, which could be changed for the subworkflow.
        if configfile:
            configfile = os.path.abspath(configfile)
        sw = Subworkflow(self, name, snakefile, workdir, configfile)
        self._subworkflows[name] = sw
        self.globals[name] = sw.target

    def localrules(self, *rulenames):
        self._localrules.update(rulenames)

    def rule(self, name=None, lineno=None, snakefile=None, checkpoint=False):
        # choose a name for an unnamed rule
        if name is None:
            name = str(len(self._rules) + 1)

        if self.modifier.skip_rule(name):

            def decorate(ruleinfo):
                # do nothing, ignore rule
                return ruleinfo.func

            return decorate

        # Optionally let the modifier change the rulename.
        orig_name = name
        name = self.modifier.modify_rulename(name)

        name = self.add_rule(
            name,
            lineno,
            snakefile,
            checkpoint,
            allow_overwrite=self.modifier.allow_rule_overwrite,
        )
        rule = self.get_rule(name)
        rule.is_checkpoint = checkpoint

        def decorate(ruleinfo):
            nonlocal name

            # If requested, modify ruleinfo via the modifier.
            ruleinfo.apply_modifier(self.modifier)

            if ruleinfo.wildcard_constraints:
                rule.set_wildcard_constraints(
                    *ruleinfo.wildcard_constraints[0],
                    **ruleinfo.wildcard_constraints[1]
                )
            if ruleinfo.name:
                rule.name = ruleinfo.name
                del self._rules[name]
                self._rules[ruleinfo.name] = rule
                name = rule.name
            rule.path_modifier = ruleinfo.path_modifier
            if ruleinfo.input:
                rule.set_input(*ruleinfo.input[0], **ruleinfo.input[1])
            if ruleinfo.output:
                rule.set_output(*ruleinfo.output[0], **ruleinfo.output[1])
            if ruleinfo.params:
                rule.set_params(*ruleinfo.params[0], **ruleinfo.params[1])
            # handle default resources
            if self.default_resources is not None:
                rule.resources = copy.deepcopy(self.default_resources.parsed)
            if ruleinfo.threads is not None:
                if (
                    not isinstance(ruleinfo.threads, int)
                    and not isinstance(ruleinfo.threads, float)
                    and not callable(ruleinfo.threads)
                ):
                    raise RuleException(
                        "Threads value has to be an integer, float, or a callable.",
                        rule=rule,
                    )
                if name in self.overwrite_threads:
                    rule.resources["_cores"] = self.overwrite_threads[name]
                else:
                    if isinstance(ruleinfo.threads, float):
                        ruleinfo.threads = int(ruleinfo.threads)
                    rule.resources["_cores"] = ruleinfo.threads
            if ruleinfo.shadow_depth:
                if ruleinfo.shadow_depth not in (
                    True,
                    "shallow",
                    "full",
                    "minimal",
                    "copy-minimal",
                ):
                    raise RuleException(
                        "Shadow must either be 'minimal', 'copy-minimal', 'shallow', 'full', "
                        "or True (equivalent to 'full')",
                        rule=rule,
                    )
                if ruleinfo.shadow_depth is True:
                    rule.shadow_depth = "full"
                    logger.warning(
                        "Shadow is set to True in rule {} (equivalent to 'full'). It's encouraged to use the more explicit options 'minimal|copy-minimal|shallow|full' instead.".format(
                            rule
                        )
                    )
                else:
                    rule.shadow_depth = ruleinfo.shadow_depth
            if ruleinfo.resources:
                args, resources = ruleinfo.resources
                if args:
                    raise RuleException("Resources have to be named.")
                if not all(
                    map(
                        lambda r: isinstance(r, int)
                        or isinstance(r, str)
                        or callable(r),
                        resources.values(),
                    )
                ):
                    raise RuleException(
                        "Resources values have to be integers, strings, or callables (functions)",
                        rule=rule,
                    )
                rule.resources.update(resources)
            if name in self.overwrite_resources:
                rule.resources.update(self.overwrite_resources[name])

            if ruleinfo.priority:
                if not isinstance(ruleinfo.priority, int) and not isinstance(
                    ruleinfo.priority, float
                ):
                    raise RuleException(
                        "Priority values have to be numeric.", rule=rule
                    )
                rule.priority = ruleinfo.priority
            if ruleinfo.version:
                rule.version = ruleinfo.version
            if ruleinfo.log:
                rule.set_log(*ruleinfo.log[0], **ruleinfo.log[1])
            if ruleinfo.message:
                rule.message = ruleinfo.message
            if ruleinfo.benchmark:
                rule.benchmark = ruleinfo.benchmark
            if not self.run_local:
                group = self.overwrite_groups.get(name) or ruleinfo.group
                if group is not None:
                    rule.group = group
            if ruleinfo.wrapper:
                rule.conda_env = snakemake.wrapper.get_conda_env(
                    ruleinfo.wrapper, prefix=self.wrapper_prefix
                )
                # TODO retrieve suitable singularity image

            if ruleinfo.env_modules:
                # If using environment modules and they are defined for the rule,
                # ignore conda and singularity directive below.
                # The reason is that this is likely intended in order to use
                # a software stack specifically compiled for a particular
                # HPC cluster.
                invalid_rule = not (
                    ruleinfo.script
                    or ruleinfo.wrapper
                    or ruleinfo.shellcmd
                    or ruleinfo.notebook
                )
                if invalid_rule:
                    raise RuleException(
                        "envmodules directive is only allowed with "
                        "shell, script, notebook, or wrapper directives (not with run or template_engine)",
                        rule=rule,
                    )
                from snakemake.deployment.env_modules import EnvModules

                rule.env_modules = EnvModules(*ruleinfo.env_modules)

            if ruleinfo.conda_env:
                if not (
                    ruleinfo.script
                    or ruleinfo.wrapper
                    or ruleinfo.shellcmd
                    or ruleinfo.notebook
                ):
                    raise RuleException(
                        "Conda environments are only allowed "
                        "with shell, script, notebook, or wrapper directives "
                        "(not with run or template_engine).",
                        rule=rule,
                    )

                if isinstance(ruleinfo.conda_env, Path):
                    ruleinfo.conda_env = str(ruleinfo.conda_env)

                if (
                    ruleinfo.conda_env is not None
                    and is_conda_env_file(ruleinfo.conda_env)
                    and is_local_file(ruleinfo.conda_env)
                    and not os.path.isabs(ruleinfo.conda_env)
                ):
                    ruleinfo.conda_env = self.current_basedir.join(
                        ruleinfo.conda_env
                    ).get_path_or_uri()
                rule.conda_env = ruleinfo.conda_env

            invalid_rule = not (
                ruleinfo.script
                or ruleinfo.wrapper
                or ruleinfo.shellcmd
                or ruleinfo.notebook
            )
            if ruleinfo.container_img:
                if invalid_rule:
                    raise RuleException(
                        "Singularity directive is only allowed "
                        "with shell, script, notebook or wrapper directives "
                        "(not with run or template_engine).",
                        rule=rule,
                    )
                rule.container_img = ruleinfo.container_img
                rule.is_containerized = ruleinfo.is_containerized
            elif self.global_container_img:
                if not invalid_rule and ruleinfo.container_img != False:
                    # skip rules with run directive or empty image
                    rule.container_img = self.global_container_img
                    rule.is_containerized = self.global_is_containerized

            rule.norun = ruleinfo.norun
            if ruleinfo.name is not None:
                rule.name = ruleinfo.name
            rule.docstring = ruleinfo.docstring
            rule.run_func = ruleinfo.func
            rule.shellcmd = ruleinfo.shellcmd
            rule.script = ruleinfo.script
            rule.notebook = ruleinfo.notebook
            rule.wrapper = ruleinfo.wrapper
            rule.template_engine = ruleinfo.template_engine
            rule.cwl = ruleinfo.cwl
            rule.restart_times = self.restart_times
            rule.basedir = self.current_basedir

            if ruleinfo.handover:
                if not ruleinfo.resources:
                    # give all available resources to the rule
                    rule.resources.update(
                        {
                            name: val
                            for name, val in self.global_resources.items()
                            if val is not None
                        }
                    )
                # This becomes a local rule, which might spawn jobs to a cluster,
                # depending on its configuration (e.g. nextflow config).
                self._localrules.add(rule.name)
                rule.is_handover = True

            if ruleinfo.cache is True:
                if len(rule.output) > 1:
                    if not rule.output[0].is_multiext:
                        raise WorkflowError(
                            "Rule is marked for between workflow caching but has multiple output files. "
                            "This is only allowed if multiext() is used to declare them (see docs on between "
                            "workflow caching).",
                            rule=rule,
                        )
                if not self.enable_cache:
                    logger.warning(
                        "Workflow defines that rule {} is eligible for caching between workflows "
                        "(use the --cache argument to enable this).".format(rule.name)
                    )
                else:
                    self.cache_rules.add(rule.name)
            elif not (ruleinfo.cache is False):
                raise WorkflowError(
                    "Invalid argument for 'cache:' directive. Only True allowed. "
                    "To deactivate caching, remove directive.",
                    rule=rule,
                )

            if ruleinfo.default_target is True:
                self.default_target = rule.name
            elif not (ruleinfo.default_target is False):
                raise WorkflowError(
                    "Invalid argument for 'default_target:' directive. Only True allowed. "
                    "Do not use the directive for rules that shall not be the default target. ",
                    rule=rule,
                )

            ruleinfo.func.__name__ = "__{}".format(rule.name)
            self.globals[ruleinfo.func.__name__] = ruleinfo.func

            rule_proxy = RuleProxy(rule)
            if orig_name is not None:
                setattr(self.globals["rules"], orig_name, rule_proxy)
            setattr(self.globals["rules"], rule.name, rule_proxy)

            if checkpoint:
                self.globals["checkpoints"].register(rule, fallback_name=orig_name)
            rule.ruleinfo = ruleinfo
            return ruleinfo.func

        return decorate

    def docstring(self, string):
        def decorate(ruleinfo):
            ruleinfo.docstring = string
            return ruleinfo

        return decorate

    def input(self, *paths, **kwpaths):
        def decorate(ruleinfo):
            ruleinfo.input = (paths, kwpaths)
            return ruleinfo

        return decorate

    def output(self, *paths, **kwpaths):
        def decorate(ruleinfo):
            ruleinfo.output = (paths, kwpaths)
            return ruleinfo

        return decorate

    def params(self, *params, **kwparams):
        def decorate(ruleinfo):
            ruleinfo.params = (params, kwparams)
            return ruleinfo

        return decorate

    def wildcard_constraints(self, *wildcard_constraints, **kwwildcard_constraints):
        def decorate(ruleinfo):
            ruleinfo.wildcard_constraints = (
                wildcard_constraints,
                kwwildcard_constraints,
            )
            return ruleinfo

        return decorate

    def cache_rule(self, cache):
        def decorate(ruleinfo):
            ruleinfo.cache = cache
            return ruleinfo

        return decorate

    def default_target_rule(self, value):
        def decorate(ruleinfo):
            ruleinfo.default_target = value
            return ruleinfo

        return decorate

    def message(self, message):
        def decorate(ruleinfo):
            ruleinfo.message = message
            return ruleinfo

        return decorate

    def benchmark(self, benchmark):
        def decorate(ruleinfo):
            ruleinfo.benchmark = benchmark
            return ruleinfo

        return decorate

    def conda(self, conda_env):
        def decorate(ruleinfo):
            ruleinfo.conda_env = conda_env
            return ruleinfo

        return decorate

    def container(self, container_img):
        def decorate(ruleinfo):
            # Explicitly set container_img to False if None is passed, indicating that
            # no container image shall be used, also not a global one.
            ruleinfo.container_img = (
                container_img if container_img is not None else False
            )
            ruleinfo.is_containerized = False
            return ruleinfo

        return decorate

    def containerized(self, container_img):
        def decorate(ruleinfo):
            ruleinfo.container_img = container_img
            ruleinfo.is_containerized = True
            return ruleinfo

        return decorate

    def envmodules(self, *env_modules):
        def decorate(ruleinfo):
            ruleinfo.env_modules = env_modules
            return ruleinfo

        return decorate

    def global_container(self, container_img):
        self.global_container_img = container_img
        self.global_is_containerized = False

    def global_containerized(self, container_img):
        self.global_container_img = container_img
        self.global_is_containerized = True

    def threads(self, threads):
        def decorate(ruleinfo):
            ruleinfo.threads = threads
            return ruleinfo

        return decorate

    def shadow(self, shadow_depth):
        def decorate(ruleinfo):
            ruleinfo.shadow_depth = shadow_depth
            return ruleinfo

        return decorate

    def resources(self, *args, **resources):
        def decorate(ruleinfo):
            ruleinfo.resources = (args, resources)
            return ruleinfo

        return decorate

    def priority(self, priority):
        def decorate(ruleinfo):
            ruleinfo.priority = priority
            return ruleinfo

        return decorate

    def version(self, version):
        def decorate(ruleinfo):
            ruleinfo.version = version
            return ruleinfo

        return decorate

    def group(self, group):
        def decorate(ruleinfo):
            ruleinfo.group = group
            return ruleinfo

        return decorate

    def log(self, *logs, **kwlogs):
        def decorate(ruleinfo):
            ruleinfo.log = (logs, kwlogs)
            return ruleinfo

        return decorate

    def handover(self, value):
        def decorate(ruleinfo):
            ruleinfo.handover = value
            return ruleinfo

        return decorate

    def shellcmd(self, cmd):
        def decorate(ruleinfo):
            ruleinfo.shellcmd = cmd
            return ruleinfo

        return decorate

    def script(self, script):
        def decorate(ruleinfo):
            ruleinfo.script = script
            return ruleinfo

        return decorate

    def notebook(self, notebook):
        def decorate(ruleinfo):
            ruleinfo.notebook = notebook
            return ruleinfo

        return decorate

    def wrapper(self, wrapper):
        def decorate(ruleinfo):
            ruleinfo.wrapper = wrapper
            return ruleinfo

        return decorate

    def template_engine(self, template_engine):
        def decorate(ruleinfo):
            ruleinfo.template_engine = template_engine
            return ruleinfo

        return decorate

    def cwl(self, cwl):
        def decorate(ruleinfo):
            ruleinfo.cwl = cwl
            return ruleinfo

        return decorate

    def norun(self):
        def decorate(ruleinfo):
            ruleinfo.norun = True
            return ruleinfo

        return decorate

    def name(self, name):
        def decorate(ruleinfo):
            ruleinfo.name = name
            return ruleinfo

        return decorate

    def run(self, func):
        return RuleInfo(func)

    def module(
        self,
        name,
        snakefile=None,
        meta_wrapper=None,
        config=None,
        skip_validation=False,
        replace_prefix=None,
        prefix=None,
    ):
        self.modules[name] = ModuleInfo(
            self,
            name,
            snakefile=snakefile,
            meta_wrapper=meta_wrapper,
            config=config,
            skip_validation=skip_validation,
            replace_prefix=replace_prefix,
            prefix=prefix,
        )

    def userule(self, rules=None, from_module=None, name_modifier=None, lineno=None):
        def decorate(maybe_ruleinfo):
            if from_module is not None:
                try:
                    module = self.modules[from_module]
                except KeyError:
                    raise WorkflowError(
                        "Module {} has not been registered with 'module' statement before using it in 'use rule' statement.".format(
                            from_module
                        )
                    )
                module.use_rules(
                    rules,
                    name_modifier,
                    ruleinfo=None if callable(maybe_ruleinfo) else maybe_ruleinfo,
                    skip_global_report_caption=self.report_text
                    is not None,  # do not overwrite existing report text via module
                )
            else:
                # local inheritance
                if len(rules) > 1:
                    raise WorkflowError(
                        "'use rule' statement from rule in the same module must declare a single rule but multiple rules are declared."
                    )
                orig_rule = self._rules[self.modifier.modify_rulename(rules[0])]
                ruleinfo = maybe_ruleinfo if not callable(maybe_ruleinfo) else None
                with WorkflowModifier(
                    self,
                    rulename_modifier=get_name_modifier_func(
                        rules, name_modifier, parent_modifier=self.modifier
                    ),
                    ruleinfo_overwrite=ruleinfo,
                ):
                    self.rule(
                        name=name_modifier,
                        lineno=lineno,
                        snakefile=self.included_stack[-1],
                    )(orig_rule.ruleinfo)

        return decorate

    @staticmethod
    def _empty_decorator(f):
        return f


class Subworkflow:
    def __init__(self, workflow, name, snakefile, workdir, configfile):
        self.workflow = workflow
        self.name = name
        self._snakefile = snakefile
        self._workdir = workdir
        self.configfile = configfile

    @property
    def snakefile(self):
        if self._snakefile is None:
            return os.path.abspath(os.path.join(self.workdir, "Snakefile"))
        if not os.path.isabs(self._snakefile):
            return os.path.abspath(os.path.join(self.workflow.basedir, self._snakefile))
        return self._snakefile

    @property
    def workdir(self):
        workdir = "." if self._workdir is None else self._workdir
        if not os.path.isabs(workdir):
            return os.path.abspath(os.path.join(self.workflow.basedir, workdir))
        return workdir

    def target(self, paths):
        if not_iterable(paths):
            path = paths
            path = (
                path
                if os.path.isabs(path) or path.startswith("root://")
                else os.path.join(self.workdir, path)
            )
            return flag(path, "subworkflow", self)
        return [self.target(path) for path in paths]

    def targets(self, dag):
        def relpath(f):
            if f.startswith(self.workdir):
                return os.path.relpath(f, start=self.workdir)
            # do not adjust absolute targets outside of workdir
            return f

        return [
            relpath(f)
            for job in dag.jobs
            for f in job.subworkflow_input
            if job.subworkflow_input[f] is self
        ]


def srcdir(path):
    """Return the absolute path, relative to the source directory of the current Snakefile."""
    if not workflow.included_stack:
        return None
    return workflow.current_basedir.join(path).get_path_or_uri()<|MERGE_RESOLUTION|>--- conflicted
+++ resolved
@@ -149,11 +149,8 @@
         max_threads=None,
         all_temp=False,
         local_groupid="local",
-<<<<<<< HEAD
         keep_metadata=True,
-=======
         latency_wait=3,
->>>>>>> d0304435
     ):
         """
         Create the controller.
@@ -239,11 +236,8 @@
         self.all_temp = all_temp
         self.scheduler = None
         self.local_groupid = local_groupid
-<<<<<<< HEAD
         self.keep_metadata = keep_metadata
-=======
         self.latency_wait = latency_wait
->>>>>>> d0304435
 
         _globals = globals()
         _globals["workflow"] = self
