--- conflicted
+++ resolved
@@ -122,73 +122,6 @@
     SourceFile,
     infer_source_file,
 )
-<<<<<<< HEAD
-from snakemake.deployment.conda import Conda, is_conda_env_file
-from snakemake import sourcecache
-
-
-class Workflow:
-    def __init__(
-        self,
-        snakefile=None,
-        rerun_triggers=None,
-        jobscript=None,
-        overwrite_shellcmd=None,
-        overwrite_config=None,
-        overwrite_workdir=None,
-        overwrite_configfiles=None,
-        overwrite_clusterconfig=None,
-        overwrite_threads=None,
-        overwrite_scatter=None,
-        overwrite_groups=None,
-        overwrite_resources=None,
-        overwrite_resource_scopes=None,
-        group_components=None,
-        config_args=None,
-        debug=False,
-        verbose=False,
-        use_conda=False,
-        conda_frontend=None,
-        conda_prefix=None,
-        use_singularity=False,
-        use_env_modules=False,
-        singularity_prefix=None,
-        singularity_args="",
-        shadow_prefix=None,
-        scheduler_type="ilp",
-        scheduler_ilp_solver=None,
-        mode=Mode.default,
-        wrapper_prefix=None,
-        printshellcmds=False,
-        restart_times=None,
-        attempt=1,
-        default_remote_provider=None,
-        default_remote_prefix="",
-        run_local=True,
-        assume_shared_fs=True,
-        default_resources=None,
-        cache=None,
-        nodes=1,
-        cores=1,
-        resources=None,
-        conda_cleanup_pkgs=None,
-        edit_notebook=False,
-        envvars=None,
-        max_inventory_wait_time=20,
-        conda_not_block_search_path_envvars=False,
-        execute_subworkflows=True,
-        scheduler_solver_path=None,
-        conda_base_path=None,
-        check_envvars=True,
-        max_threads=None,
-        all_temp=False,
-        benchmark_output=None,
-        benchmark_all=None,
-        local_groupid="local",
-        keep_metadata=True,
-        latency_wait=3,
-    ):
-=======
 from snakemake.deployment.conda import Conda
 from snakemake import api, sourcecache
 import snakemake.ioutils
@@ -219,7 +152,6 @@
     injected_conda_envs: List = field(default_factory=list)
 
     def __post_init__(self):
->>>>>>> 968a8721
         """
         Create the controller.
         """
@@ -256,20 +188,6 @@
         self._resource_scopes = ResourceScopes.defaults()
         self._resource_scopes.update(self.resource_settings.overwrite_resource_scopes)
         self.modules = dict()
-<<<<<<< HEAD
-        self.sourcecache = SourceCache()
-        self.scheduler_solver_path = scheduler_solver_path
-        self._conda_base_path = conda_base_path
-        self.check_envvars = check_envvars
-        self.max_threads = max_threads
-        self.all_temp = all_temp
-        self.benchmark_output = benchmark_output
-        self.benchmark_all = benchmark_all
-        self.scheduler = None
-        self.local_groupid = local_groupid
-        self.keep_metadata = keep_metadata
-        self.latency_wait = latency_wait
-=======
         self._snakemake_tmp_dir = tempfile.TemporaryDirectory(prefix="snakemake")
 
         self._sourcecache = SourceCache(self.source_cache_path)
@@ -279,7 +197,6 @@
         self._executor_plugin = None
         self._storage_registry = StorageRegistry(self)
         self._source_archive = None
->>>>>>> 968a8721
 
         _globals = globals()
         from snakemake.shell import shell
@@ -640,27 +557,6 @@
                     )
         self.check_cache_rules()
         self.check_localrules()
-
-    def add_default_benchmark(self):
-        """
-        Add default benchmark files to rules without such directive. This is necessary for --workflow-benchmark.
-        """
-        for rule in self.rules:
-            if rule._benchmark is None and rule.name is not self.default_target:
-                default_name = [rule.name] + [
-                    f"{name}={{{name}}}" for name in rule.wildcard_names
-                ]
-                rule._benchmark = IOFile(
-                    f".snakemake/benchmarks/{'_'.join(default_name)}.txt", rule=rule
-                )
-
-    def remove_benchmark(self):
-        """
-        Disable benchmarking by removing benchmark from all rules
-        """
-
-        for rule in self.rules:
-            rule._benchmark = None
 
     def add_rule(
         self,
@@ -757,105 +653,6 @@
 
     def _prepare_dag(
         self,
-<<<<<<< HEAD
-        targets=None,
-        target_jobs=None,
-        dryrun=False,
-        generate_unit_tests=None,
-        touch=False,
-        scheduler_type=None,
-        scheduler_ilp_solver=None,
-        local_cores=1,
-        forcetargets=False,
-        forceall=False,
-        forcerun=None,
-        until=[],
-        omit_from=[],
-        prioritytargets=None,
-        quiet=False,
-        keepgoing=False,
-        printshellcmds=False,
-        printreason=False,
-        printdag=False,
-        slurm=None,
-        slurm_jobstep=None,
-        cluster=None,
-        cluster_sync=None,
-        jobname=None,
-        immediate_submit=False,
-        ignore_ambiguity=False,
-        printrulegraph=False,
-        printfilegraph=False,
-        printd3dag=False,
-        print_benchmark=False,
-        drmaa=None,
-        drmaa_log_dir=None,
-        kubernetes=None,
-        k8s_cpu_scalar=1.0,
-        flux=None,
-        tibanna=None,
-        tibanna_sfn=None,
-        google_lifesciences=None,
-        google_lifesciences_regions=None,
-        google_lifesciences_location=None,
-        google_lifesciences_cache=False,
-        tes=None,
-        precommand="",
-        preemption_default=None,
-        preemptible_rules=None,
-        tibanna_config=False,
-        container_image=None,
-        stats=None,
-        force_incomplete=False,
-        ignore_incomplete=False,
-        list_version_changes=False,
-        list_code_changes=False,
-        list_input_changes=False,
-        list_params_changes=False,
-        list_untracked=False,
-        list_conda_envs=False,
-        summary=False,
-        archive=None,
-        delete_all_output=False,
-        delete_temp_output=False,
-        detailed_summary=False,
-        wait_for_files=None,
-        nolock=False,
-        unlock=False,
-        notemp=False,
-        nodeps=False,
-        cleanup_metadata=None,
-        conda_cleanup_envs=False,
-        cleanup_containers=False,
-        cleanup_shadow=False,
-        cleanup_scripts=True,
-        subsnakemake=None,
-        updated_files=None,
-        keep_target_files=False,
-        keep_shadow=False,
-        keep_remote_local=False,
-        allowed_rules=None,
-        max_jobs_per_second=None,
-        max_status_checks_per_second=None,
-        greediness=1.0,
-        no_hooks=False,
-        force_use_threads=False,
-        conda_create_envs_only=False,
-        cluster_status=None,
-        cluster_cancel=None,
-        cluster_cancel_nargs=None,
-        cluster_sidecar=None,
-        report=None,
-        report_stylesheet=None,
-        export_cwl=False,
-        batch=None,
-        keepincomplete=False,
-        containerize=False,
-    ):
-        self.check_localrules()
-        self.immediate_submit = immediate_submit
-        self.cleanup_scripts = cleanup_scripts
-=======
         forceall: bool,
         ignore_incomplete: bool,
         lock_warn_only: bool,
@@ -872,7 +669,6 @@
                 )
             else:
                 self._output_file_cache = LocalOutputFileCache()
->>>>>>> 968a8721
 
         def rules(items):
             return map(self._rules.__getitem__, filter(self.is_rule, items))
@@ -1001,13 +797,6 @@
             self.dag, path, deploy, configfiles=self.overwrite_configfiles
         )
 
-<<<<<<< HEAD
-        logger.info("Building DAG of jobs...")
-        dag.init()
-        dag.update_checkpoint_dependencies()
-        dag.check_dynamic()
-        self.persistence.lock()
-=======
     def cleanup_metadata(self, paths: List[Path]):
         self._prepare_dag(
             forceall=self.dag_settings.forceall,
@@ -1043,7 +832,6 @@
                 "you don't have the permissions?",
                 e,
             )
->>>>>>> 968a8721
 
     def cleanup_shadow(self):
         self._prepare_dag(forceall=False, ignore_incomplete=False, lock_warn_only=False)
@@ -1231,28 +1019,6 @@
         self._build_dag()
         self.persistence.cleanup_containers()
 
-<<<<<<< HEAD
-            path = generate_unit_tests
-            deploy = []
-            if self.use_conda:
-                deploy.append("conda")
-            if self.use_singularity:
-                deploy.append("singularity")
-            unit_tests.generate(
-                dag, path, deploy, configfiles=self.overwrite_configfiles
-            )
-            return True
-        elif export_cwl:
-            import json
-
-            from snakemake.cwl import dag_to_cwl
-
-            with open(export_cwl, "w") as cwl:
-                json.dump(dag_to_cwl(dag), cwl, indent=4)
-            return True
-        elif report:
-            from snakemake.report import auto_report
-=======
     def _build_dag(self):
         logger.info("Building DAG of jobs...")
         async_run(self.dag.init())
@@ -1265,7 +1031,6 @@
         updated_files: Optional[List[str]] = None,
     ):
         from snakemake.shell import shell
->>>>>>> 968a8721
 
         shell.conda_block_conflicting_envvars = (
             not self.deployment_settings.conda_not_block_search_path_envvars
@@ -1504,37 +1269,7 @@
                 if not self.dryrun and not self.execution_settings.no_hooks:
                     self._onerror(logger.get_logfile())
                 logger.logfile_hint()
-<<<<<<< HEAD
-                if self.benchmark_all is not None or self.benchmark_output is not None:
-                    from snakemake.benchmark import gather_benchmark_records
-
-                    benchmark_file = (
-                        self.benchmark_all
-                        if self.benchmark_all is not None
-                        else self.benchmark_output
-                    )
-                    benchmark_jobs = [
-                        job
-                        for job in dag._finished
-                        if job.rule.name is not self.default_target
-                    ]
-                    records = gather_benchmark_records(
-                        benchmark_jobs=benchmark_jobs,
-                        persistence=self.persistence,
-                    )
-                    records.to_csv(benchmark_file, sep="\t", index=False)
-
-            if not dryrun and not no_hooks:
-                self._onsuccess(logger.get_logfile())
-            return True
-        else:
-            if not dryrun and not no_hooks:
-                self._onerror(logger.get_logfile())
-            logger.logfile_hint()
-            return False
-=======
                 raise WorkflowError("At least one job did not complete successfully.")
->>>>>>> 968a8721
 
     @property
     def current_basedir(self):
