__author__ = "Johannes Köster"
__copyright__ = "Copyright 2015-2019, Johannes Köster"
__email__ = "koester@jimmy.harvard.edu"
__license__ = "MIT"

import re
import os
import sys
import signal
import json
import urllib
from collections import OrderedDict
from itertools import filterfalse, chain
from functools import partial
from operator import attrgetter
import copy
import subprocess
from pathlib import Path
from urllib.parse import urlparse

from snakemake.logging import logger, format_resources, format_resource_names
from snakemake.rules import Rule, Ruleorder, RuleProxy
from snakemake.exceptions import (
    RuleException,
    CreateRuleException,
    UnknownRuleException,
    NoRulesException,
    print_exception,
    WorkflowError,
)
from snakemake.shell import shell
from snakemake.dag import DAG
from snakemake.scheduler import JobScheduler
from snakemake.parser import parse
import snakemake.io
from snakemake.io import (
    protected,
    temp,
    temporary,
    ancient,
    directory,
    expand,
    dynamic,
    glob_wildcards,
    flag,
    not_iterable,
    touch,
    unpack,
    local,
    pipe,
    repeat,
    report,
    multiext,
    IOFile,
)
from snakemake.persistence import Persistence
from snakemake.utils import update_config
from snakemake.script import script
from snakemake.notebook import notebook
from snakemake.wrapper import wrapper
from snakemake.cwl import cwl
import snakemake.wrapper
from snakemake.common import Mode
from snakemake.utils import simplify_path
from snakemake.checkpoints import Checkpoint, Checkpoints
from snakemake.resources import DefaultResources
from snakemake.caching.local import OutputFileCache as LocalOutputFileCache
from snakemake.caching.remote import OutputFileCache as RemoteOutputFileCache


class Workflow:
    def __init__(
        self,
        snakefile=None,
        jobscript=None,
        overwrite_shellcmd=None,
        overwrite_config=dict(),
        overwrite_workdir=None,
        overwrite_configfiles=None,
        overwrite_clusterconfig=dict(),
        overwrite_threads=dict(),
        config_args=None,
        debug=False,
        verbose=False,
        use_conda=False,
        conda_prefix=None,
        use_singularity=False,
        use_env_modules=False,
        singularity_prefix=None,
        singularity_args="",
        shadow_prefix=None,
        mode=Mode.default,
        wrapper_prefix=None,
        printshellcmds=False,
        restart_times=None,
        attempt=1,
        default_remote_provider=None,
        default_remote_prefix="",
        run_local=True,
        default_resources=None,
        cache=None,
        nodes=1,
        cores=1,
        resources=None,
<<<<<<< HEAD
        conda_cleanup_pkgs=False,
        az_store_credentials=None,
        az_batch_config=None,
=======
        conda_cleanup_pkgs=None,
        edit_notebook=False,
        envvars=None,
>>>>>>> 76d1438d
    ):
        """
        Create the controller.
        """

        self.global_resources = dict() if resources is None else resources
        self.global_resources["_cores"] = cores
        self.global_resources["_nodes"] = nodes

        self._rules = OrderedDict()
        self.first_rule = None
        self._workdir = None
        self.overwrite_workdir = overwrite_workdir
        self.workdir_init = os.path.abspath(os.curdir)
        self._ruleorder = Ruleorder()
        self._localrules = set()
        self.linemaps = dict()
        self.rule_count = 0
        self.basedir = os.path.dirname(snakefile)
        self.snakefile = os.path.abspath(snakefile)
        self.included = []
        self.included_stack = []
        self.jobscript = jobscript
        self.persistence = None
        self.globals = globals()
        self._subworkflows = dict()
        self.overwrite_shellcmd = overwrite_shellcmd
        self.overwrite_config = overwrite_config
        self.overwrite_configfiles = overwrite_configfiles
        self.overwrite_clusterconfig = overwrite_clusterconfig
        self.overwrite_threads = overwrite_threads
        self.config_args = config_args
        self.immediate_submit = None
        self._onsuccess = lambda log: None
        self._onerror = lambda log: None
        self._onstart = lambda log: None
        self._wildcard_constraints = dict()
        self.debug = debug
        self.verbose = verbose
        self._rulecount = 0
        self.use_conda = use_conda
        self.conda_prefix = conda_prefix
        self.use_singularity = use_singularity
        self.use_env_modules = use_env_modules
        self.singularity_prefix = singularity_prefix
        self.singularity_args = singularity_args
        self.shadow_prefix = shadow_prefix
        self.global_container_img = None
        self.mode = mode
        self.wrapper_prefix = wrapper_prefix
        self.printshellcmds = printshellcmds
        self.restart_times = restart_times
        self.attempt = attempt
        self.default_remote_provider = default_remote_provider
        self.default_remote_prefix = default_remote_prefix
        self.configfiles = []
        self.run_local = run_local
        self.report_text = None
        self.conda_cleanup_pkgs = conda_cleanup_pkgs
<<<<<<< HEAD
        self.az_store_credentials = az_store_credentials
        self.az_batch_config = az_batch_config
        
=======
        self.edit_notebook = edit_notebook
>>>>>>> 76d1438d
        # environment variables to pass to jobs
        # These are defined via the "envvars:" syntax in the Snakefile itself
        self.envvars = set()

        self.enable_cache = False
        if cache is not None:
            self.enable_cache = True
            self.cache_rules = set(cache)
            if self.default_remote_provider is not None:
                self.output_file_cache = RemoteOutputFileCache(
                    self.default_remote_provider
                )
            else:
                self.output_file_cache = LocalOutputFileCache()
        else:
            self.output_file_cache = None
            self.cache_rules = set()

        if default_resources is not None:
            self.default_resources = default_resources
        else:
            # only _cores and _nodes
            self.default_resources = DefaultResources()

        self.iocache = snakemake.io.IOCache()

        global config
        config = copy.deepcopy(self.overwrite_config)

        global cluster_config
        cluster_config = copy.deepcopy(self.overwrite_clusterconfig)

        global rules
        rules = Rules()
        global checkpoints
        checkpoints = Checkpoints()

        if envvars is not None:
            self.register_envvars(*envvars)

    def lint(self, json=False):
        from snakemake.linting.rules import RuleLinter
        from snakemake.linting.snakefiles import SnakefileLinter

        json_snakefile_lints, snakefile_linted = SnakefileLinter(
            self, self.included
        ).lint(json=json)
        json_rule_lints, rules_linted = RuleLinter(self, self.rules).lint(json=json)

        linted = snakefile_linted or rules_linted

        if json:
            import json

            print(
                json.dumps(
                    {"snakefiles": json_snakefile_lints, "rules": json_rule_lints},
                    indent=2,
                )
            )
        else:
            if not linted:
                logger.info("Congratulations, your workflow is in a good condition!")
        return linted

    def is_cached_rule(self, rule: Rule):
        return rule.name in self.cache_rules

    def get_sources(self):
        files = set()

        def local_path(f):
            url = urlparse(f)
            if url.scheme == "file" or url.scheme == "":
                return url.path
            return None

        def norm_rule_relpath(f, rule):
            if not os.path.isabs(f):
                f = os.path.join(rule.basedir, f)
            return os.path.relpath(f)

        # get registered sources
        for f in self.included:
            f = local_path(f)
            if f:
                files.add(os.path.relpath(f))
        for rule in self.rules:
            script_path = rule.script or rule.notebook
            if script_path:
                script_path = norm_rule_relpath(script_path, rule)
                files.add(script_path)
                script_dir = os.path.dirname(script_path)
                files.update(
                    os.path.join(dirpath, f)
                    for dirpath, _, files in os.walk(script_dir)
                    for f in files
                )
            if rule.conda_env:
                f = local_path(rule.conda_env)
                if f:
                    # url points to a local env file
                    env_path = norm_rule_relpath(f, rule)
                    files.add(env_path)

        for f in self.configfiles:
            files.add(f)

        # get git-managed files
        # TODO allow a manifest file as alternative
        try:
            out = subprocess.check_output(
                ["git", "ls-files", "--recurse-submodules", "."], stderr=subprocess.PIPE
            )
            for f in out.decode().split("\n"):
                if f:
                    files.add(os.path.relpath(f))
        except subprocess.CalledProcessError as e:
            if "fatal: not a git repository" in e.stderr.decode().lower():
                logger.warning(
                    "Unable to retrieve additional files from git. "
                    "This is not a git repository."
                )
            else:
                raise WorkflowError(
                    "Error executing git:\n{}".format(e.stderr.decode())
                )

        return files

    @property
    def subworkflows(self):
        return self._subworkflows.values()

    @property
    def rules(self):
        return self._rules.values()

    @property
    def cores(self):
        return self.global_resources["_cores"]

    @property
    def nodes(self):
        return self.global_resources["_nodes"]

    @property
    def concrete_files(self):
        return (
            file
            for rule in self.rules
            for file in chain(rule.input, rule.output)
            if not callable(file) and not file.contains_wildcard()
        )

    def check(self):
        for clause in self._ruleorder:
            for rulename in clause:
                if not self.is_rule(rulename):
                    raise UnknownRuleException(
                        rulename, prefix="Error in ruleorder definition."
                    )

    def add_rule(self, name=None, lineno=None, snakefile=None, checkpoint=False):
        """
        Add a rule.
        """
        if name is None:
            name = str(len(self._rules) + 1)
        if self.is_rule(name):
            raise CreateRuleException(
                "The name {} is already used by another rule".format(name)
            )
        rule = Rule(name, self, lineno=lineno, snakefile=snakefile)
        self._rules[rule.name] = rule
        self.rule_count += 1
        if not self.first_rule:
            self.first_rule = rule.name
        return name

    def is_rule(self, name):
        """
        Return True if name is the name of a rule.

        Arguments
        name -- a name
        """
        return name in self._rules

    def get_rule(self, name):
        """
        Get rule by name.

        Arguments
        name -- the name of the rule
        """
        if not self._rules:
            raise NoRulesException()
        if not name in self._rules:
            raise UnknownRuleException(name)
        return self._rules[name]

    def list_rules(self, only_targets=False):
        rules = self.rules
        if only_targets:
            rules = filterfalse(Rule.has_wildcards, rules)
        for rule in rules:
            logger.rule_info(name=rule.name, docstring=rule.docstring)

    def list_resources(self):
        for resource in set(
            resource for rule in self.rules for resource in rule.resources
        ):
            if resource not in "_cores _nodes".split():
                logger.info(resource)

    def is_local(self, rule):
        return rule.group is None and (rule.name in self._localrules or rule.norun)

    def check_localrules(self):
        undefined = self._localrules - set(rule.name for rule in self.rules)
        if undefined:
            logger.warning(
                "localrules directive specifies rules that are not "
                "present in the Snakefile:\n{}\n".format(
                    "\n".join(map("\t{}".format, undefined))
                )
            )

    def inputfile(self, path):
        """Mark file as being an input file of the workflow.

        This also means that eventual --default-remote-provider/prefix settings
        will be applied to this file. The file is returned as _IOFile object,
        such that it can e.g. be transparently opened with _IOFile.open().
        """
        if isinstance(path, Path):
            path = str(path)
        if self.default_remote_provider is not None:
            path = self.apply_default_remote(path)
        return IOFile(path)

    def apply_default_remote(self, path):
        """Apply the defined default remote provider to the given path and return the updated _IOFile.
        Asserts that default remote provider is defined.
        """
        assert (
            self.default_remote_provider is not None
        ), "No default remote provider is defined, calling this anyway is a bug"
        path = "{}/{}".format(self.default_remote_prefix, path)
        path = os.path.normpath(path)
        return self.default_remote_provider.remote(path)

    def execute(
        self,
        targets=None,
        dryrun=False,
        touch=False,
        local_cores=1,
        forcetargets=False,
        forceall=False,
        forcerun=None,
        until=[],
        omit_from=[],
        prioritytargets=None,
        quiet=False,
        keepgoing=False,
        printshellcmds=False,
        printreason=False,
        printdag=False,
        cluster=None,
        cluster_sync=None,
        jobname=None,
        immediate_submit=False,
        ignore_ambiguity=False,
        printrulegraph=False,
        printfilegraph=False,
        printd3dag=False,
        drmaa=None,
        drmaa_log_dir=None,
        kubernetes=None,
        tibanna=None,
        tibanna_sfn=None,
        precommand="",
        tibanna_config=False,
        container_image=None,
        stats=None,
        force_incomplete=False,
        ignore_incomplete=False,
        list_version_changes=False,
        list_code_changes=False,
        list_input_changes=False,
        list_params_changes=False,
        list_untracked=False,
        list_conda_envs=False,
        summary=False,
        archive=None,
        delete_all_output=False,
        delete_temp_output=False,
        detailed_summary=False,
        latency_wait=3,
        wait_for_files=None,
        nolock=False,
        unlock=False,
        notemp=False,
        nodeps=False,
        cleanup_metadata=None,
        conda_cleanup_envs=False,
        cleanup_shadow=False,
        cleanup_scripts=True,
        subsnakemake=None,
        updated_files=None,
        keep_target_files=False,
        keep_shadow=False,
        keep_remote_local=False,
        allowed_rules=None,
        max_jobs_per_second=None,
        max_status_checks_per_second=None,
        greediness=1.0,
        no_hooks=False,
        force_use_threads=False,
        conda_create_envs_only=False,
        assume_shared_fs=True,
        cluster_status=None,
        report=None,
        report_stylesheet=None,
        export_cwl=False,
        batch=None,
        keepincomplete=False,
        # FIXME az_batch_config here
    ):

        self.check_localrules()
        self.immediate_submit = immediate_submit
        self.cleanup_scripts = cleanup_scripts

        def rules(items):
            return map(self._rules.__getitem__, filter(self.is_rule, items))

        if keep_target_files:

            def files(items):
                return filterfalse(self.is_rule, items)

        else:

            def files(items):
                relpath = lambda f: f if os.path.isabs(f) else os.path.relpath(f)
                return map(relpath, filterfalse(self.is_rule, items))

        if not targets:
            targets = [self.first_rule] if self.first_rule is not None else list()

        if prioritytargets is None:
            prioritytargets = list()
        if forcerun is None:
            forcerun = list()
        if until is None:
            until = list()
        if omit_from is None:
            omit_from = list()

        priorityrules = set(rules(prioritytargets))
        priorityfiles = set(files(prioritytargets))
        forcerules = set(rules(forcerun))
        forcefiles = set(files(forcerun))
        untilrules = set(rules(until))
        untilfiles = set(files(until))
        omitrules = set(rules(omit_from))
        omitfiles = set(files(omit_from))
        targetrules = set(
            chain(
                rules(targets),
                filterfalse(Rule.has_wildcards, priorityrules),
                filterfalse(Rule.has_wildcards, forcerules),
                filterfalse(Rule.has_wildcards, untilrules),
            )
        )
        targetfiles = set(chain(files(targets), priorityfiles, forcefiles, untilfiles))
        if forcetargets:
            forcefiles.update(targetfiles)
            forcerules.update(targetrules)

        rules = self.rules
        if allowed_rules:
            rules = [rule for rule in rules if rule.name in set(allowed_rules)]

        if wait_for_files is not None:
            try:
                snakemake.io.wait_for_files(wait_for_files, latency_wait=latency_wait)
            except IOError as e:
                logger.error(str(e))
                return False

        dag = DAG(
            self,
            rules,
            dryrun=dryrun,
            targetfiles=targetfiles,
            targetrules=targetrules,
            # when cleaning up conda, we should enforce all possible jobs
            # since their envs shall not be deleted
            forceall=forceall or conda_cleanup_envs,
            forcefiles=forcefiles,
            forcerules=forcerules,
            priorityfiles=priorityfiles,
            priorityrules=priorityrules,
            untilfiles=untilfiles,
            untilrules=untilrules,
            omitfiles=omitfiles,
            omitrules=omitrules,
            ignore_ambiguity=ignore_ambiguity,
            force_incomplete=force_incomplete,
            ignore_incomplete=ignore_incomplete
            or printdag
            or printrulegraph
            or printfilegraph,
            notemp=notemp,
            keep_remote_local=keep_remote_local,
            batch=batch,
        )

        self.persistence = Persistence(
            nolock=nolock,
            dag=dag,
            conda_prefix=self.conda_prefix,
            singularity_prefix=self.singularity_prefix,
            shadow_prefix=self.shadow_prefix,
            warn_only=dryrun
            or printrulegraph
            or printfilegraph
            or printdag
            or summary
            or archive
            or list_version_changes
            or list_code_changes
            or list_input_changes
            or list_params_changes
            or list_untracked
            or delete_all_output
            or delete_temp_output,
        )

        if cleanup_metadata:
            for f in cleanup_metadata:
                self.persistence.cleanup_metadata(f)
            return True

        logger.info("Building DAG of jobs...")
        dag.init()
        dag.update_checkpoint_dependencies()
        # check incomplete has to run BEFORE any call to postprocess
        dag.check_incomplete()
        dag.check_dynamic()

        if unlock:
            try:
                self.persistence.cleanup_locks()
                logger.info("Unlocking working directory.")
                return True
            except IOError:
                logger.error(
                    "Error: Unlocking the directory {} failed. Maybe "
                    "you don't have the permissions?"
                )
                return False
        try:
            self.persistence.lock()
        except IOError:
            logger.error(
                "Error: Directory cannot be locked. Please make "
                "sure that no other Snakemake process is trying to create "
                "the same files in the following directory:\n{}\n"
                "If you are sure that no other "
                "instances of snakemake are running on this directory, "
                "the remaining lock was likely caused by a kill signal or "
                "a power loss. It can be removed with "
                "the --unlock argument.".format(os.getcwd())
            )
            return False

        if cleanup_shadow:
            self.persistence.cleanup_shadow()
            return True

        if (
            self.subworkflows
            and not printdag
            and not printrulegraph
            and not printfilegraph
        ):
            # backup globals
            globals_backup = dict(self.globals)
            # execute subworkflows
            for subworkflow in self.subworkflows:
                subworkflow_targets = subworkflow.targets(dag)
                logger.debug(
                    "Files requested from subworkflow:\n    {}".format(
                        "\n    ".join(subworkflow_targets)
                    )
                )
                updated = list()
                if subworkflow_targets:
                    logger.info("Executing subworkflow {}.".format(subworkflow.name))
                    if not subsnakemake(
                        subworkflow.snakefile,
                        workdir=subworkflow.workdir,
                        targets=subworkflow_targets,
                        configfiles=[subworkflow.configfile]
                        if subworkflow.configfile
                        else None,
                        updated_files=updated,
                    ):
                        return False
                    dag.updated_subworkflow_files.update(
                        subworkflow.target(f) for f in updated
                    )
                else:
                    logger.info(
                        "Subworkflow {}: Nothing to be done.".format(subworkflow.name)
                    )
            if self.subworkflows:
                logger.info("Executing main workflow.")
            # rescue globals
            self.globals.update(globals_backup)

        dag.postprocess()
        # deactivate IOCache such that from now on we always get updated
        # size, existence and mtime information
        # ATTENTION: this may never be removed without really good reason.
        # Otherwise weird things may happen.
        self.iocache.deactivate()
        # clear and deactivate persistence cache, from now on we want to see updates
        self.persistence.deactivate_cache()

        if nodeps:
            missing_input = [
                f
                for job in dag.targetjobs
                for f in job.input
                if dag.needrun(job) and not os.path.exists(f)
            ]
            if missing_input:
                logger.error(
                    "Dependency resolution disabled (--nodeps) "
                    "but missing input "
                    "files detected. If this happens on a cluster, please make sure "
                    "that you handle the dependencies yourself or turn off "
                    "--immediate-submit. Missing input files:\n{}".format(
                        "\n".join(missing_input)
                    )
                )
                return False

        updated_files.extend(f for job in dag.needrun_jobs for f in job.output)

        if export_cwl:
            from snakemake.cwl import dag_to_cwl
            import json

            with open(export_cwl, "w") as cwl:
                json.dump(dag_to_cwl(dag), cwl, indent=4)
            return True
        elif report:
            from snakemake.report import auto_report

            auto_report(dag, report, stylesheet=report_stylesheet)
            return True
        elif printd3dag:
            dag.d3dag()
            return True
        elif printdag:
            print(dag)
            return True
        elif printrulegraph:
            print(dag.rule_dot())
            return True
        elif printfilegraph:
            print(dag.filegraph_dot())
            return True
        elif summary:
            print("\n".join(dag.summary(detailed=False)))
            return True
        elif detailed_summary:
            print("\n".join(dag.summary(detailed=True)))
            return True
        elif archive:
            dag.archive(archive)
            return True
        elif delete_all_output:
            dag.clean(only_temp=False, dryrun=dryrun)
            return True
        elif delete_temp_output:
            dag.clean(only_temp=True, dryrun=dryrun)
            return True
        elif list_version_changes:
            items = list(chain(*map(self.persistence.version_changed, dag.jobs)))
            if items:
                print(*items, sep="\n")
            return True
        elif list_code_changes:
            items = list(chain(*map(self.persistence.code_changed, dag.jobs)))
            for j in dag.jobs:
                items.extend(list(j.outputs_older_than_script_or_notebook()))
            if items:
                print(*items, sep="\n")
            return True
        elif list_input_changes:
            items = list(chain(*map(self.persistence.input_changed, dag.jobs)))
            if items:
                print(*items, sep="\n")
            return True
        elif list_params_changes:
            items = list(chain(*map(self.persistence.params_changed, dag.jobs)))
            if items:
                print(*items, sep="\n")
            return True
        elif list_untracked:
            dag.list_untracked()
            return True

        if self.use_singularity:
            if assume_shared_fs:
                dag.pull_container_imgs(
                    dryrun=dryrun or list_conda_envs, quiet=list_conda_envs
                )
        if self.use_conda:
            if assume_shared_fs:
                dag.create_conda_envs(
                    dryrun=dryrun or list_conda_envs or conda_cleanup_envs,
                    quiet=list_conda_envs,
                )
            if conda_create_envs_only:
                return True

        if list_conda_envs:
            print("environment", "container", "location", sep="\t")
            for env in set(job.conda_env for job in dag.jobs):
                if env:
                    print(
                        simplify_path(env.file),
                        env.container_img_url or "",
                        simplify_path(env.path),
                        sep="\t",
                    )
            return True

        if conda_cleanup_envs:
            self.persistence.conda_cleanup_envs()
            return True

        scheduler = JobScheduler(
            self,
            dag,
            self.cores,
            local_cores=local_cores,
            dryrun=dryrun,
            touch=touch,
            cluster=cluster,
            cluster_status=cluster_status,
            cluster_config=cluster_config,
            cluster_sync=cluster_sync,
            jobname=jobname,
            max_jobs_per_second=max_jobs_per_second,
            max_status_checks_per_second=max_status_checks_per_second,
            quiet=quiet,
            keepgoing=keepgoing,
            drmaa=drmaa,
            drmaa_log_dir=drmaa_log_dir,
            kubernetes=kubernetes,
            tibanna=tibanna,
            tibanna_sfn=tibanna_sfn,
            precommand=precommand,
            tibanna_config=tibanna_config,
            container_image=container_image,
            printreason=printreason,
            printshellcmds=printshellcmds,
            latency_wait=latency_wait,
            greediness=greediness,
            force_use_threads=force_use_threads,
            assume_shared_fs=assume_shared_fs,
            keepincomplete=keepincomplete,
<<<<<<< HEAD
            az_store_credentials=self.az_store_credentials,
            az_batch_config=self.az_batch_config,
=======
>>>>>>> 76d1438d
        )

        if not dryrun:
            if len(dag):
                shell_exec = shell.get_executable()
                if shell_exec is not None:
                    logger.info("Using shell: {}".format(shell_exec))
                if cluster or cluster_sync or drmaa:
                    logger.resources_info(
                        "Provided cluster nodes: {}".format(self.nodes)
                    )
                elif kubernetes or tibanna:
                    logger.resources_info("Provided cloud nodes: {}".format(self.nodes))
                else:
                    if self.cores is not None:
                        warning = (
                            ""
                            if self.cores > 1
                            else " (use --cores to define parallelism)"
                        )
                        logger.resources_info(
                            "Provided cores: {}{}".format(self.cores, warning)
                        )
                        logger.resources_info(
                            "Rules claiming more threads " "will be scaled down."
                        )

                provided_resources = format_resources(self.global_resources)
                if provided_resources:
                    logger.resources_info("Provided resources: " + provided_resources)

                if self.run_local and any(rule.group for rule in self.rules):
                    logger.info("Group jobs: inactive (local execution)")

                if not self.use_conda and any(rule.conda_env for rule in self.rules):
                    logger.info("Conda environments: ignored")

                if not self.use_singularity and any(
                    rule.container_img for rule in self.rules
                ):
                    logger.info("Singularity containers: ignored")

                logger.run_info("\n".join(dag.stats()))
            else:
                logger.info("Nothing to be done.")
        else:
            # the dryrun case
            if len(dag):
                logger.run_info("\n".join(dag.stats()))
            else:
                logger.info("Nothing to be done.")
                return True
            if quiet:
                # in case of dryrun and quiet, just print above info and exit
                return True

        if not dryrun and not no_hooks:
            self._onstart(logger.get_logfile())

        success = scheduler.schedule()

        if success:
            if dryrun:
                if len(dag):
                    logger.run_info("\n".join(dag.stats()))
                logger.info(
                    "This was a dry-run (flag -n). The order of jobs "
                    "does not reflect the order of execution."
                )
                logger.remove_logfile()
            else:
                if stats:
                    scheduler.stats.to_json(stats)
                logger.logfile_hint()
            if not dryrun and not no_hooks:
                self._onsuccess(logger.get_logfile())
            return True
        else:
            if not dryrun and not no_hooks:
                self._onerror(logger.get_logfile())
            logger.logfile_hint()
            return False

    @property
    def current_basedir(self):
        """Basedir of currently parsed Snakefile."""
        assert self.included_stack
        return os.path.abspath(os.path.dirname(self.included_stack[-1]))

    def register_envvars(self, *envvars):
        """
        Register environment variables that shall be passed to jobs.
        If used multiple times, union is taken.
        """
        undefined = set(var for var in envvars if var not in os.environ)
        if undefined:
            raise WorkflowError(
                "The following environment variables are requested by the workflow but undefined. "
                "Please make sure that they are correctly defined before running Snakemake:\n"
                "{}".format("\n".join(undefined))
            )
        self.envvars.update(envvars)

    def include(
        self,
        snakefile,
        overwrite_first_rule=False,
        print_compilation=False,
        overwrite_shellcmd=None,
    ):
        """
        Include a snakefile.
        """
        # check if snakefile is a path to the filesystem
        if not urllib.parse.urlparse(snakefile).scheme:
            if not os.path.isabs(snakefile) and self.included_stack:
                snakefile = os.path.join(self.current_basedir, snakefile)
            # Could still be an url if relative import was used
            if not urllib.parse.urlparse(snakefile).scheme:
                snakefile = os.path.abspath(snakefile)
        # else it could be an url.
        # at least we don't want to modify the path for clarity.

        if snakefile in self.included:
            logger.info("Multiple include of {} ignored".format(snakefile))
            return
        self.included.append(snakefile)
        self.included_stack.append(snakefile)

        global workflow

        workflow = self

        first_rule = self.first_rule
        code, linemap, rulecount = parse(
            snakefile,
            overwrite_shellcmd=self.overwrite_shellcmd,
            rulecount=self._rulecount,
        )
        self._rulecount = rulecount

        if print_compilation:
            print(code)

        # insert the current directory into sys.path
        # this allows to import modules from the workflow directory
        sys.path.insert(0, os.path.dirname(snakefile))

        self.linemaps[snakefile] = linemap
        exec(compile(code, snakefile, "exec"), self.globals)
        if not overwrite_first_rule:
            self.first_rule = first_rule
        self.included_stack.pop()

    def onstart(self, func):
        """Register onstart function."""
        self._onstart = func

    def onsuccess(self, func):
        """Register onsuccess function."""
        self._onsuccess = func

    def onerror(self, func):
        """Register onerror function."""
        self._onerror = func

    def global_wildcard_constraints(self, **content):
        """Register global wildcard constraints."""
        self._wildcard_constraints.update(content)
        # update all rules so far
        for rule in self.rules:
            rule.update_wildcard_constraints()

    def workdir(self, workdir):
        """Register workdir."""
        if self.overwrite_workdir is None:
            os.makedirs(workdir, exist_ok=True)
            self._workdir = workdir
            os.chdir(workdir)

    def configfile(self, fp):
        """ Update the global config with data from the given file. """
        global config
        self.configfiles.append(fp)
        c = snakemake.io.load_configfile(fp)
        update_config(config, c)
        update_config(config, self.overwrite_config)

    def report(self, path):
        """ Define a global report description in .rst format."""
        self.report_text = os.path.join(self.current_basedir, path)

    @property
    def config(self):
        global config
        return config

    def ruleorder(self, *rulenames):
        self._ruleorder.add(*rulenames)

    def subworkflow(self, name, snakefile=None, workdir=None, configfile=None):
        # Take absolute path of config file, because it is relative to current
        # workdir, which could be changed for the subworkflow.
        if configfile:
            configfile = os.path.abspath(configfile)
        sw = Subworkflow(self, name, snakefile, workdir, configfile)
        self._subworkflows[name] = sw
        self.globals[name] = sw.target

    def localrules(self, *rulenames):
        self._localrules.update(rulenames)

    def rule(self, name=None, lineno=None, snakefile=None, checkpoint=False):
        name = self.add_rule(name, lineno, snakefile, checkpoint)
        rule = self.get_rule(name)
        rule.is_checkpoint = checkpoint

        def decorate(ruleinfo):
            if ruleinfo.wildcard_constraints:
                rule.set_wildcard_constraints(
                    *ruleinfo.wildcard_constraints[0],
                    **ruleinfo.wildcard_constraints[1]
                )
            if ruleinfo.input:
                rule.set_input(*ruleinfo.input[0], **ruleinfo.input[1])
            if ruleinfo.output:
                rule.set_output(*ruleinfo.output[0], **ruleinfo.output[1])
            if ruleinfo.params:
                rule.set_params(*ruleinfo.params[0], **ruleinfo.params[1])
            # handle default resources
            if self.default_resources is not None:
                rule.resources = copy.deepcopy(self.default_resources.parsed)
            if ruleinfo.threads is not None:
                if (
                    not isinstance(ruleinfo.threads, int)
                    and not isinstance(ruleinfo.threads, float)
                    and not callable(ruleinfo.threads)
                ):
                    raise RuleException(
                        "Threads value has to be an integer, float, or a callable.",
                        rule=rule,
                    )
                if name in self.overwrite_threads:
                    rule.resources["_cores"] = self.overwrite_threads[name]
                else:
                    if isinstance(ruleinfo.threads, float):
                        ruleinfo.threads = int(ruleinfo.threads)
                    rule.resources["_cores"] = ruleinfo.threads
            if ruleinfo.shadow_depth:
                if ruleinfo.shadow_depth not in (True, "shallow", "full", "minimal"):
                    raise RuleException(
                        "Shadow must either be 'minimal', 'shallow', 'full', "
                        "or True (equivalent to 'full')",
                        rule=rule,
                    )
                if ruleinfo.shadow_depth is True:
                    rule.shadow_depth = "full"
                    logger.warning(
                        "Shadow is set to True in rule {} (equivalent to 'full'). It's encouraged to use the more explicit options 'minimal|shallow|full' instead.".format(
                            rule
                        )
                    )
                else:
                    rule.shadow_depth = ruleinfo.shadow_depth
            if ruleinfo.resources:
                args, resources = ruleinfo.resources
                if args:
                    raise RuleException("Resources have to be named.")
                if not all(
                    map(
                        lambda r: isinstance(r, int)
                        or isinstance(r, str)
                        or callable(r),
                        resources.values(),
                    )
                ):
                    raise RuleException(
                        "Resources values have to be integers, strings, or callables (functions)",
                        rule=rule,
                    )
                rule.resources.update(resources)
            if ruleinfo.priority:
                if not isinstance(ruleinfo.priority, int) and not isinstance(
                    ruleinfo.priority, float
                ):
                    raise RuleException(
                        "Priority values have to be numeric.", rule=rule
                    )
                rule.priority = ruleinfo.priority
            if ruleinfo.version:
                rule.version = ruleinfo.version
            if ruleinfo.log:
                rule.set_log(*ruleinfo.log[0], **ruleinfo.log[1])
            if ruleinfo.message:
                rule.message = ruleinfo.message
            if ruleinfo.benchmark:
                rule.benchmark = ruleinfo.benchmark
            if not self.run_local and ruleinfo.group is not None:
                rule.group = ruleinfo.group
            if ruleinfo.wrapper:
                rule.conda_env = snakemake.wrapper.get_conda_env(
                    ruleinfo.wrapper, prefix=self.wrapper_prefix
                )
                # TODO retrieve suitable singularity image

            if ruleinfo.env_modules:
                # If using environment modules and they are defined for the rule,
                # ignore conda and singularity directive below.
                # The reason is that this is likely intended in order to use
                # a software stack specifically compiled for a particular
                # HPC cluster.
                invalid_rule = not (
                    ruleinfo.script
                    or ruleinfo.wrapper
                    or ruleinfo.shellcmd
                    or ruleinfo.notebook
                )
                if invalid_rule:
                    raise RuleException(
                        "envmodules directive is only allowed with "
                        "shell, script, notebook, or wrapper directives (not with run)",
                        rule=rule,
                    )
                from snakemake.deployment.env_modules import EnvModules

                rule.env_modules = EnvModules(*ruleinfo.env_modules)

            if ruleinfo.conda_env:
                if not (
                    ruleinfo.script
                    or ruleinfo.wrapper
                    or ruleinfo.shellcmd
                    or ruleinfo.notebook
                ):
                    raise RuleException(
                        "Conda environments are only allowed "
                        "with shell, script, notebook, or wrapper directives "
                        "(not with run).",
                        rule=rule,
                    )
                if not (
                    urllib.parse.urlparse(ruleinfo.conda_env).scheme
                    or os.path.isabs(ruleinfo.conda_env)
                ):
                    ruleinfo.conda_env = os.path.join(
                        self.current_basedir, ruleinfo.conda_env
                    )
                rule.conda_env = ruleinfo.conda_env

            invalid_rule = not (
                ruleinfo.script
                or ruleinfo.wrapper
                or ruleinfo.shellcmd
                or ruleinfo.notebook
            )
            if ruleinfo.container_img:
                if invalid_rule:
                    raise RuleException(
                        "Singularity directive is only allowed "
                        "with shell, script, notebook or wrapper directives "
                        "(not with run).",
                        rule=rule,
                    )
                rule.container_img = ruleinfo.container_img
            elif self.global_container_img:
                if not invalid_rule:
                    # skip rules with run directive
                    rule.container_img = self.global_container_img

            rule.norun = ruleinfo.norun
            rule.docstring = ruleinfo.docstring
            rule.run_func = ruleinfo.func
            rule.shellcmd = ruleinfo.shellcmd
            rule.script = ruleinfo.script
            rule.notebook = ruleinfo.notebook
            rule.wrapper = ruleinfo.wrapper
            rule.cwl = ruleinfo.cwl
            rule.restart_times = self.restart_times
            rule.basedir = self.current_basedir

            if ruleinfo.cache is True:
                if not self.enable_cache:
                    logger.warning(
                        "Workflow defines that rule {} is eligible for caching between workflows "
                        "(use the --cache argument to enable this).".format(rule.name)
                    )
                else:
                    self.cache_rules.add(rule.name)
            elif not (ruleinfo.cache is False):
                raise WorkflowError(
                    "Invalid argument for 'cache:' directive. Only true allowed. "
                    "To deactivate caching, remove directive.",
                    rule=rule,
                )

            ruleinfo.func.__name__ = "__{}".format(rule.name)
            self.globals[ruleinfo.func.__name__] = ruleinfo.func
            setattr(rules, rule.name, RuleProxy(rule))
            if checkpoint:
                checkpoints.register(rule)
            return ruleinfo.func

        return decorate

    def docstring(self, string):
        def decorate(ruleinfo):
            ruleinfo.docstring = string
            return ruleinfo

        return decorate

    def input(self, *paths, **kwpaths):
        def decorate(ruleinfo):
            ruleinfo.input = (paths, kwpaths)
            return ruleinfo

        return decorate

    def output(self, *paths, **kwpaths):
        def decorate(ruleinfo):
            ruleinfo.output = (paths, kwpaths)
            return ruleinfo

        return decorate

    def params(self, *params, **kwparams):
        def decorate(ruleinfo):
            ruleinfo.params = (params, kwparams)
            return ruleinfo

        return decorate

    def wildcard_constraints(self, *wildcard_constraints, **kwwildcard_constraints):
        def decorate(ruleinfo):
            ruleinfo.wildcard_constraints = (
                wildcard_constraints,
                kwwildcard_constraints,
            )
            return ruleinfo

        return decorate

    def cache_rule(self, cache):
        def decorate(ruleinfo):
            ruleinfo.cache = cache
            return ruleinfo

        return decorate

    def message(self, message):
        def decorate(ruleinfo):
            ruleinfo.message = message
            return ruleinfo

        return decorate

    def benchmark(self, benchmark):
        def decorate(ruleinfo):
            ruleinfo.benchmark = benchmark
            return ruleinfo

        return decorate

    def conda(self, conda_env):
        def decorate(ruleinfo):
            ruleinfo.conda_env = conda_env
            return ruleinfo

        return decorate

    def container(self, container_img):
        def decorate(ruleinfo):
            ruleinfo.container_img = container_img
            return ruleinfo

        return decorate

    def envmodules(self, *env_modules):
        def decorate(ruleinfo):
            ruleinfo.env_modules = env_modules
            return ruleinfo

        return decorate

    def global_container(self, container_img):
        self.global_container_img = container_img

    def threads(self, threads):
        def decorate(ruleinfo):
            ruleinfo.threads = threads
            return ruleinfo

        return decorate

    def shadow(self, shadow_depth):
        def decorate(ruleinfo):
            ruleinfo.shadow_depth = shadow_depth
            return ruleinfo

        return decorate

    def resources(self, *args, **resources):
        def decorate(ruleinfo):
            ruleinfo.resources = (args, resources)
            return ruleinfo

        return decorate

    def priority(self, priority):
        def decorate(ruleinfo):
            ruleinfo.priority = priority
            return ruleinfo

        return decorate

    def version(self, version):
        def decorate(ruleinfo):
            ruleinfo.version = version
            return ruleinfo

        return decorate

    def group(self, group):
        def decorate(ruleinfo):
            ruleinfo.group = group
            return ruleinfo

        return decorate

    def log(self, *logs, **kwlogs):
        def decorate(ruleinfo):
            ruleinfo.log = (logs, kwlogs)
            return ruleinfo

        return decorate

    def shellcmd(self, cmd):
        def decorate(ruleinfo):
            ruleinfo.shellcmd = cmd
            return ruleinfo

        return decorate

    def script(self, script):
        def decorate(ruleinfo):
            ruleinfo.script = script
            return ruleinfo

        return decorate

    def notebook(self, notebook):
        def decorate(ruleinfo):
            ruleinfo.notebook = notebook
            return ruleinfo

        return decorate

    def wrapper(self, wrapper):
        def decorate(ruleinfo):
            ruleinfo.wrapper = wrapper
            return ruleinfo

        return decorate

    def cwl(self, cwl):
        def decorate(ruleinfo):
            ruleinfo.cwl = cwl
            return ruleinfo

        return decorate

    def norun(self):
        def decorate(ruleinfo):
            ruleinfo.norun = True
            return ruleinfo

        return decorate

    def run(self, func):
        return RuleInfo(func)

    @staticmethod
    def _empty_decorator(f):
        return f


class RuleInfo:
    def __init__(self, func):
        self.func = func
        self.shellcmd = None
        self.norun = False
        self.input = None
        self.output = None
        self.params = None
        self.message = None
        self.benchmark = None
        self.conda_env = None
        self.container_img = None
        self.env_modules = None
        self.wildcard_constraints = None
        self.threads = None
        self.shadow_depth = None
        self.resources = None
        self.priority = None
        self.version = None
        self.log = None
        self.docstring = None
        self.group = None
        self.script = None
        self.notebook = None
        self.wrapper = None
        self.cwl = None
        self.cache = False


class Subworkflow:
    def __init__(self, workflow, name, snakefile, workdir, configfile):
        self.workflow = workflow
        self.name = name
        self._snakefile = snakefile
        self._workdir = workdir
        self.configfile = configfile

    @property
    def snakefile(self):
        if self._snakefile is None:
            return os.path.abspath(os.path.join(self.workdir, "Snakefile"))
        if not os.path.isabs(self._snakefile):
            return os.path.abspath(os.path.join(self.workflow.basedir, self._snakefile))
        return self._snakefile

    @property
    def workdir(self):
        workdir = "." if self._workdir is None else self._workdir
        if not os.path.isabs(workdir):
            return os.path.abspath(os.path.join(self.workflow.basedir, workdir))
        return workdir

    def target(self, paths):
        if not_iterable(paths):
            path = paths
            path = path if os.path.isabs(path) else os.path.join(self.workdir, path)
            return flag(path, "subworkflow", self)
        return [self.target(path) for path in paths]

    def targets(self, dag):
        def relpath(f):
            if f.startswith(self.workdir):
                return os.path.relpath(f, start=self.workdir)
            # do not adjust absolute targets outside of workdir
            return f

        return [
            relpath(f)
            for job in dag.jobs
            for f in job.subworkflow_input
            if job.subworkflow_input[f] is self
        ]


class Rules:
    """ A namespace for rules so that they can be accessed via dot notation. """

    pass


def srcdir(path):
    """Return the absolute path, relative to the source directory of the current Snakefile."""
    if not workflow.included_stack:
        return None
    return os.path.join(os.path.dirname(workflow.included_stack[-1]), path)<|MERGE_RESOLUTION|>--- conflicted
+++ resolved
@@ -102,15 +102,10 @@
         nodes=1,
         cores=1,
         resources=None,
-<<<<<<< HEAD
-        conda_cleanup_pkgs=False,
-        az_store_credentials=None,
-        az_batch_config=None,
-=======
         conda_cleanup_pkgs=None,
         edit_notebook=False,
         envvars=None,
->>>>>>> 76d1438d
+        az_batch_config=None,
     ):
         """
         Create the controller.
@@ -170,13 +165,8 @@
         self.run_local = run_local
         self.report_text = None
         self.conda_cleanup_pkgs = conda_cleanup_pkgs
-<<<<<<< HEAD
-        self.az_store_credentials = az_store_credentials
+        self.edit_notebook = edit_notebook
         self.az_batch_config = az_batch_config
-        
-=======
-        self.edit_notebook = edit_notebook
->>>>>>> 76d1438d
         # environment variables to pass to jobs
         # These are defined via the "envvars:" syntax in the Snakefile itself
         self.envvars = set()
@@ -859,11 +849,7 @@
             force_use_threads=force_use_threads,
             assume_shared_fs=assume_shared_fs,
             keepincomplete=keepincomplete,
-<<<<<<< HEAD
-            az_store_credentials=self.az_store_credentials,
             az_batch_config=self.az_batch_config,
-=======
->>>>>>> 76d1438d
         )
 
         if not dryrun:
