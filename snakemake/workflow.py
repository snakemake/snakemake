__author__ = "Johannes Köster"
__copyright__ = "Copyright 2021, Johannes Köster"
__email__ = "johannes.koester@uni-due.de"
__license__ = "MIT"

import re
import os
import sys
import signal
import json
from tokenize import maybe
import urllib
from collections import OrderedDict, namedtuple
from itertools import filterfalse, chain
from functools import partial
from operator import attrgetter
import copy
import subprocess
from pathlib import Path
from urllib.request import pathname2url, url2pathname


from snakemake.logging import logger, format_resources, format_resource_names
from snakemake.rules import Rule, Ruleorder, RuleProxy
from snakemake.exceptions import (
    CreateCondaEnvironmentException,
    RuleException,
    CreateRuleException,
    UnknownRuleException,
    NoRulesException,
    print_exception,
    WorkflowError,
)
from snakemake.shell import shell
from snakemake.dag import DAG
from snakemake.scheduler import JobScheduler
from snakemake.parser import parse
import snakemake.io
from snakemake.io import (
    protected,
    temp,
    temporary,
    ancient,
    directory,
    expand,
    dynamic,
    glob_wildcards,
    flag,
    not_iterable,
    touch,
    unpack,
    local,
    pipe,
    repeat,
    report,
    multiext,
    IOFile,
)
from snakemake.persistence import Persistence
from snakemake.utils import update_config
from snakemake.script import script
from snakemake.notebook import notebook
from snakemake.wrapper import wrapper
from snakemake.cwl import cwl
import snakemake.wrapper
from snakemake.common import (
    Mode,
    bytesto,
    ON_WINDOWS,
    is_local_file,
    parse_uri,
    Rules,
    Scatter,
    Gather,
    smart_join,
    NOTHING_TO_BE_DONE_MSG,
)
from snakemake.utils import simplify_path
from snakemake.checkpoints import Checkpoint, Checkpoints
from snakemake.resources import DefaultResources
from snakemake.caching.local import OutputFileCache as LocalOutputFileCache
from snakemake.caching.remote import OutputFileCache as RemoteOutputFileCache
from snakemake.modules import ModuleInfo, WorkflowModifier, get_name_modifier_func
from snakemake.ruleinfo import RuleInfo
from snakemake.sourcecache import (
    GenericSourceFile,
    LocalSourceFile,
    SourceCache,
    SourceFile,
    infer_source_file,
)
from snakemake.deployment.conda import Conda
from snakemake import sourcecache


class Workflow:
    def __init__(
        self,
        snakefile=None,
        jobscript=None,
        overwrite_shellcmd=None,
        overwrite_config=None,
        overwrite_workdir=None,
        overwrite_configfiles=None,
        overwrite_clusterconfig=None,
        overwrite_threads=None,
        overwrite_scatter=None,
        overwrite_groups=None,
        overwrite_resources=None,
        group_components=None,
        config_args=None,
        debug=False,
        verbose=False,
        use_conda=False,
        conda_frontend=None,
        conda_prefix=None,
        use_singularity=False,
        use_env_modules=False,
        singularity_prefix=None,
        singularity_args="",
        shadow_prefix=None,
        scheduler_type="ilp",
        scheduler_ilp_solver=None,
        mode=Mode.default,
        wrapper_prefix=None,
        printshellcmds=False,
        restart_times=None,
        attempt=1,
        default_remote_provider=None,
        default_remote_prefix="",
        run_local=True,
        default_resources=None,
        cache=None,
        nodes=1,
        cores=1,
        resources=None,
        conda_cleanup_pkgs=None,
        edit_notebook=False,
        envvars=None,
        max_inventory_wait_time=20,
        conda_not_block_search_path_envvars=False,
        execute_subworkflows=True,
        scheduler_solver_path=None,
        conda_base_path=None,
        check_envvars=True,
        max_threads=None,
        all_temp=False,
    ):
        """
        Create the controller.
        """

        self.global_resources = dict() if resources is None else resources
        self.global_resources["_cores"] = cores
        self.global_resources["_nodes"] = nodes

        self._rules = OrderedDict()
        self.first_rule = None
        self._workdir = None
        self.overwrite_workdir = overwrite_workdir
        self.workdir_init = os.path.abspath(os.curdir)
        self._ruleorder = Ruleorder()
        self._localrules = set()
        self.linemaps = dict()
        self.rule_count = 0
        self.basedir = os.path.dirname(snakefile)
        self.main_snakefile = os.path.abspath(snakefile)
        self.included = []
        self.included_stack = []
        self.jobscript = jobscript
        self.persistence = None
        self._subworkflows = dict()
        self.overwrite_shellcmd = overwrite_shellcmd
        self.overwrite_config = overwrite_config or dict()
        self.overwrite_configfiles = overwrite_configfiles
        self.overwrite_clusterconfig = overwrite_clusterconfig or dict()
        self.overwrite_threads = overwrite_threads or dict()
        self.overwrite_resources = overwrite_resources or dict()
        self.config_args = config_args
        self.immediate_submit = None
        self._onsuccess = lambda log: None
        self._onerror = lambda log: None
        self._onstart = lambda log: None
        self._wildcard_constraints = dict()
        self.debug = debug
        self.verbose = verbose
        self._rulecount = 0
        self.use_conda = use_conda
        self.conda_frontend = conda_frontend
        self.conda_prefix = conda_prefix
        self.use_singularity = use_singularity
        self.use_env_modules = use_env_modules
        self.singularity_prefix = singularity_prefix
        self.singularity_args = singularity_args
        self.shadow_prefix = shadow_prefix
        self.scheduler_type = scheduler_type
        self.scheduler_ilp_solver = scheduler_ilp_solver
        self.global_container_img = None
        self.global_is_containerized = False
        self.mode = mode
        self.wrapper_prefix = wrapper_prefix
        self.printshellcmds = printshellcmds
        self.restart_times = restart_times
        self.attempt = attempt
        self.default_remote_provider = default_remote_provider
        self.default_remote_prefix = default_remote_prefix
        self.configfiles = overwrite_configfiles or []
        self.run_local = run_local
        self.report_text = None
        self.conda_cleanup_pkgs = conda_cleanup_pkgs
        self.edit_notebook = edit_notebook
        # environment variables to pass to jobs
        # These are defined via the "envvars:" syntax in the Snakefile itself
        self.envvars = set()
        self.overwrite_groups = overwrite_groups or dict()
        self.group_components = group_components or dict()
        self._scatter = dict(overwrite_scatter or dict())
        self.overwrite_scatter = overwrite_scatter or dict()
        self.conda_not_block_search_path_envvars = conda_not_block_search_path_envvars
        self.execute_subworkflows = execute_subworkflows
        self.modules = dict()
        self.sourcecache = SourceCache()
        self.scheduler_solver_path = scheduler_solver_path
        self._conda_base_path = conda_base_path
        self.check_envvars = check_envvars
        self.max_threads = max_threads
        self.all_temp = all_temp
        self.scheduler = None

        _globals = globals()
        _globals["workflow"] = self
        _globals["cluster_config"] = copy.deepcopy(self.overwrite_clusterconfig)
        _globals["rules"] = Rules()
        _globals["checkpoints"] = Checkpoints()
        _globals["scatter"] = Scatter()
        _globals["gather"] = Gather()
        _globals["github"] = sourcecache.GithubFile
        _globals["gitlab"] = sourcecache.GitlabFile

        self.vanilla_globals = dict(_globals)
        self.modifier_stack = [WorkflowModifier(self, globals=_globals)]

        self.enable_cache = False
        if cache is not None:
            self.enable_cache = True
            self.cache_rules = set(cache)
            if self.default_remote_provider is not None:
                self.output_file_cache = RemoteOutputFileCache(
                    self.default_remote_provider
                )
            else:
                self.output_file_cache = LocalOutputFileCache()
        else:
            self.output_file_cache = None
            self.cache_rules = set()

        if default_resources is not None:
            self.default_resources = default_resources
        else:
            # only _cores, _nodes, and _tmpdir
            self.default_resources = DefaultResources(mode="bare")

        self.iocache = snakemake.io.IOCache(max_inventory_wait_time)

        self.globals["config"] = copy.deepcopy(self.overwrite_config)

        if envvars is not None:
            self.register_envvars(*envvars)

        print(
            "init",
            "configfiles",
            self.configfiles,
            "overwrite",
            self.overwrite_configfiles,
            file=sys.stderr,
        )  # DBG

    @property
    def conda_base_path(self):
        if self._conda_base_path:
            return self._conda_base_path
        if self.use_conda:
            try:
                return Conda().prefix_path
            except CreateCondaEnvironmentException as e:
                # Return no preset conda base path now and report error later in jobs.
                return None
        else:
            return None

    @property
    def modifier(self):
        return self.modifier_stack[-1]

    @property
    def globals(self):
        return self.modifier.globals

    def lint(self, json=False):
        from snakemake.linting.rules import RuleLinter
        from snakemake.linting.snakefiles import SnakefileLinter

        json_snakefile_lints, snakefile_linted = SnakefileLinter(
            self, self.included
        ).lint(json=json)
        json_rule_lints, rules_linted = RuleLinter(self, self.rules).lint(json=json)

        linted = snakefile_linted or rules_linted

        if json:
            import json

            print(
                json.dumps(
                    {"snakefiles": json_snakefile_lints, "rules": json_rule_lints},
                    indent=2,
                )
            )
        else:
            if not linted:
                logger.info("Congratulations, your workflow is in a good condition!")
        return linted

    def is_cached_rule(self, rule: Rule):
        return rule.name in self.cache_rules

    def get_sources(self):
        files = set()

        def local_path(f):
            if not isinstance(f, SourceFile) and is_local_file(f):
                return f
            if isinstance(f, LocalSourceFile):
                return f.get_path_or_uri()

        def norm_rule_relpath(f, rule):
            if not os.path.isabs(f):
                f = os.path.join(rule.basedir, f)
            return os.path.relpath(f)

        # get registered sources
        for f in self.included:
            f = local_path(f)
            if f:
                try:
                    f = os.path.relpath(f)
                except ValueError:
                    if ON_WINDOWS:
                        pass  # relpath doesn't work on win if files are on different drive
                    else:
                        raise
                files.add(f)
        for rule in self.rules:
            script_path = rule.script or rule.notebook
            if script_path:
                script_path = norm_rule_relpath(script_path, rule)
                files.add(script_path)
                script_dir = os.path.dirname(script_path)
                files.update(
                    os.path.join(dirpath, f)
                    for dirpath, _, files in os.walk(script_dir)
                    for f in files
                )
            if rule.conda_env:
                f = local_path(rule.conda_env)
                if f:
                    # url points to a local env file
                    env_path = norm_rule_relpath(f, rule)
                    files.add(env_path)

        for f in self.configfiles:
            files.add(f)

        # get git-managed files
        # TODO allow a manifest file as alternative
        try:
            out = subprocess.check_output(
                ["git", "ls-files", "--recurse-submodules", "."], stderr=subprocess.PIPE
            )
            for f in out.decode().split("\n"):
                if f:
                    files.add(os.path.relpath(f))
        except subprocess.CalledProcessError as e:
            if "fatal: not a git repository" in e.stderr.decode().lower():
                logger.warning(
                    "Unable to retrieve additional files from git. "
                    "This is not a git repository."
                )
            else:
                raise WorkflowError(
                    "Error executing git:\n{}".format(e.stderr.decode())
                )

        return files

    def check_source_sizes(self, filename, warning_size_gb=0.2):
        """A helper function to check the filesize, and return the file
        to the calling function Additionally, given that we encourage these
        packages to be small, we set a warning at 200MB (0.2GB).
        """
        gb = bytesto(os.stat(filename).st_size, "g")
        if gb > warning_size_gb:
            logger.warning(
                "File {} (size {} GB) is greater than the {} GB suggested size "
                "Consider uploading larger files to storage first.".format(
                    filename, gb, warning_size_gb
                )
            )
        return filename

    @property
    def subworkflows(self):
        return self._subworkflows.values()

    @property
    def rules(self):
        return self._rules.values()

    @property
    def cores(self):
        if self._cores is None:
            raise WorkflowError(
                "Workflow requires a total number of cores to be defined (e.g. because a "
                "rule defines its number of threads as a fraction of a total number of cores). "
                "Please set it with --cores N with N being the desired number of cores. "
                "Consider to use this in combination with --max-threads to avoid "
                "jobs with too many threads for your setup. Also make sure to perform "
                "a dryrun first."
            )
        return self._cores

    @property
    def _cores(self):
        return self.global_resources["_cores"]

    @property
    def nodes(self):
        return self.global_resources["_nodes"]

    @property
    def concrete_files(self):
        return (
            file
            for rule in self.rules
            for file in chain(rule.input, rule.output)
            if not callable(file) and not file.contains_wildcard()
        )

    def check(self):
        for clause in self._ruleorder:
            for rulename in clause:
                if not self.is_rule(rulename):
                    raise UnknownRuleException(
                        rulename, prefix="Error in ruleorder definition."
                    )

    def add_rule(
        self,
        name=None,
        lineno=None,
        snakefile=None,
        checkpoint=False,
        allow_overwrite=False,
    ):
        """
        Add a rule.
        """
        is_overwrite = self.is_rule(name)
        if not allow_overwrite and is_overwrite:
            raise CreateRuleException(
                "The name {} is already used by another rule".format(name)
            )
        rule = Rule(name, self, lineno=lineno, snakefile=snakefile)
        self._rules[rule.name] = rule
        if not is_overwrite:
            self.rule_count += 1
        if not self.first_rule:
            self.first_rule = rule.name
        return name

    def is_rule(self, name):
        """
        Return True if name is the name of a rule.

        Arguments
        name -- a name
        """
        return name in self._rules

    def get_rule(self, name):
        """
        Get rule by name.

        Arguments
        name -- the name of the rule
        """
        if not self._rules:
            raise NoRulesException()
        if not name in self._rules:
            raise UnknownRuleException(name)
        return self._rules[name]

    def list_rules(self, only_targets=False):
        rules = self.rules
        if only_targets:
            rules = filterfalse(Rule.has_wildcards, rules)
        for rule in rules:
            logger.rule_info(name=rule.name, docstring=rule.docstring)

    def list_resources(self):
        for resource in set(
            resource for rule in self.rules for resource in rule.resources
        ):
            if resource not in "_cores _nodes".split():
                logger.info(resource)

    def is_local(self, rule):
        return rule.group is None and (rule.name in self._localrules or rule.norun)

    def check_localrules(self):
        undefined = self._localrules - set(rule.name for rule in self.rules)
        if undefined:
            logger.warning(
                "localrules directive specifies rules that are not "
                "present in the Snakefile:\n{}\n".format(
                    "\n".join(map("\t{}".format, undefined))
                )
            )

    def inputfile(self, path):
        """Mark file as being an input file of the workflow.

        This also means that eventual --default-remote-provider/prefix settings
        will be applied to this file. The file is returned as _IOFile object,
        such that it can e.g. be transparently opened with _IOFile.open().
        """
        if isinstance(path, Path):
            path = str(path)
        if self.default_remote_provider is not None:
            path = self.modifier.modify_path(path)
        return IOFile(path)

    def execute(
        self,
        targets=None,
        dryrun=False,
        generate_unit_tests=None,
        touch=False,
        scheduler_type=None,
        scheduler_ilp_solver=None,
        local_cores=1,
        forcetargets=False,
        forceall=False,
        forcerun=None,
        until=[],
        omit_from=[],
        prioritytargets=None,
        quiet=False,
        keepgoing=False,
        printshellcmds=False,
        printreason=False,
        printdag=False,
        cluster=None,
        cluster_sync=None,
        jobname=None,
        immediate_submit=False,
        ignore_ambiguity=False,
        printrulegraph=False,
        printfilegraph=False,
        printd3dag=False,
        drmaa=None,
        drmaa_log_dir=None,
        kubernetes=None,
        tibanna=None,
        tibanna_sfn=None,
        google_lifesciences=None,
        google_lifesciences_regions=None,
        google_lifesciences_location=None,
        google_lifesciences_cache=False,
        tes=None,
        precommand="",
        preemption_default=None,
        preemptible_rules=None,
        tibanna_config=False,
        container_image=None,
        stats=None,
        force_incomplete=False,
        ignore_incomplete=False,
        list_version_changes=False,
        list_code_changes=False,
        list_input_changes=False,
        list_params_changes=False,
        list_untracked=False,
        list_conda_envs=False,
        summary=False,
        archive=None,
        delete_all_output=False,
        delete_temp_output=False,
        detailed_summary=False,
        latency_wait=3,
        wait_for_files=None,
        nolock=False,
        unlock=False,
        notemp=False,
        nodeps=False,
        cleanup_metadata=None,
        conda_cleanup_envs=False,
        cleanup_shadow=False,
        cleanup_scripts=True,
        subsnakemake=None,
        updated_files=None,
        keep_target_files=False,
        keep_shadow=False,
        keep_remote_local=False,
        allowed_rules=None,
        max_jobs_per_second=None,
        max_status_checks_per_second=None,
        greediness=1.0,
        no_hooks=False,
        force_use_threads=False,
        conda_create_envs_only=False,
        assume_shared_fs=True,
        cluster_status=None,
        report=None,
        report_stylesheet=None,
        export_cwl=False,
        batch=None,
        keepincomplete=False,
        keepmetadata=True,
    ):

        self.check_localrules()
        self.immediate_submit = immediate_submit
        self.cleanup_scripts = cleanup_scripts

        def rules(items):
            return map(self._rules.__getitem__, filter(self.is_rule, items))

        if keep_target_files:

            def files(items):
                return filterfalse(self.is_rule, items)

        else:

            def files(items):
                relpath = (
                    lambda f: f
                    if os.path.isabs(f) or f.startswith("root://")
                    else os.path.relpath(f)
                )
                return map(relpath, filterfalse(self.is_rule, items))

        if not targets:
            targets = [self.first_rule] if self.first_rule is not None else list()

        if prioritytargets is None:
            prioritytargets = list()
        if forcerun is None:
            forcerun = list()
        if until is None:
            until = list()
        if omit_from is None:
            omit_from = list()

        priorityrules = set(rules(prioritytargets))
        priorityfiles = set(files(prioritytargets))
        forcerules = set(rules(forcerun))
        forcefiles = set(files(forcerun))
        untilrules = set(rules(until))
        untilfiles = set(files(until))
        omitrules = set(rules(omit_from))
        omitfiles = set(files(omit_from))
        targetrules = set(
            chain(
                rules(targets),
                filterfalse(Rule.has_wildcards, priorityrules),
                filterfalse(Rule.has_wildcards, forcerules),
                filterfalse(Rule.has_wildcards, untilrules),
            )
        )
        targetfiles = set(chain(files(targets), priorityfiles, forcefiles, untilfiles))

        if ON_WINDOWS:
            targetfiles = set(tf.replace(os.sep, os.altsep) for tf in targetfiles)

        if forcetargets:
            forcefiles.update(targetfiles)
            forcerules.update(targetrules)

        rules = self.rules
        if allowed_rules:
            rules = [rule for rule in rules if rule.name in set(allowed_rules)]

        if wait_for_files is not None:
            try:
                snakemake.io.wait_for_files(wait_for_files, latency_wait=latency_wait)
            except IOError as e:
                logger.error(str(e))
                return False

        dag = DAG(
            self,
            rules,
            dryrun=dryrun,
            targetfiles=targetfiles,
            targetrules=targetrules,
            # when cleaning up conda, we should enforce all possible jobs
            # since their envs shall not be deleted
            forceall=forceall or conda_cleanup_envs,
            forcefiles=forcefiles,
            forcerules=forcerules,
            priorityfiles=priorityfiles,
            priorityrules=priorityrules,
            untilfiles=untilfiles,
            untilrules=untilrules,
            omitfiles=omitfiles,
            omitrules=omitrules,
            ignore_ambiguity=ignore_ambiguity,
            force_incomplete=force_incomplete,
            ignore_incomplete=ignore_incomplete
            or printdag
            or printrulegraph
            or printfilegraph,
            notemp=notemp,
            keep_remote_local=keep_remote_local,
            batch=batch,
        )

        self.persistence = Persistence(
            nolock=nolock,
            dag=dag,
            conda_prefix=self.conda_prefix,
            singularity_prefix=self.singularity_prefix,
            shadow_prefix=self.shadow_prefix,
            warn_only=dryrun
            or printrulegraph
            or printfilegraph
            or printdag
            or summary
            or archive
            or list_version_changes
            or list_code_changes
            or list_input_changes
            or list_params_changes
            or list_untracked
            or delete_all_output
            or delete_temp_output,
        )

        if self.mode in [Mode.subprocess, Mode.cluster]:
            self.persistence.deactivate_cache()

        if cleanup_metadata:
            for f in cleanup_metadata:
                self.persistence.cleanup_metadata(f)
            return True

        if unlock:
            try:
                self.persistence.cleanup_locks()
                logger.info("Unlocking working directory.")
                return True
            except IOError:
                logger.error(
                    "Error: Unlocking the directory {} failed. Maybe "
                    "you don't have the permissions?"
                )
                return False

        logger.info("Building DAG of jobs...")
        dag.init()
        dag.update_checkpoint_dependencies()
        dag.check_dynamic()

        print(
            "execute",
            "configfiles",
            self.configfiles,
            "overwrite",
            self.overwrite_configfiles,
            file=sys.stderr,
        )  # DBG

        try:
            self.persistence.lock()
        except IOError:
            logger.error(
                "Error: Directory cannot be locked. Please make "
                "sure that no other Snakemake process is trying to create "
                "the same files in the following directory:\n{}\n"
                "If you are sure that no other "
                "instances of snakemake are running on this directory, "
                "the remaining lock was likely caused by a kill signal or "
                "a power loss. It can be removed with "
                "the --unlock argument.".format(os.getcwd())
            )
            return False

        if cleanup_shadow:
            self.persistence.cleanup_shadow()
            return True

        if (
            self.subworkflows
            and self.execute_subworkflows
            and not printdag
            and not printrulegraph
            and not printfilegraph
        ):
            # backup globals
            globals_backup = dict(self.globals)
            # execute subworkflows
            for subworkflow in self.subworkflows:
                subworkflow_targets = subworkflow.targets(dag)
                logger.debug(
                    "Files requested from subworkflow:\n    {}".format(
                        "\n    ".join(subworkflow_targets)
                    )
                )
                updated = list()
                if subworkflow_targets:
                    logger.info("Executing subworkflow {}.".format(subworkflow.name))
                    if not subsnakemake(
                        subworkflow.snakefile,
                        workdir=subworkflow.workdir,
                        targets=subworkflow_targets,
                        cores=self._cores,
                        nodes=self.nodes,
                        configfiles=[subworkflow.configfile]
                        if subworkflow.configfile
                        else None,
                        updated_files=updated,
                    ):
                        return False
                    dag.updated_subworkflow_files.update(
                        subworkflow.target(f) for f in updated
                    )
                else:
                    logger.info(
                        "Subworkflow {}: {}".format(
                            subworkflow.name, NOTHING_TO_BE_DONE_MSG
                        )
                    )
            if self.subworkflows:
                logger.info("Executing main workflow.")
            # rescue globals
            self.globals.update(globals_backup)

        dag.postprocess(update_needrun=False)
        if not dryrun:
            # deactivate IOCache such that from now on we always get updated
            # size, existence and mtime information
            # ATTENTION: this may never be removed without really good reason.
            # Otherwise weird things may happen.
            self.iocache.deactivate()
            # clear and deactivate persistence cache, from now on we want to see updates
            self.persistence.deactivate_cache()

        if nodeps:
            missing_input = [
                f
                for job in dag.targetjobs
                for f in job.input
                if dag.needrun(job) and not os.path.exists(f)
            ]
            if missing_input:
                logger.error(
                    "Dependency resolution disabled (--nodeps) "
                    "but missing input "
                    "files detected. If this happens on a cluster, please make sure "
                    "that you handle the dependencies yourself or turn off "
                    "--immediate-submit. Missing input files:\n{}".format(
                        "\n".join(missing_input)
                    )
                )
                return False

        updated_files.extend(f for job in dag.needrun_jobs for f in job.output)

        if generate_unit_tests:
            from snakemake import unit_tests

            path = generate_unit_tests
            deploy = []
            if self.use_conda:
                deploy.append("conda")
            if self.use_singularity:
                deploy.append("singularity")
            unit_tests.generate(
                dag, path, deploy, configfiles=self.overwrite_configfiles
            )
            return True
        elif export_cwl:
            from snakemake.cwl import dag_to_cwl
            import json

            with open(export_cwl, "w") as cwl:
                json.dump(dag_to_cwl(dag), cwl, indent=4)
            return True
        elif report:
            from snakemake.report import auto_report

            auto_report(dag, report, stylesheet=report_stylesheet)
            return True
        elif printd3dag:
            dag.d3dag()
            return True
        elif printdag:
            print(dag)
            return True
        elif printrulegraph:
            print(dag.rule_dot())
            return True
        elif printfilegraph:
            print(dag.filegraph_dot())
            return True
        elif summary:
            print("\n".join(dag.summary(detailed=False)))
            return True
        elif detailed_summary:
            print("\n".join(dag.summary(detailed=True)))
            return True
        elif archive:
            dag.archive(archive)
            return True
        elif delete_all_output:
            dag.clean(only_temp=False, dryrun=dryrun)
            return True
        elif delete_temp_output:
            dag.clean(only_temp=True, dryrun=dryrun)
            return True
        elif list_version_changes:
            items = list(chain(*map(self.persistence.version_changed, dag.jobs)))
            if items:
                print(*items, sep="\n")
            return True
        elif list_code_changes:
            items = list(chain(*map(self.persistence.code_changed, dag.jobs)))
            for j in dag.jobs:
                items.extend(list(j.outputs_older_than_script_or_notebook()))
            if items:
                print(*items, sep="\n")
            return True
        elif list_input_changes:
            items = list(chain(*map(self.persistence.input_changed, dag.jobs)))
            if items:
                print(*items, sep="\n")
            return True
        elif list_params_changes:
            items = list(chain(*map(self.persistence.params_changed, dag.jobs)))
            if items:
                print(*items, sep="\n")
            return True
        elif list_untracked:
            dag.list_untracked()
            return True

        if self.use_singularity:
            if assume_shared_fs:
                dag.pull_container_imgs(
                    dryrun=dryrun or list_conda_envs, quiet=list_conda_envs
                )
        if self.use_conda:
            if assume_shared_fs:
                dag.create_conda_envs(
                    dryrun=dryrun or list_conda_envs or conda_cleanup_envs,
                    quiet=list_conda_envs,
                )
            if conda_create_envs_only:
                return True

        if list_conda_envs:
            print("environment", "container", "location", sep="\t")
            for env in set(job.conda_env for job in dag.jobs):
                if env:
                    print(
                        env.file.simplify_path(),
                        env.container_img_url or "",
                        simplify_path(env.path),
                        sep="\t",
                    )
            return True

        if conda_cleanup_envs:
            self.persistence.conda_cleanup_envs()
            return True

        self.scheduler = JobScheduler(
            self,
            dag,
            local_cores=local_cores,
            dryrun=dryrun,
            touch=touch,
            cluster=cluster,
            cluster_status=cluster_status,
            cluster_config=cluster_config,
            cluster_sync=cluster_sync,
            jobname=jobname,
            max_jobs_per_second=max_jobs_per_second,
            max_status_checks_per_second=max_status_checks_per_second,
            quiet=quiet,
            keepgoing=keepgoing,
            drmaa=drmaa,
            drmaa_log_dir=drmaa_log_dir,
            kubernetes=kubernetes,
            tibanna=tibanna,
            tibanna_sfn=tibanna_sfn,
            google_lifesciences=google_lifesciences,
            google_lifesciences_regions=google_lifesciences_regions,
            google_lifesciences_location=google_lifesciences_location,
            google_lifesciences_cache=google_lifesciences_cache,
            tes=tes,
            preemption_default=preemption_default,
            preemptible_rules=preemptible_rules,
            precommand=precommand,
            tibanna_config=tibanna_config,
            container_image=container_image,
            printreason=printreason,
            printshellcmds=printshellcmds,
            latency_wait=latency_wait,
            greediness=greediness,
            force_use_threads=force_use_threads,
            assume_shared_fs=assume_shared_fs,
            keepincomplete=keepincomplete,
            keepmetadata=keepmetadata,
            scheduler_type=scheduler_type,
            scheduler_ilp_solver=scheduler_ilp_solver,
        )

        if not dryrun:
            if len(dag):
                shell_exec = shell.get_executable()
                if shell_exec is not None:
                    logger.info("Using shell: {}".format(shell_exec))
                if cluster or cluster_sync or drmaa:
                    logger.resources_info(
                        "Provided cluster nodes: {}".format(self.nodes)
                    )
                elif kubernetes or tibanna or google_lifesciences:
                    logger.resources_info("Provided cloud nodes: {}".format(self.nodes))
                else:
                    if self._cores is not None:
                        warning = (
                            ""
                            if self._cores > 1
                            else " (use --cores to define parallelism)"
                        )
                        logger.resources_info(
                            "Provided cores: {}{}".format(self._cores, warning)
                        )
                        logger.resources_info(
                            "Rules claiming more threads " "will be scaled down."
                        )

                provided_resources = format_resources(self.global_resources)
                if provided_resources:
                    logger.resources_info("Provided resources: " + provided_resources)

                if self.run_local and any(rule.group for rule in self.rules):
                    logger.info("Group jobs: inactive (local execution)")

                if not self.use_conda and any(rule.conda_env for rule in self.rules):
                    logger.info("Conda environments: ignored")

                if not self.use_singularity and any(
                    rule.container_img for rule in self.rules
                ):
                    logger.info("Singularity containers: ignored")

                if self.mode == Mode.default:
                    logger.run_info("\n".join(dag.stats()))
            else:
                logger.info(NOTHING_TO_BE_DONE_MSG)
        else:
            # the dryrun case
            if len(dag):
                logger.run_info("\n".join(dag.stats()))
            else:
                logger.info(NOTHING_TO_BE_DONE_MSG)
                return True
            if quiet:
                # in case of dryrun and quiet, just print above info and exit
                return True

        if not dryrun and not no_hooks:
            self._onstart(logger.get_logfile())

        success = self.scheduler.schedule()

        if not immediate_submit and not dryrun:
            dag.cleanup_workdir()

        if success:
            if dryrun:
                if len(dag):
                    logger.run_info("\n".join(dag.stats()))
                logger.info(
                    "This was a dry-run (flag -n). The order of jobs "
                    "does not reflect the order of execution."
                )
                logger.remove_logfile()
            else:
                if stats:
                    self.scheduler.stats.to_json(stats)
                logger.logfile_hint()
            if not dryrun and not no_hooks:
                self._onsuccess(logger.get_logfile())
            return True
        else:
            if not dryrun and not no_hooks:
                self._onerror(logger.get_logfile())
            logger.logfile_hint()
            return False

    @property
    def current_basedir(self):
        """Basedir of currently parsed Snakefile."""
        assert self.included_stack
        snakefile = self.included_stack[-1]
        basedir = snakefile.get_basedir()
        if isinstance(basedir, LocalSourceFile):
            return basedir.abspath()
        else:
            return basedir

    def source_path(self, rel_path):
        """Return path to source file from work dir derived from given path relative to snakefile"""
        # TODO download to disk (use source cache) in case of remote file
        import inspect

        frame = inspect.currentframe().f_back
        calling_file = frame.f_code.co_filename
        calling_dir = os.path.dirname(calling_file)
        path = smart_join(calling_dir, rel_path)
        return self.sourcecache.get_path(infer_source_file(path))

    @property
    def snakefile(self):
        import inspect

        frame = inspect.currentframe().f_back
        return frame.f_code.co_filename

    def register_envvars(self, *envvars):
        """
        Register environment variables that shall be passed to jobs.
        If used multiple times, union is taken.
        """
        undefined = set(var for var in envvars if var not in os.environ)
        if self.check_envvars and undefined:
            raise WorkflowError(
                "The following environment variables are requested by the workflow but undefined. "
                "Please make sure that they are correctly defined before running Snakemake:\n"
                "{}".format("\n".join(undefined))
            )
        self.envvars.update(envvars)

    def containerize(self):
        from snakemake.deployment.containerize import containerize

        containerize(self)

    def include(
        self,
        snakefile,
        overwrite_first_rule=False,
        print_compilation=False,
        overwrite_shellcmd=None,
    ):
        """
        Include a snakefile.
        """
        basedir = self.current_basedir if self.included_stack else None
        snakefile = infer_source_file(snakefile, basedir)

        if not self.modifier.allow_rule_overwrite and snakefile in self.included:
            logger.info("Multiple includes of {} ignored".format(snakefile))
            return
        self.included.append(snakefile)
        self.included_stack.append(snakefile)

        first_rule = self.first_rule
        code, linemap, rulecount = parse(
            snakefile,
            self,
            overwrite_shellcmd=self.overwrite_shellcmd,
            rulecount=self._rulecount,
        )
        self._rulecount = rulecount

        if print_compilation:
            print(code)

        if isinstance(snakefile, LocalSourceFile):
            # insert the current directory into sys.path
            # this allows to import modules from the workflow directory
            sys.path.insert(0, snakefile.get_basedir().get_path_or_uri())

        self.linemaps[snakefile] = linemap

        exec(compile(code, snakefile.get_path_or_uri(), "exec"), self.globals)

        if not overwrite_first_rule:
            self.first_rule = first_rule
        self.included_stack.pop()

    def onstart(self, func):
        """Register onstart function."""
        self._onstart = func

    def onsuccess(self, func):
        """Register onsuccess function."""
        self._onsuccess = func

    def onerror(self, func):
        """Register onerror function."""
        self._onerror = func

    def global_wildcard_constraints(self, **content):
        """Register global wildcard constraints."""
        self._wildcard_constraints.update(content)
        # update all rules so far
        for rule in self.rules:
            rule.update_wildcard_constraints()

    def scattergather(self, **content):
        """Register scattergather defaults."""
        self._scatter.update(content)
        self._scatter.update(self.overwrite_scatter)

        # add corresponding wildcard constraint
        self.global_wildcard_constraints(scatteritem="\d+-of-\d+")

        def func(*args, **wildcards):
            n = self._scatter[key]
            return expand(
                *args,
                scatteritem=map("{{}}-of-{}".format(n).format, range(1, n + 1)),
                **wildcards
            )

        for key in content:
            setattr(self.globals["scatter"], key, func)
            setattr(self.globals["gather"], key, func)

    def workdir(self, workdir):
        """Register workdir."""
        if self.overwrite_workdir is None:
            os.makedirs(workdir, exist_ok=True)
            self._workdir = workdir
            os.chdir(workdir)

    def configfile(self, fp):
        """Update the global config with data from the given file."""
        global config
        if not self.modifier.skip_configfile:
<<<<<<< HEAD
            self.configfiles.append(fp)
            c = snakemake.io.load_configfile(fp)
            update_config(config, c)
            update_config(config, self.overwrite_config)
        print(
            "configfile method",
            "configfiles",
            self.configfiles,
            "overwrite",
            self.overwrite_configfiles,
            file=sys.stderr,
        )  # DBG
=======
            if os.path.exists(fp):
                self.configfiles.append(fp)
                c = snakemake.io.load_configfile(fp)
                update_config(config, c)
                if self.overwrite_config:
                    logger.info(
                        "Config file {} is extended by additional config specified via the command line.".format(
                            fp
                        )
                    )
                    update_config(config, self.overwrite_config)
            elif not self.overwrite_configfiles:
                raise WorkflowError(
                    "Workflow defines configfile {} but it is not present or accessible.".format(
                        fp
                    )
                )
>>>>>>> bd516e95

    def pepfile(self, path):
        global pep

        try:
            import peppy
        except ImportError:
            raise WorkflowError("For PEP support, please install peppy.")

        self.pepfile = path
        pep = peppy.Project(self.pepfile)

    def pepschema(self, schema):
        global pep

        try:
            import eido
        except ImportError:
            raise WorkflowError("For PEP schema support, please install eido.")

        if is_local_file(schema) and not os.path.isabs(schema):
            # schema is relative to current Snakefile
            schema = self.current_basedir.join(schema).get_path_or_uri()
        if self.pepfile is None:
            raise WorkflowError("Please specify a PEP with the pepfile directive.")
        eido.validate_project(project=pep, schema=schema, exclude_case=True)

    def report(self, path):
        """Define a global report description in .rst format."""
        self.report_text = self.current_basedir.join(path)

    @property
    def config(self):
        return self.globals["config"]

    def ruleorder(self, *rulenames):
        self._ruleorder.add(*map(self.modifier.modify_rulename, rulenames))

    def subworkflow(self, name, snakefile=None, workdir=None, configfile=None):
        # Take absolute path of config file, because it is relative to current
        # workdir, which could be changed for the subworkflow.
        if configfile:
            configfile = os.path.abspath(configfile)
        sw = Subworkflow(self, name, snakefile, workdir, configfile)
        self._subworkflows[name] = sw
        self.globals[name] = sw.target

    def localrules(self, *rulenames):
        self._localrules.update(rulenames)

    def rule(self, name=None, lineno=None, snakefile=None, checkpoint=False):
        # choose a name for an unnamed rule
        if name is None:
            name = str(len(self._rules) + 1)

        if self.modifier.skip_rule(name):

            def decorate(ruleinfo):
                # do nothing, ignore rule
                return ruleinfo.func

            return decorate

        # Optionally let the modifier change the rulename.
        orig_name = name
        name = self.modifier.modify_rulename(name)

        name = self.add_rule(
            name,
            lineno,
            snakefile,
            checkpoint,
            allow_overwrite=self.modifier.allow_rule_overwrite,
        )
        rule = self.get_rule(name)
        rule.is_checkpoint = checkpoint

        def decorate(ruleinfo):
            nonlocal name

            # If requested, modify ruleinfo via the modifier.
            ruleinfo.apply_modifier(self.modifier)

            if ruleinfo.wildcard_constraints:
                rule.set_wildcard_constraints(
                    *ruleinfo.wildcard_constraints[0],
                    **ruleinfo.wildcard_constraints[1]
                )
            if ruleinfo.name:
                rule.name = ruleinfo.name
                del self._rules[name]
                self._rules[ruleinfo.name] = rule
                name = rule.name
            rule.path_modifier = ruleinfo.path_modifier
            if ruleinfo.input:
                rule.set_input(*ruleinfo.input[0], **ruleinfo.input[1])
            if ruleinfo.output:
                rule.set_output(*ruleinfo.output[0], **ruleinfo.output[1])
            if ruleinfo.params:
                rule.set_params(*ruleinfo.params[0], **ruleinfo.params[1])
            # handle default resources
            if self.default_resources is not None:
                rule.resources = copy.deepcopy(self.default_resources.parsed)
            if ruleinfo.threads is not None:
                if (
                    not isinstance(ruleinfo.threads, int)
                    and not isinstance(ruleinfo.threads, float)
                    and not callable(ruleinfo.threads)
                ):
                    raise RuleException(
                        "Threads value has to be an integer, float, or a callable.",
                        rule=rule,
                    )
                if name in self.overwrite_threads:
                    rule.resources["_cores"] = self.overwrite_threads[name]
                else:
                    if isinstance(ruleinfo.threads, float):
                        ruleinfo.threads = int(ruleinfo.threads)
                    rule.resources["_cores"] = ruleinfo.threads
            if ruleinfo.shadow_depth:
                if ruleinfo.shadow_depth not in (
                    True,
                    "shallow",
                    "full",
                    "minimal",
                    "copy-minimal",
                ):
                    raise RuleException(
                        "Shadow must either be 'minimal', 'copy-minimal', 'shallow', 'full', "
                        "or True (equivalent to 'full')",
                        rule=rule,
                    )
                if ruleinfo.shadow_depth is True:
                    rule.shadow_depth = "full"
                    logger.warning(
                        "Shadow is set to True in rule {} (equivalent to 'full'). It's encouraged to use the more explicit options 'minimal|copy-minimal|shallow|full' instead.".format(
                            rule
                        )
                    )
                else:
                    rule.shadow_depth = ruleinfo.shadow_depth
            if ruleinfo.resources:
                args, resources = ruleinfo.resources
                if args:
                    raise RuleException("Resources have to be named.")
                if not all(
                    map(
                        lambda r: isinstance(r, int)
                        or isinstance(r, str)
                        or callable(r),
                        resources.values(),
                    )
                ):
                    raise RuleException(
                        "Resources values have to be integers, strings, or callables (functions)",
                        rule=rule,
                    )
                rule.resources.update(resources)
            if name in self.overwrite_resources:
                rule.resources.update(self.overwrite_resources[name])

            if ruleinfo.priority:
                if not isinstance(ruleinfo.priority, int) and not isinstance(
                    ruleinfo.priority, float
                ):
                    raise RuleException(
                        "Priority values have to be numeric.", rule=rule
                    )
                rule.priority = ruleinfo.priority
            if ruleinfo.version:
                rule.version = ruleinfo.version
            if ruleinfo.log:
                rule.set_log(*ruleinfo.log[0], **ruleinfo.log[1])
            if ruleinfo.message:
                rule.message = ruleinfo.message
            if ruleinfo.benchmark:
                rule.benchmark = ruleinfo.benchmark
            if not self.run_local:
                group = self.overwrite_groups.get(name) or ruleinfo.group
                if group is not None:
                    rule.group = group
            if ruleinfo.wrapper:
                rule.conda_env = snakemake.wrapper.get_conda_env(
                    ruleinfo.wrapper, prefix=self.wrapper_prefix
                )
                # TODO retrieve suitable singularity image

            if ruleinfo.env_modules:
                # If using environment modules and they are defined for the rule,
                # ignore conda and singularity directive below.
                # The reason is that this is likely intended in order to use
                # a software stack specifically compiled for a particular
                # HPC cluster.
                invalid_rule = not (
                    ruleinfo.script
                    or ruleinfo.wrapper
                    or ruleinfo.shellcmd
                    or ruleinfo.notebook
                )
                if invalid_rule:
                    raise RuleException(
                        "envmodules directive is only allowed with "
                        "shell, script, notebook, or wrapper directives (not with run)",
                        rule=rule,
                    )
                from snakemake.deployment.env_modules import EnvModules

                rule.env_modules = EnvModules(*ruleinfo.env_modules)

            if ruleinfo.conda_env:
                if not (
                    ruleinfo.script
                    or ruleinfo.wrapper
                    or ruleinfo.shellcmd
                    or ruleinfo.notebook
                ):
                    raise RuleException(
                        "Conda environments are only allowed "
                        "with shell, script, notebook, or wrapper directives "
                        "(not with run).",
                        rule=rule,
                    )

                if (
                    ruleinfo.conda_env is not None
                    and is_local_file(ruleinfo.conda_env)
                    and not os.path.isabs(ruleinfo.conda_env)
                ):
                    ruleinfo.conda_env = self.current_basedir.join(
                        ruleinfo.conda_env
                    ).get_path_or_uri()
                rule.conda_env = ruleinfo.conda_env

            invalid_rule = not (
                ruleinfo.script
                or ruleinfo.wrapper
                or ruleinfo.shellcmd
                or ruleinfo.notebook
            )
            if ruleinfo.container_img:
                if invalid_rule:
                    raise RuleException(
                        "Singularity directive is only allowed "
                        "with shell, script, notebook or wrapper directives "
                        "(not with run).",
                        rule=rule,
                    )
                rule.container_img = ruleinfo.container_img
                rule.is_containerized = ruleinfo.is_containerized
            elif self.global_container_img:
                if not invalid_rule and ruleinfo.container_img != False:
                    # skip rules with run directive or empty image
                    rule.container_img = self.global_container_img
                    rule.is_containerized = self.global_is_containerized

            rule.norun = ruleinfo.norun
            if ruleinfo.name is not None:
                rule.name = ruleinfo.name
            rule.docstring = ruleinfo.docstring
            rule.run_func = ruleinfo.func
            rule.shellcmd = ruleinfo.shellcmd
            rule.script = ruleinfo.script
            rule.notebook = ruleinfo.notebook
            rule.wrapper = ruleinfo.wrapper
            rule.cwl = ruleinfo.cwl
            rule.restart_times = self.restart_times
            rule.basedir = self.current_basedir

            if ruleinfo.handover:
                if not ruleinfo.resources:
                    # give all available resources to the rule
                    rule.resources.update(
                        {
                            name: val
                            for name, val in self.global_resources.items()
                            if val is not None
                        }
                    )
                # This becomes a local rule, which might spawn jobs to a cluster,
                # depending on its configuration (e.g. nextflow config).
                self._localrules.add(rule.name)
                rule.is_handover = True

            if ruleinfo.cache is True:
                if not self.enable_cache:
                    logger.warning(
                        "Workflow defines that rule {} is eligible for caching between workflows "
                        "(use the --cache argument to enable this).".format(rule.name)
                    )
                else:
                    self.cache_rules.add(rule.name)
            elif not (ruleinfo.cache is False):
                raise WorkflowError(
                    "Invalid argument for 'cache:' directive. Only true allowed. "
                    "To deactivate caching, remove directive.",
                    rule=rule,
                )

            ruleinfo.func.__name__ = "__{}".format(rule.name)
            self.globals[ruleinfo.func.__name__] = ruleinfo.func

            rule_proxy = RuleProxy(rule)
            if orig_name is not None:
                setattr(self.globals["rules"], orig_name, rule_proxy)
            setattr(self.globals["rules"], rule.name, rule_proxy)

            if checkpoint:
                self.globals["checkpoints"].register(rule, fallback_name=orig_name)
            rule.ruleinfo = ruleinfo
            return ruleinfo.func

        return decorate

    def docstring(self, string):
        def decorate(ruleinfo):
            ruleinfo.docstring = string
            return ruleinfo

        return decorate

    def input(self, *paths, **kwpaths):
        def decorate(ruleinfo):
            ruleinfo.input = (paths, kwpaths)
            return ruleinfo

        return decorate

    def output(self, *paths, **kwpaths):
        def decorate(ruleinfo):
            ruleinfo.output = (paths, kwpaths)
            return ruleinfo

        return decorate

    def params(self, *params, **kwparams):
        def decorate(ruleinfo):
            ruleinfo.params = (params, kwparams)
            return ruleinfo

        return decorate

    def wildcard_constraints(self, *wildcard_constraints, **kwwildcard_constraints):
        def decorate(ruleinfo):
            ruleinfo.wildcard_constraints = (
                wildcard_constraints,
                kwwildcard_constraints,
            )
            return ruleinfo

        return decorate

    def cache_rule(self, cache):
        def decorate(ruleinfo):
            ruleinfo.cache = cache
            return ruleinfo

        return decorate

    def message(self, message):
        def decorate(ruleinfo):
            ruleinfo.message = message
            return ruleinfo

        return decorate

    def benchmark(self, benchmark):
        def decorate(ruleinfo):
            ruleinfo.benchmark = benchmark
            return ruleinfo

        return decorate

    def conda(self, conda_env):
        def decorate(ruleinfo):
            ruleinfo.conda_env = conda_env
            return ruleinfo

        return decorate

    def container(self, container_img):
        def decorate(ruleinfo):
            # Explicitly set container_img to False if None is passed, indicating that
            # no container image shall be used, also not a global one.
            ruleinfo.container_img = (
                container_img if container_img is not None else False
            )
            ruleinfo.is_containerized = False
            return ruleinfo

        return decorate

    def containerized(self, container_img):
        def decorate(ruleinfo):
            ruleinfo.container_img = container_img
            ruleinfo.is_containerized = True
            return ruleinfo

        return decorate

    def envmodules(self, *env_modules):
        def decorate(ruleinfo):
            ruleinfo.env_modules = env_modules
            return ruleinfo

        return decorate

    def global_container(self, container_img):
        self.global_container_img = container_img
        self.global_is_containerized = False

    def global_containerized(self, container_img):
        self.global_container_img = container_img
        self.global_is_containerized = True

    def threads(self, threads):
        def decorate(ruleinfo):
            ruleinfo.threads = threads
            return ruleinfo

        return decorate

    def shadow(self, shadow_depth):
        def decorate(ruleinfo):
            ruleinfo.shadow_depth = shadow_depth
            return ruleinfo

        return decorate

    def resources(self, *args, **resources):
        def decorate(ruleinfo):
            ruleinfo.resources = (args, resources)
            return ruleinfo

        return decorate

    def priority(self, priority):
        def decorate(ruleinfo):
            ruleinfo.priority = priority
            return ruleinfo

        return decorate

    def version(self, version):
        def decorate(ruleinfo):
            ruleinfo.version = version
            return ruleinfo

        return decorate

    def group(self, group):
        def decorate(ruleinfo):
            ruleinfo.group = group
            return ruleinfo

        return decorate

    def log(self, *logs, **kwlogs):
        def decorate(ruleinfo):
            ruleinfo.log = (logs, kwlogs)
            return ruleinfo

        return decorate

    def handover(self, value):
        def decorate(ruleinfo):
            ruleinfo.handover = value
            return ruleinfo

        return decorate

    def shellcmd(self, cmd):
        def decorate(ruleinfo):
            ruleinfo.shellcmd = cmd
            return ruleinfo

        return decorate

    def script(self, script):
        def decorate(ruleinfo):
            ruleinfo.script = script
            return ruleinfo

        return decorate

    def notebook(self, notebook):
        def decorate(ruleinfo):
            ruleinfo.notebook = notebook
            return ruleinfo

        return decorate

    def wrapper(self, wrapper):
        def decorate(ruleinfo):
            ruleinfo.wrapper = wrapper
            return ruleinfo

        return decorate

    def cwl(self, cwl):
        def decorate(ruleinfo):
            ruleinfo.cwl = cwl
            return ruleinfo

        return decorate

    def norun(self):
        def decorate(ruleinfo):
            ruleinfo.norun = True
            return ruleinfo

        return decorate

    def name(self, name):
        def decorate(ruleinfo):
            ruleinfo.name = name
            return ruleinfo

        return decorate

    def run(self, func):
        return RuleInfo(func)

    def module(
        self,
        name,
        snakefile=None,
        meta_wrapper=None,
        config=None,
        skip_validation=False,
        replace_prefix=None,
    ):
        self.modules[name] = ModuleInfo(
            self,
            name,
            snakefile=snakefile,
            meta_wrapper=meta_wrapper,
            config=config,
            skip_validation=skip_validation,
            replace_prefix=replace_prefix,
        )

    def userule(self, rules=None, from_module=None, name_modifier=None, lineno=None):
        def decorate(maybe_ruleinfo):
            if from_module is not None:
                try:
                    module = self.modules[from_module]
                except KeyError:
                    raise WorkflowError(
                        "Module {} has not been registered with 'module' statement before using it in 'use rule' statement.".format(
                            from_module
                        )
                    )
                module.use_rules(
                    rules,
                    name_modifier,
                    ruleinfo=None if callable(maybe_ruleinfo) else maybe_ruleinfo,
                )
            else:
                # local inheritance
                if len(rules) > 1:
                    raise WorkflowError(
                        "'use rule' statement from rule in the same module must declare a single rule but multiple rules are declared."
                    )
                orig_rule = self._rules[rules[0]]
                ruleinfo = maybe_ruleinfo if not callable(maybe_ruleinfo) else None
                with WorkflowModifier(
                    self,
                    rulename_modifier=get_name_modifier_func(rules, name_modifier),
                    ruleinfo_overwrite=ruleinfo,
                ):
                    self.rule(
                        name=name_modifier,
                        lineno=lineno,
                        snakefile=self.included_stack[-1],
                    )(orig_rule.ruleinfo)

        return decorate

    @staticmethod
    def _empty_decorator(f):
        return f


class Subworkflow:
    def __init__(self, workflow, name, snakefile, workdir, configfile):
        self.workflow = workflow
        self.name = name
        self._snakefile = snakefile
        self._workdir = workdir
        self.configfile = configfile

    @property
    def snakefile(self):
        if self._snakefile is None:
            return os.path.abspath(os.path.join(self.workdir, "Snakefile"))
        if not os.path.isabs(self._snakefile):
            return os.path.abspath(os.path.join(self.workflow.basedir, self._snakefile))
        return self._snakefile

    @property
    def workdir(self):
        workdir = "." if self._workdir is None else self._workdir
        if not os.path.isabs(workdir):
            return os.path.abspath(os.path.join(self.workflow.basedir, workdir))
        return workdir

    def target(self, paths):
        if not_iterable(paths):
            path = paths
            path = (
                path
                if os.path.isabs(path) or path.startswith("root://")
                else os.path.join(self.workdir, path)
            )
            return flag(path, "subworkflow", self)
        return [self.target(path) for path in paths]

    def targets(self, dag):
        def relpath(f):
            if f.startswith(self.workdir):
                return os.path.relpath(f, start=self.workdir)
            # do not adjust absolute targets outside of workdir
            return f

        return [
            relpath(f)
            for job in dag.jobs
            for f in job.subworkflow_input
            if job.subworkflow_input[f] is self
        ]


def srcdir(path):
    """Return the absolute path, relative to the source directory of the current Snakefile."""
    if not workflow.included_stack:
        return None
    return workflow.current_basedir.join(path).get_path_or_uri()<|MERGE_RESOLUTION|>--- conflicted
+++ resolved
@@ -204,7 +204,7 @@
         self.attempt = attempt
         self.default_remote_provider = default_remote_provider
         self.default_remote_prefix = default_remote_prefix
-        self.configfiles = overwrite_configfiles or []
+        self.configfiles = list(overwrite_configfiles) or []
         self.run_local = run_local
         self.report_text = None
         self.conda_cleanup_pkgs = conda_cleanup_pkgs
@@ -266,15 +266,6 @@
 
         if envvars is not None:
             self.register_envvars(*envvars)
-
-        print(
-            "init",
-            "configfiles",
-            self.configfiles,
-            "overwrite",
-            self.overwrite_configfiles,
-            file=sys.stderr,
-        )  # DBG
 
     @property
     def conda_base_path(self):
@@ -774,15 +765,6 @@
         dag.update_checkpoint_dependencies()
         dag.check_dynamic()
 
-        print(
-            "execute",
-            "configfiles",
-            self.configfiles,
-            "overwrite",
-            self.overwrite_configfiles,
-            file=sys.stderr,
-        )  # DBG
-
         try:
             self.persistence.lock()
         except IOError:
@@ -1256,20 +1238,6 @@
         """Update the global config with data from the given file."""
         global config
         if not self.modifier.skip_configfile:
-<<<<<<< HEAD
-            self.configfiles.append(fp)
-            c = snakemake.io.load_configfile(fp)
-            update_config(config, c)
-            update_config(config, self.overwrite_config)
-        print(
-            "configfile method",
-            "configfiles",
-            self.configfiles,
-            "overwrite",
-            self.overwrite_configfiles,
-            file=sys.stderr,
-        )  # DBG
-=======
             if os.path.exists(fp):
                 self.configfiles.append(fp)
                 c = snakemake.io.load_configfile(fp)
@@ -1287,7 +1255,6 @@
                         fp
                     )
                 )
->>>>>>> bd516e95
 
     def pepfile(self, path):
         global pep
