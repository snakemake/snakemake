--- conflicted
+++ resolved
@@ -17,14 +17,11 @@
 import subprocess as sp
 from itertools import product, chain
 from contextlib import contextmanager
-<<<<<<< HEAD
 import string
-=======
 import collections
 
 import yaml
 
->>>>>>> 06076950
 from snakemake.exceptions import (
     MissingOutputException,
     WorkflowError,
