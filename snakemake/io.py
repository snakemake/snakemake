__author__ = "Johannes Köster"
__copyright__ = "Copyright 2022, Johannes Köster"
__email__ = "johannes.koester@uni-due.de"
__license__ = "MIT"

import asyncio
import collections
import collections.abc
import copy
<<<<<<< HEAD
import datetime
=======
>>>>>>> 0f96338c
import functools
import os
import queue
import re
import shutil
import stat
import string
import time
from abc import ABC, abstractmethod
from contextlib import contextmanager
from dataclasses import dataclass, field
from hashlib import sha256
from inspect import isfunction, ismethod
from itertools import chain, product
from pathlib import Path
<<<<<<< HEAD
from typing import Any, Callable, Dict, List, Optional, Set, TypeVar, Union
=======
from typing import Any, Callable, Dict, List, Optional, Set, Union, TYPE_CHECKING
>>>>>>> 0f96338c

from snakemake_interface_common.utils import lchmod
from snakemake_interface_common.utils import lutime as lutime_raw
from snakemake_interface_common.utils import not_iterable
from snakemake_interface_storage_plugins.io import (
    WILDCARD_REGEX,
    IOCacheStorageInterface,
    Mtime,
    get_constant_prefix,
)
from snakemake_interface_storage_plugins.storage_object import StorageObjectTouch

from snakemake.common import (
    ON_WINDOWS,
    async_run,
    get_function_params,
    get_input_function_aux_params,
    is_namedtuple_instance,
)
from snakemake.exceptions import (
    InputOpenException,
    MissingOutputException,
    WildcardError,
    WorkflowError,
)
from snakemake.logging import logger

if TYPE_CHECKING:
    import snakemake.rules
    import snakemake.jobs


def lutime(file, times):
    success = lutime_raw(file, times)
    if not success:
        logger.warning(
            "Unable to set mtime without following symlink because it seems "
            "unsupported by your system. Proceeding without."
        )


class AnnotatedStringInterface(ABC):
    @property
    @abstractmethod
    def flags(self) -> Dict[str, Any]: ...

    @abstractmethod
    def is_callable(self) -> bool: ...

    def is_flagged(self, flag: str) -> bool:
        return flag in self.flags and bool(self.flags[flag])


class ExistsDict(dict):
    def __init__(self, cache):
        super().__init__()
        self.cache = cache
        self.has_inventory = set()

    def __getitem__(self, path):
        # Always return False if not in dict.
        # The reason is that this is only called if the method contains below has returned True.
        # Hence, we already know that either path is in dict, or inventory has never
        # seen it, and hence it does not exist.
        return self.get(path, False)

    def __contains__(self, path):
        # if already in inventory, always return True.
        if isinstance(path, _IOFile):
            parent = path.get_inventory_parent()
            return parent in self.has_inventory or super().__contains__(path)
        else:
            return super().__contains__(path)


class IOCache(IOCacheStorageInterface):
    def __init__(self, max_wait_time):
        self._mtime = dict()
        self._exists_local = ExistsDict(self)
        self._exists_in_storage = ExistsDict(self)
        self._size = dict()
        self.active = True
        self.remaining_wait_time = max_wait_time
        self.max_wait_time = max_wait_time

    @property
    def mtime(self):
        return self._mtime

    @property
    def exists_local(self):
        return self._exists_local

    @property
    def exists_in_storage(self):
        return self._exists_in_storage

    @property
    def size(self):
        return self._size

    async def mtime_inventory(
        self, jobs: "collections.abc.Iterable[snakemake.jobs.Job]", n_workers=8
    ):
        queue: asyncio.Queue = asyncio.Queue()
        stop_item = object()

        async def worker(queue: asyncio.Queue):
            while True:
                item = await queue.get()
                if item is stop_item:
                    queue.task_done()
                    return
                # Avoid superfluously checking mtime as the same file might be
                # added multiple times to the queue.
                if item not in self.mtime:
                    try:
                        self.mtime[item] = await self.collect_mtime(item)
                    except Exception as e:
                        queue.task_done()

                        raise e
                queue.task_done()

        tasks = [
            asyncio.get_event_loop().create_task(worker(queue))
            for _ in range(n_workers)
        ]

        for job in jobs:
            f: "_IOFile"
            for f in chain(job.input, job.output):
                if not f.is_storage and await f.exists():
                    queue.put_nowait(f)
            if (
                job.benchmark
                and not job.benchmark.is_storage
                and await job.benchmark.exists()
            ):
                queue.put_nowait(job.benchmark)

        # Send a stop item to each worker.
        for _ in range(n_workers):
            queue.put_nowait(stop_item)

        await asyncio.gather(*tasks)

    async def collect_mtime(self, path: "_IOFile"):
        return await path.mtime_uncached()

    def clear(self):
        self.mtime.clear()
        self.size.clear()
        self.exists_local.clear()
        self.exists_in_storage.clear()
        self.remaining_wait_time = self.max_wait_time

    def deactivate(self):
        self.clear()
        self.active = False


def IOFile(file, rule: Union["snakemake.rules.Rule", None] = None):
    f = _IOFile(file)
    f.rule = rule
    return f


def iocache(func: Callable):
    @functools.wraps(func)
    async def wrapper(self: "_IOFile", *args, **kwargs):
        assert self.rule is not None
        if self.rule.workflow.iocache.active:
            cache = getattr(self.rule.workflow.iocache, func.__name__)
            if self in cache:
                return cache[self]
            v = await func(self, *args, **kwargs)
            cache[self] = v
            return v
        else:
            return await func(self, *args, **kwargs)

    return wrapper


class _IOFile(str, AnnotatedStringInterface):
    """
    A file that is either input or output of a rule.
    """

    __slots__ = ["_is_callable", "_file", "rule", "_regex", "_wildcard_constraints"]

    if TYPE_CHECKING:

        def __init__(self, file):
            self._is_callable: bool
            self._file: str | AnnotatedString | Callable[[Namedlist], str]
            self.rule: snakemake.rules.Rule | None
            self._regex: re.Pattern | None
            self._wildcard_constraints: dict[str, re.Pattern] | None

    def __new__(cls, file):
        is_annotated = isinstance(file, AnnotatedString)
        is_callable = (
            isfunction(file) or ismethod(file) or (is_annotated and bool(file.callable))
        )
        if isinstance(file, Path):
            file = str(file.as_posix())
        if not is_callable and file.endswith("/"):
            # remove trailing slashes
            stripped = file.rstrip("/")
            if is_annotated:
                stripped = AnnotatedString(stripped)
                stripped.flags = file.flags
            file = stripped
        obj = str.__new__(cls, file)
        obj._is_callable = is_callable
        obj._file = file
        obj.rule = None
        obj._regex = None
        obj._wildcard_constraints = None

        if obj.is_storage:
            obj.storage_object._iofile = obj

        return obj

    def new_from(self, new_value):
        new = str.__new__(self.__class__, new_value)
        new._is_callable = self._is_callable
        new._file = self._file
        new.rule = self.rule
        if new.is_storage:
            new.storage_object._iofile = new
        return new

    def is_callable(self) -> bool:
        return self._is_callable

    async def inventory(self):
        """Starting from the given file, try to cache as much existence and
        modification date information of this and other files as possible.
        """
        assert self.rule is not None
        cache: IOCache = self.rule.workflow.iocache
        if cache.active:
            tasks = []
            if self.is_storage and self not in cache.exists_in_storage:
                # info not yet in inventory, let's discover as much as we can
                tasks.append(self.storage_object.inventory(cache))
            elif not ON_WINDOWS and self not in cache.exists_local:
                # we don't want to mess with different path representations on windows
                tasks.append(self._local_inventory(cache))
            await asyncio.gather(*tasks)

    async def _local_inventory(self, cache: IOCache):
        # for local files, perform BFS via os.scandir to determine existence of files
        if cache.remaining_wait_time <= 0:
            # No more time to create inventory.
            return

        start_time = time.time()

        folders = self.split("/")[:-1]
        if not folders:
            return

        if os.path.isabs(self):
            # For absolute paths, only use scan the immediate parent
            ancestors = [os.path.dirname(self)]
        else:
            ancestors = ["/".join(folders[:i]) for i in range(1, len(folders) + 1)]

        for i, path in enumerate(ancestors):
            if path in cache.exists_local.has_inventory:
                # This path was already scanned before, hence we can stop.
                break
            try:
                with os.scandir(path) as scan:
                    for entry in scan:
                        cache.exists_local[entry.path] = True
                cache.exists_local[path] = True
                cache.exists_local.has_inventory.add(path)
            except FileNotFoundError:
                # Not found, hence, all subfolders cannot be present as well
                for path in ancestors[i:]:
                    cache.exists_local[path] = False
                    cache.exists_local.has_inventory.add(path)
                break
            except PermissionError:
                raise WorkflowError(
                    f"Insufficient permissions to access {self}. "
                    "Please make sure that all accessed files and directories "
                    "are readable and writable for you."
                )

        cache.remaining_wait_time -= time.time() - start_time

    def get_inventory_parent(self):
        """If eligible for inventory, get the parent of a given path.

        This code does not work on local Windows paths,
        but inventory is disabled on Windows.
        """
        if self.is_storage:
            return self.storage_object.get_inventory_parent()
        else:
            parent = os.path.dirname(self)
            if parent and parent != "..":
                return parent

    @contextmanager
    def open(self, mode="r", buffering=-1, encoding=None, errors=None, newline=None):
        """Open this file.

        This can (and should) be used in a `with`-statement.
        If the file is a remote storage file, retrieve it first if necessary.
        """
        if not os.path.exists(self):
            raise InputOpenException(self)
        f = open(
            self,
            mode=mode,
            buffering=buffering,
            encoding=encoding,
            errors=errors,
            newline=newline,
        )
        try:
            yield f
        finally:
            f.close()

    def contains_wildcard(self):
        return contains_wildcard(self.file)

    @property
    def is_storage(self):
        return is_flagged(self._file, "storage_object")

    @property
    def is_ancient(self):
        return is_flagged(self._file, "ancient")

    @property
    def is_directory(self):
        return is_flagged(self._file, "directory")

    @property
    def is_temp(self):
        return is_flagged(self._file, "temp")

    @property
    def is_multiext(self):
        return is_flagged(self._file, "multiext")

    @property
    def multiext_prefix(self):
        return get_flag_value(self._file, "multiext")

    @property
    def should_keep_local(self):
        return self.storage_object.keep_local

    @property
    def should_not_be_retrieved_from_storage(self):
        return not self.storage_object.retrieve

    @property
    def storage_object(self):
        return get_flag_value(self._file, "storage_object")

    @property
    def file(self):
        if not self.is_callable():
            return self._file
        else:
            raise ValueError(
                "This IOFile is specified as a function and "
                "may not be used directly."
            )

    def check(self):
        if callable(self._file):
            return
        hint = (
            "It can also lead to inconsistent results of the file-matching "
            "approach used by Snakemake."
        )
        if self._file.startswith("./"):
            logger.warning(
                f"Relative file path '{self._file}' starts with './'. This is redundant "
                f"and strongly discouraged. {hint} You can simply omit the './' "
                "for relative file paths."
            )
        if self._file.startswith(" "):
            logger.warning(
                f"File path '{self._file}' starts with whitespace. "
                f"This is likely unintended. {hint}"
            )
        if self._file.endswith(" "):
            logger.warning(
                f"File path '{self._file}' ends with whitespace. "
                f"This is likely unintended. {hint}"
            )
        if "\n" in self._file:
            logger.warning(
                f"File path '{self._file}' contains line break. "
                f"This is likely unintended. {hint}"
            )
        if _double_slash_regex.search(self._file) is not None and not self.is_storage:
            logger.warning(
                f"File path {self._file} contains double '{os.path.sep}'. "
                f"This is likely unintended. {hint}"
            )

    async def exists(self):
        if self.is_storage:
            return await self.exists_in_storage()
        else:
            return await self.exists_local()

    def parents(self, omit=0):
        """Yield all parent paths, omitting the given number of ancestors."""
        for p in list(Path(self.file).parents)[::-1][omit:]:
            p1 = IOFile(str(p), rule=self.rule)
            p1.clone_flags(self)
            yield p1

    @iocache
    async def exists_local(self):
        return os.path.exists(self.file)

    @iocache
    async def exists_in_storage(self):
        if not self.is_storage:
            return False
        return await self.storage_object.managed_exists()

    async def protected(self):
        """Returns True if the file is protected. Always False for symlinks."""
        # symlinks are never regarded as protected
        return (
            await self.exists_local()
            and not os.access(self.file, os.W_OK)
            and not os.path.islink(self.file)
        )

    async def mtime(self):
        assert self.rule is not None
        if self.rule.workflow.iocache.active:
            cache: IOCache = self.rule.workflow.iocache
            if self in cache.mtime:
                mtime = cache.mtime[self]
                # if inventory is filled by storage plugin, mtime.local() will be None and
                # needs update
                if mtime.local() is None and await self.exists_local():
                    mtime_local = await self.mtime_uncached(skip_storage=True)
                    mtime._local_target = mtime_local._local_target
                    mtime._local = mtime_local._local
            else:
                cache.mtime[self] = mtime = await self.mtime_uncached()
            return mtime
        else:
            return await self.mtime_uncached()

    async def mtime_uncached(self, skip_storage: bool = False):
        """Obtain mtime.

        Usually, this will be one stat call only. For symlinks and directories
        it will be two, for symlinked directories it will be three,
        for storage files it will additionally query the storage
        location.
        """
        mtime_in_storage = (
            (await self.storage_object.managed_mtime())
            if self.is_storage and not skip_storage
            else None
        )

        # We first do a normal stat.
        try:
            _stat = os.stat(self.file, follow_symlinks=False)

            is_symlink = stat.S_ISLNK(_stat.st_mode)
            is_dir = stat.S_ISDIR(_stat.st_mode)
            mtime = _stat.st_mtime

            def get_dir_mtime():
                # Try whether we have a timestamp file for it.
                return os.stat(
                    os.path.join(self.file, ".snakemake_timestamp"),
                    follow_symlinks=True,
                ).st_mtime

            if not is_symlink:
                if is_dir:
                    try:
                        mtime = get_dir_mtime()
                    except FileNotFoundError:
                        # No timestamp, hence go on as if it is a file.
                        pass

                # In the usual case, not a dir, not a symlink.
                # We need just a single stat call.
                return Mtime(local=mtime, storage=mtime_in_storage)

            else:
                # In case of a symlink, we need the stats for the target file/dir.
                target_stat = os.stat(self.file, follow_symlinks=True)
                # Further, we need to check again if this is a directory.
                is_dir = stat.S_ISDIR(target_stat.st_mode)
                mtime_target = target_stat.st_mtime

                if is_dir:
                    try:
                        mtime_target = get_dir_mtime()
                    except FileNotFoundError:
                        # No timestamp, hence go on as if it is a file.
                        pass

                return Mtime(
                    local=mtime, local_target=mtime_target, storage=mtime_in_storage
                )

        except FileNotFoundError:
            if self.is_storage:
                return Mtime(storage=mtime_in_storage)
            raise WorkflowError(
                "Unable to obtain modification time of file {} although it existed before. "
                "It could be that a concurrent process has deleted it while Snakemake "
                "was running.".format(self.file)
            )
        except PermissionError:
            raise WorkflowError(
                "Unable to obtain modification time of file {} because of missing "
                "read permissions.".format(self.file)
            )

    @property
    def flags(self):
        return getattr(self._file, "flags", {})

    def is_fifo(self):
        """Return True if file is a FIFO according to the filesystem."""
        return stat.S_ISFIFO(os.stat(self).st_mode)

    @iocache
    async def size(self):
        if self.is_storage:
            try:
                return await self.storage_object.managed_size()
            except WorkflowError as e:
                try:
                    return await self.size_local()
                except IOError:
                    raise e
        else:
            return await self.size_local()

    async def size_local(self):
        # follow symlinks but throw error if invalid
        await self.check_broken_symlink()
        return os.path.getsize(self.file)

    async def is_checksum_eligible(self):
        return (
            await self.exists_local()
            and not os.path.isdir(self.file)
            and await self.size() < 100000
            and not self.is_fifo()
        )

    async def checksum(self, force=False):
        """Return checksum if file is small enough, else None.
        Returns None if file does not exist. If force is True,
        omit eligibility check."""
        if force or await self.is_checksum_eligible():  # less than 100000 bytes
            checksum = sha256()
            if await self.size() > 0:
                # only read if file is bigger than zero
                # otherwise the checksum is the same as taking hexdigest
                # from the empty sha256 as initialized above
                # This helps endless reading in case the input
                # is a named pipe or a socket or a symlink to a device like
                # /dev/random.
                with open(self.file, "rb") as f:
                    checksum.update(f.read())
            return checksum.hexdigest()
        else:
            return None

    async def is_same_checksum(self, other_checksum, force=False):
        checksum = await self.checksum(force=force)
        if checksum is None or other_checksum is None:
            # if no checksum available or files too large, not the same
            return False
        else:
            return checksum == other_checksum

    async def check_broken_symlink(self):
        """Raise WorkflowError if file is a broken symlink."""
        if not await self.exists_local():
            try:
                if os.lstat(self.file):
                    raise WorkflowError(
                        f"File {self.file} seems to be a broken symlink."
                    )
            except FileNotFoundError as e:
                # there is no broken symlink present, hence all fine
                return

    async def is_newer(self, time):
        """Returns true of the file (which is an input file) is newer than time, or if it is
        a symlink that points to a file newer than time."""
        if self.is_ancient:
            return False

        return (await self.mtime()).local_or_storage(follow_symlinks=True) > time

    async def retrieve_from_storage(self):
        if self.is_storage:
            if not self.should_not_be_retrieved_from_storage:

                async def is_newer_in_storage():
                    mtime = await self.mtime()
                    return mtime.local() < mtime.storage()

                if not await self.exists_local() or await is_newer_in_storage():
                    logger.info(f"Retrieving from storage: {self.storage_object.query}")
                    await self.storage_object.managed_retrieve()
                    logger.info("Finished retrieval.")
        else:
            raise WorkflowError(
                "The file to be retrieved does not seem to exist in the storage.",
                rule=self.rule,
            )

    async def store_in_storage(self):
        if self.is_storage:
            logger.info(f"Storing in storage: {self.storage_object.query}")
            await self.storage_object.managed_store()
            logger.info("Finished upload.")

    def prepare(self):
        dirpath = os.path.dirname(self.file)
        if len(dirpath) > 0:
            try:
                os.makedirs(dirpath, exist_ok=True)
            except OSError as e:
                # ignore Errno 17 "File exists" (reason: multiprocessing)
                if e.errno != 17:
                    raise e

        if is_flagged(self._file, "pipe"):
            assert isinstance(self._file, AnnotatedString)
            os.mkfifo(self._file)

    def protect(self):
        mode = (
            os.lstat(self.file).st_mode & ~stat.S_IWUSR & ~stat.S_IWGRP & ~stat.S_IWOTH
        )
        # iterate over content if output is a directory
        if os.path.isdir(self.file):
            # topdown=False ensures we chmod first the content, then the dir itself
            for dirpath, dirnames, filenames in os.walk(self.file, topdown=False):
                # no need to treat differently directories or files
                for content in dirnames + filenames:
                    lchmod(os.path.join(dirpath, content), mode)
        # protect explicit output itself
        lchmod(self.file, mode)

    async def remove(self, remove_non_empty_dir=False, only_local=False):
        if self.is_directory:
            await remove(self, remove_non_empty_dir=True, only_local=only_local)
        else:
            await remove(
                self, remove_non_empty_dir=remove_non_empty_dir, only_local=only_local
            )

    async def touch_storage_and_local(self):
        if self.is_storage:
            if isinstance(self.storage_object, StorageObjectTouch):
                if await self.exists_local():
                    self.touch()
                await self.storage_object.managed_touch()
            else:
                raise WorkflowError(
                    f"Storage does not support touch operation. Consider contributing to the used storage provider."
                )
        else:
            self.touch()

    def touch(self, times=None):
        """times must be 2-tuple: (atime, mtime)"""
        try:
            if self.is_directory:
                file = os.path.join(self.file, ".snakemake_timestamp")
                # Create the flag file if it doesn't exist
                if not os.path.exists(file):
                    with open(file, "w"):
                        pass
                lutime(file, times)
            else:
                lutime(self.file, times)
        except OSError as e:
            if e.errno == 2:
                assert self.rule is not None
                raise MissingOutputException(
                    f"Output file {self.file} of rule {self.rule.name} "
                    "shall be touched but does not exist.",
                    lineno=self.rule.lineno,
                    snakefile=self.rule.snakefile,
                )
            else:
                raise e

    def touch_or_create(self):
        try:
            self.touch()
        except MissingOutputException:
            # first create directory if it does not yet exist
            dir = self.file if self.is_directory else os.path.dirname(self.file)
            if dir:
                os.makedirs(dir, exist_ok=True)
            # create empty file
            file = (
                os.path.join(self.file, ".snakemake_timestamp")
                if self.is_directory
                else self.file
            )
            with open(file, "w") as f:
                pass

    def apply_wildcards(self, wildcards):
        f = self._file

        if self.is_callable():
            assert callable(self._file)
            f = self._file(Namedlist(fromdict=wildcards))

        # this bit ensures flags are transferred over to files after
        # wildcards are applied

        file_with_wildcards_applied = None

        if self.is_storage:
            query = apply_wildcards(self.storage_object.query, wildcards)
            storage_object = self.storage_object.__class__(
                query=query,
                provider=self.storage_object.provider,
                keep_local=self.storage_object.keep_local,
                retrieve=self.storage_object.retrieve,
            )

            validation_res = storage_object.is_valid_query()
            if not validation_res:
                raise WorkflowError(
                    str(validation_res),
                    rule=self.rule,
                )

            file_with_wildcards_applied = IOFile(
                storage_object.local_path(), rule=self.rule
            )
            file_with_wildcards_applied.clone_flags(self, skip_storage_object=True)
            file_with_wildcards_applied.flags["storage_object"] = storage_object
        else:
            file_with_wildcards_applied = IOFile(
                apply_wildcards(f, wildcards),
                rule=self.rule,
            )
            file_with_wildcards_applied.clone_flags(self)

        return file_with_wildcards_applied

    def get_wildcard_names(self):
        return get_wildcard_names(self.file)

    def regex(self):
        if self._regex is None:
            # compile a regular expression
            self._regex = re.compile(regex_from_filepattern(self.file))
        return self._regex

    def wildcard_constraints(self):
        if self._wildcard_constraints is None:
            self._wildcard_constraints = get_wildcard_constraints(self.file)
        return self._wildcard_constraints

    def constant_prefix(self):
        return get_constant_prefix(self.file)

    def constant_suffix(self):
        m = None
        for m in WILDCARD_REGEX.finditer(self.file):
            pass
        last_wildcard = m
        if last_wildcard:
            return self.file[last_wildcard.end() :]
        return self.file

    def match(self, target):
        return self.regex().match(target) or None

    def clone_flags(self, other: "_IOFile", skip_storage_object=False):
        if isinstance(self._file, str):
            self._file = AnnotatedString(self._file)
        assert isinstance(self._file, AnnotatedString)
        if isinstance(other._file, AnnotatedString) or isinstance(other._file, _IOFile):
            self._file.flags = getattr(other._file, "flags", {}).copy()
            if skip_storage_object and self.is_storage:
                del self._file.flags["storage_object"]
            else:
                assert "storage_object" not in self._file.flags, (
                    "bug: storage object cannot be safely cloned as the query might have "
                    "to change"
                )

    def clone_storage_object(self, other: "_IOFile"):
        if (
            isinstance(other._file, AnnotatedString)
            and "storage_object" in other._file.flags
        ):
            assert isinstance(self._file, AnnotatedString)
            self._file.flags["storage_object"] = copy.copy(
                other._file.flags["storage_object"]
            )

    def set_flags(self, flags):
        if isinstance(self._file, str):
            self._file = AnnotatedString(self._file)
        assert isinstance(self._file, AnnotatedString)
        self._file.flags = flags

    def __eq__(self, other):
        f = other._file if isinstance(other, _IOFile) else other
        return self._file == f

    def __hash__(self):
        return self._file.__hash__()


def pretty_print_iofile(iofile: _IOFile):
    if iofile.is_storage:
        return f"{iofile.storage_object.query} (storage)"
    else:
        return iofile._file


class AnnotatedString(str, AnnotatedStringInterface):
    def __init__(self, value):
        self._flags = dict()
        self.callable = value if is_callable(value) else None

    def new_from(self, new_value):
        new = str.__new__(self.__class__, new_value)
        new.flags = self.flags
        new.callable = self.callable
        return new

    def is_callable(self) -> bool:
        return self.callable is not None

    @property
    def flags(self) -> Dict[str, Any]:
        return self._flags

    @flags.setter
    def flags(self, value):
        self._flags = value


MaybeAnnotated = Union[AnnotatedStringInterface, str, Callable]


def is_flagged(value: MaybeAnnotated, flag: str) -> bool:
    if not isinstance(value, AnnotatedStringInterface):
        return False
    return value.is_flagged(flag)


def flag(value, flag_type, flag_value=True):
    if isinstance(value, AnnotatedStringInterface):
        value.flags[flag_type] = flag_value
        return value
    if not_iterable(value):
        if isinstance(value, Path):
            value = str(value.as_posix())
        value = AnnotatedString(value)
        value.flags[flag_type] = flag_value
        return value
    return [flag(v, flag_type, flag_value=flag_value) for v in value]


_double_slash_regex = (
    re.compile(r"([^:]//|^//)") if os.path.sep == "/" else re.compile(r"\\\\")
)


async def wait_for_files(
    files, latency_wait=3, wait_for_local=False, ignore_pipe_or_service=False
):
    """Wait for given files to be present in the filesystem."""
    files = list(files)

    async def get_missing(list_parent=False):
        async def eval_file(f):
            if (
                is_flagged(f, "pipe") or is_flagged(f, "service")
            ) and ignore_pipe_or_service:
                return None
            if (
                isinstance(f, _IOFile)
                and f.is_storage
                and (not wait_for_local or f.should_not_be_retrieved_from_storage)
            ):
                if not await f.exists_in_storage():
                    return f"{f} (missing in storage)"
            elif not os.path.exists(f):
                parent_dir = os.path.dirname(f)
                if list_parent:
                    parent_msg = (
                        f" contents: {', '.join(os.listdir(parent_dir))}"
                        if os.path.exists(parent_dir)
                        else " not present"
                    )
                    return f"{f} (missing locally, parent dir{parent_msg})"
                else:
                    return f"{f} (missing locally)"
            return None

        return list(filter(None, [await eval_file(f) for f in files]))

    missing = await get_missing()
    if missing:
        sleep = max(latency_wait / 10, 1)
        before_time = time.time()
        logger.info(f"Waiting at most {latency_wait} seconds for missing files.")
        while time.time() - before_time < latency_wait:
            missing = await get_missing()
            logger.debug("still missing files, waiting...")
            if not missing:
                return
            time.sleep(sleep)
        missing = "\n".join(await get_missing(list_parent=True))
        raise IOError(
            f"Missing files after {latency_wait} seconds. This might be due to "
            "filesystem latency. If that is the case, consider to increase the "
            "wait time with --latency-wait:\n"
            f"{missing}"
        )


def get_wildcard_names(pattern):
    return set(match.group("name") for match in WILDCARD_REGEX.finditer(pattern))


def contains_wildcard(path):
    return WILDCARD_REGEX.search(str(path)) is not None


def contains_wildcard_constraints(pattern):
    return any(match.group("constraint") for match in WILDCARD_REGEX.finditer(pattern))


async def remove(file, remove_non_empty_dir=False, only_local=False):
    if not only_local and file.is_storage and file.should_not_be_retrieved_from_storage:
        if await file.exists_in_storage():
            await file.storage_object.managed_remove()
    elif os.path.isdir(file) and not os.path.islink(file):
        if remove_non_empty_dir:
            shutil.rmtree(file)
        else:
            try:
                os.removedirs(file)
            except OSError as e:
                # skip non empty directories
                if e.errno == 39:
                    logger.info(f"Skipped removing non-empty directory {e.filename}")
                else:
                    logger.warning(str(e))
    # Remember that dangling symlinks fail the os.path.exists() test, but
    # we definitely still want to zap them. try/except is the safest way.
    # Also, we don't want to remove the null device if it is an output.
    elif os.devnull != str(file):
        try:
            os.remove(file)
        except FileNotFoundError:
            pass


def get_wildcard_constraints(pattern):
    constraints = {}
    for match in WILDCARD_REGEX.finditer(pattern):
        if match.group("constraint"):
            constraints[match.group("name")] = re.compile(match.group("constraint"))
    return constraints


def regex_from_filepattern(filepattern):
    f = []
    last = 0
    wildcards = set()
    for match in WILDCARD_REGEX.finditer(filepattern):
        f.append(re.escape(filepattern[last : match.start()]))
        wildcard = match.group("name")
        if wildcard in wildcards:
            if match.group("constraint"):
                raise ValueError(
                    "Constraint regex must be defined only in the first "
                    "occurrence of the wildcard in a string."
                )
            f.append(f"(?P={wildcard})")
        else:
            wildcards.add(wildcard)
            f.append(
                "(?P<{}>{})".format(
                    wildcard,
                    match.group("constraint") if match.group("constraint") else ".+",
                )
            )
        last = match.end()
    f.append(re.escape(filepattern[last:]))
    f.append("$")  # ensure that the match spans the whole file
    return "".join(f)


def apply_wildcards(pattern, wildcards):
    def format_match(match):
        name = match.group("name")
        try:
            value = wildcards[name]
            return str(value)  # convert anything into a str
        except KeyError as ex:
            raise WildcardError(str(ex))

    return WILDCARD_REGEX.sub(format_match, pattern)


def is_callable(value):
    return (
        callable(value)
        or (isinstance(value, _IOFile) and value.is_callable())
        or (isinstance(value, AnnotatedString) and value.callable is not None)
    )


def get_flag_value(value, flag_type):
    if isinstance(value, AnnotatedString) or isinstance(value, _IOFile):
        if flag_type in value.flags:
            return value.flags[flag_type]
        else:
            return None


def ancient(value):
    """
    A flag for an input file that shall be considered ancient; i.e. its timestamp shall have no effect on which jobs to run.
    """
    return flag(value, "ancient")


def directory(value):
    """
    A flag to specify that output is a directory, rather than a file or named pipe.
    """
    if is_flagged(value, "pipe"):
        raise SyntaxError("Pipe and directory flags are mutually exclusive.")
    if is_flagged(value, "storage_object"):
        raise SyntaxError("Storage and directory flags are mutually exclusive.")
    return flag(value, "directory")


def temp(value):
    """
    A flag for an input or output file that shall be removed after usage.
    """
    if is_flagged(value, "protected"):
        raise SyntaxError("Protected and temporary flags are mutually exclusive.")
    if is_flagged(value, "storage_object"):
        raise SyntaxError("Storage and temporary flags are mutually exclusive.")
    return flag(value, "temp")


@dataclass
class QueueInfo:
    queue: queue.Queue
    finish_sentinel: Any
    last_checked: Optional[float] = None
    finished: bool = False
    items: List[Any] = field(default_factory=list, init=False)

    def consume(self, wildcards):
        assert (
            self.finished is False
        ), "bug: queue marked as finished but consume method called again"

        if wildcards:
            raise WorkflowError("from_queue() may not be used in rules with wildcards.")

        while True:
            try:
                item = self.queue.get_nowait()
            except queue.Empty:
                self.update_last_checked()
                return self.items
            self.queue.task_done()
            if item is self.finish_sentinel:
                logger.debug("finish sentinel found, stopping queue consumption")
                self.finished = True
                self.update_last_checked()
                return self.items
            self.items.append(item)

    def update_last_checked(self):
        self.last_checked = time.time()

    def __hash__(self):
        return hash(self.queue)


def from_queue(queue, finish_sentinel=None):
    if finish_sentinel is None:
        raise WorkflowError("Please provide a finish sentinel to from_queue.")

    queue_info = QueueInfo(queue, finish_sentinel)
    return flag(queue_info.consume, "from_queue", queue_info)


def pipe(value):
    if is_flagged(value, "protected"):
        raise SyntaxError("Pipes may not be protected.")
    if is_flagged(value, "storage_object"):
        raise SyntaxError("Pipes may not be in storage.")
    if ON_WINDOWS:
        logger.warning("Pipes are not yet supported on Windows.")
    return flag(value, "pipe", not ON_WINDOWS)


def service(value):
    if is_flagged(value, "protected"):
        raise SyntaxError("Service may not be protected.")
    if is_flagged(value, "storage_object"):
        raise SyntaxError("Service may not be storage files.")
    return flag(value, "service")


def temporary(value):
    """An alias for temp."""
    return temp(value)


def protected(value):
    """A flag for a file that shall be write-protected after creation."""
    if is_flagged(value, "temp"):
        raise SyntaxError("Protected and temporary flags are mutually exclusive.")
    if is_flagged(value, "storage_object"):
        raise SyntaxError("Storage and protected flags are mutually exclusive.")
    return flag(value, "protected")


def touch(value):
    return flag(value, "touch")


def ensure(value, non_empty=False, sha256=None):
    return flag(value, "ensure", {"non_empty": non_empty, "sha256": sha256})


def unpack(value):
    return flag(value, "unpack")


def repeat(value, n_repeat):
    """Flag benchmark records with the number of repeats."""
    return flag(value, "repeat", n_repeat)


def checkpoint_target(value):
    return flag(value, "checkpoint_target")


def sourcecache_entry(value, orig_path_or_uri):
    from snakemake.sourcecache import SourceFile

    assert not isinstance(
        orig_path_or_uri, SourceFile
    ), "bug: sourcecache_entry should receive a path or uri, not a SourceFile"
    return flag(value, "sourcecache_entry", orig_path_or_uri)


ReportObject = collections.namedtuple(
    "ReportObject",
    ["caption", "category", "subcategory", "labels", "patterns", "htmlindex"],
)


def report(
    value,
    caption=None,
    category=None,
    subcategory=None,
    labels=None,
    patterns=[],
    htmlindex=None,
):
    """Flag output file or directory as to be included into reports.

    In the case of a directory, files to include can be specified via a glob pattern (default: *).

    Arguments
    value -- File or directory.
    caption -- Path to a .rst file with a textual description of the result.
    category -- Name of the (optional) category in which the result should be displayed in the report.
    subcategory -- Name of the (optional) subcategory
    columns  -- Dict of strings (may contain wildcard expressions) that will be used as columns when displaying result tables
    patterns -- Wildcard patterns for selecting files if a directory is given (this is used as
               input for snakemake.io.glob_wildcards). Pattern shall not include the path to the
               directory itself.
    """
    return flag(
        value,
        "report",
        ReportObject(caption, category, subcategory, labels, patterns, htmlindex),
    )


def local(value):
    """Mark a file as a local file. This disables the application of a default storage
    provider.
    """
    if is_flagged(value, "storage_object"):
        raise SyntaxError("Storage and local flags are mutually exclusive.")
    return flag(value, "local")


def expand(*args, **wildcard_values):
    """
    Expand wildcards in given filepatterns.

    Arguments
    *args -- first arg: filepatterns as list or one single filepattern,
        second arg (optional): a function to combine wildcard values
        (itertools.product per default)
    **wildcard_values -- the wildcards as keyword arguments
        with their values as lists. If allow_missing=True is included
        wildcards in filepattern without values will stay unformatted.
    """
    from snakemake.path_modifier import PATH_MODIFIER_FLAG

    filepatterns = args[0]
    if len(args) == 1:
        combinator = product
    elif len(args) == 2:
        combinator = args[1]
    if isinstance(filepatterns, str) or isinstance(filepatterns, Path):
        filepatterns = [filepatterns]

    def path_to_str(f):
        if isinstance(f, Path):
            return str(f)
        return f

    filepatterns = list(map(path_to_str, filepatterns))

    # check if there are any flags defined
    for filepattern in filepatterns:
        filepattern_flags = {
            key: value
            for key, value in getattr(filepattern, "flags", {}).items()
            if key != PATH_MODIFIER_FLAG
        }
        if filepattern_flags:
            raise WorkflowError(
                f"Flags ({filepattern_flags}) in file pattern '{filepattern}' given to expand() are invalid. "
                "Flags (e.g. temp(), directory()) have to be applied outside "
                "of expand (e.g. 'temp(expand(\"plots/{sample}.pdf\", sample=SAMPLES))')."
            )

    # check if remove missing is provided
    format_dict = dict
    if "allow_missing" in wildcard_values and wildcard_values["allow_missing"] is True:

        class FormatDict(dict):
            def __missing__(self, key):
                return "{" + key + "}"

        format_dict = FormatDict
        # check that remove missing is not a wildcard in the filepatterns
        for filepattern in filepatterns:
            if "allow_missing" in re.findall(r"{([^}\.[!:]+)", filepattern):
                format_dict = dict
                break

    callables = {
        key: value
        for key, value in wildcard_values.items()
        if callable(value)
        or (isinstance(value, List) and any(callable(v) for v in value))
    }

    # remove unused wildcards to avoid duplicate filepatterns
    wildcard_values = {
        filepattern: {
            k: v
            for k, v in wildcard_values.items()
            if k in re.findall(r"{([^}\.[!:]+)", filepattern)
        }
        for filepattern in filepatterns
    }

    def do_expand(
        wildcard_values: dict[str, dict[str, Union[str, collections.abc.Iterable[str]]]]
    ):
        def flatten(
            wildcard_values: dict[str, Union[str, collections.abc.Iterable[str]]]
        ):
            for wildcard, value in wildcard_values.items():
                if (
                    isinstance(value, str)
                    or not isinstance(value, collections.abc.Iterable)
                    or is_namedtuple_instance(value)
                ):
                    values: collections.abc.Iterable[str] = [value]  # type: ignore[list-item]
                else:
                    values = value
                yield [(wildcard, value) for value in values]

        # string.Formatter does not fully support AnnotatedString (flags are discarded)
        # so, if they exist, need to be copied
        def copy_flags(from_path, dest_path):
            if hasattr(from_path, "flags"):
                dest_path = AnnotatedString(dest_path)
                dest_path.flags.update(from_path.flags)
            return dest_path

        formatter = string.Formatter()
        try:
            return [
                copy_flags(filepattern, formatter.vformat(filepattern, (), comb))  # type: ignore[arg-type]
                for filepattern in filepatterns
                for comb in map(
                    format_dict, combinator(*flatten(wildcard_values[filepattern]))
                )
            ]
        except KeyError as e:
            raise WildcardError(f"No values given for wildcard {e}.")

    if callables:
        # defer expansion and return a function that does the expansion once it is called with
        # the usual arguments (wildcards, [input, ])
        def inner(wildcards, **aux_params):
            for wildcard, func_or_list_of_func in callables.items():

                def get_func_ret(func):
                    func_aux_params = get_input_function_aux_params(func, aux_params)
                    return func(wildcards, **func_aux_params)

                if callable(func_or_list_of_func):
                    ret = get_func_ret(func_or_list_of_func)
                else:
                    ret = []
                    for maybe_func in func_or_list_of_func:
                        if callable(maybe_func):
                            item_ret = get_func_ret(maybe_func)
                        else:
                            item_ret = maybe_func
                        ret.append(item_ret)
                # store result for all filepatterns that need it
                for pattern_values in wildcard_values.values():
                    pattern_values[wildcard] = ret
            return do_expand(wildcard_values)

        return inner
    else:
        return do_expand(wildcard_values)


def multiext(prefix, *extensions):
    """Expand a given prefix with multiple extensions (e.g. .txt, .csv, _peaks.bed, ...)."""
    if any((r"/" in ext or r"\\" in ext) for ext in extensions):
        raise WorkflowError(
            r"Extensions for multiext may not contain path delimiters (/,\)."
        )
    return [flag(prefix + ext, "multiext", flag_value=prefix) for ext in extensions]


def limit(pattern: Union[str, AnnotatedString], **wildcards):
    """
    Limit wildcards to the given values.

    Arguments:
    **wildcards -- the wildcards as keyword arguments
                   with their values as lists
    """
    return pattern.format(
        **{
            wildcard: f"{{{wildcard},{'|'.join(values)}}}"
            for wildcard, values in wildcards.items()
        }
    )


def glob_wildcards(pattern, files=None, followlinks=False):
    """
    Glob the values of the wildcards by matching the given pattern to the filesystem.
    Returns a named tuple with a list of values for each wildcard.
    """
    if is_flagged(pattern, "storage_object"):
        if files is not None:
            raise WorkflowError(
                "Error in glob_wildcards(): the files argument may not "
                "be combined with a storage object as pattern."
            )
        # for storage object patterns, we obtain the list of files from
        # the storage provider
        storage_object = pattern.flags["storage_object"]
        files = storage_object.list_candidate_matches()
        pattern = storage_object.query
    else:
        pattern = os.path.normpath(pattern)

    first_wildcard = re.search("{[^{]", pattern)
    dirname = (
        os.path.dirname(pattern[: first_wildcard.start()])
        if first_wildcard
        else os.path.dirname(pattern)
    )
    if not dirname:
        dirname = "."

    _names = [match.group("name") for match in WILDCARD_REGEX.finditer(pattern)]
    names: list[str] = sorted(set(_names), key=_names.index)
    Wildcards = collections.namedtuple("Wildcards", names)  # type: ignore[misc]
    wildcards = Wildcards(*[list() for name in names])

    pattern = re.compile(regex_from_filepattern(pattern))

    if files is None:
        files = (
            os.path.normpath(os.path.join(dirpath, f))
            for dirpath, dirnames, filenames in os.walk(
                dirname, followlinks=followlinks
            )
            for f in chain(filenames, dirnames)
        )

    for f in files:
        match = re.match(pattern, f)
        if match:
            for name, value in match.groupdict().items():
                getattr(wildcards, name).append(value)
    return wildcards


def update_wildcard_constraints(
    pattern,
    wildcard_constraints: Dict[str, str],
    global_wildcard_constraints: Dict[str, str],
):
    """Update wildcard constraints

    Args:
      pattern (str): pattern on which to update constraints
      wildcard_constraints (dict): dictionary of wildcard:constraint key-value pairs
      global_wildcard_constraints (dict): dictionary of wildcard:constraint key-value pairs
    """

    def replace_constraint(match: re.Match):
        name = match.group("name")
        constraint = match.group("constraint")
        newconstraint = wildcard_constraints.get(
            name, global_wildcard_constraints.get(name)
        )
        if name in examined_names:
            return match.group(0)
        examined_names.add(name)
        # Don't override if constraint already set
        if constraint is not None:
            return match.group(0)
        # Only update if a new constraint has actually been set
        elif newconstraint is not None:
            return f"{{{name},{newconstraint}}}"
        else:
            return match.group(0)

    examined_names: Set[str] = set()
    updated = WILDCARD_REGEX.sub(replace_constraint, pattern)

    # inherit flags
    if isinstance(pattern, AnnotatedString):
        updated = AnnotatedString(updated)
        updated.flags = dict(pattern.flags)
    return updated


def strip_wildcard_constraints(pattern):
    """Return a string that does not contain any wildcard constraints."""
    if is_callable(pattern):
        # do not apply on e.g. input functions
        return pattern

    def strip_constraint(match):
        return "{{{}}}".format(match.group("name"))

    return WILDCARD_REGEX.sub(strip_constraint, pattern)


class AttributeGuard:
    def __init__(self, name):
        self.name = name

    def __call__(self, *args, **kwargs):
        """
        Generic function that throws an `AttributeError`.

        Used as replacement for functions such as `index()` and `sort()`,
        which may be overridden by workflows, to signal to a user that
        these functions should not be used.
        """
        raise AttributeError(
            f"{self.name}() cannot be used on snakemake input, output, resources etc.; "
            "instead it is a valid name for items on those objects. If you want e.g. to "
            "sort, convert to a plain list before or directly use sorted() on the "
            "object."
        )


# TODO: replace this with Self when Python 3.11 is the minimum supported version for
#   executing scripts
_TNamedList = TypeVar("_TNamedList", bound="Namedlist")
"Type variable for self returning methods on Namedlist deriving classes"


class Namedlist(list):
    """
    A list that additionally provides functions to name items. Further,
    it is hashable, however, the hash does not consider the item names.
    """

    def __init__(
        self,
        toclone=None,
        fromdict=None,
        plainstr=False,
        strip_constraints=False,
        custom_map=None,
    ):
        """
        Create the object.

        Arguments
        toclone  -- another Namedlist that shall be cloned
        fromdict -- a dict that shall be converted to a
            Namedlist (keys become names)
        """
        list.__init__(self)
        self._names = dict()

        # white-list of attribute names that can be overridden in _set_name
        # default to throwing exception if called to prevent use as functions
        self._allowed_overrides = ["index", "sort"]
        for name in self._allowed_overrides:
            setattr(self, name, AttributeGuard(name))

        if toclone is not None:
            if custom_map is not None:
                self.extend(map(custom_map, toclone))
            elif plainstr:
                self.extend(
                    # use original query if storage is not retrieved by snakemake
                    (
                        (
                            str(x)
                            if x.storage_object.retrieve
                            else x.storage_object.query
                        )
                        if isinstance(x, _IOFile) and x.storage_object is not None
                        else str(x)
                    )
                    for x in toclone
                )
            elif strip_constraints:
                self.extend(map(strip_wildcard_constraints, toclone))
            else:
                self.extend(toclone)
            if isinstance(toclone, Namedlist):
                self._take_names(toclone._get_names())
        if fromdict is not None:
            for key, item in fromdict.items():
                self.append(item)
                self._add_name(key)

    def _add_name(self, name):
        """
        Add a name to the last item.

        Arguments
        name -- a name
        """
        self._set_name(name, len(self) - 1)

    def _set_name(self, name, index, end=None):
        """
        Set the name of an item.

        Arguments
        name  -- a name
        index -- the item index
        """
        if name not in self._allowed_overrides and hasattr(self.__class__, name):
            raise AttributeError(
                "invalid name for input, output, wildcard, "
                "params or log: {name} is reserved for internal use".format(name=name)
            )

        self._names[name] = (index, end)
        if end is None:
            setattr(self, name, self[index])
        else:
            setattr(self, name, Namedlist(toclone=self[index:end]))

    def update(self, items: Dict):
        for key, value in items.items():
            if key in self._names:
                raise ValueError(f"Key {key} already exists in Namedlist")
            else:
                self.append(value)
                self._add_name(key)

    def _get_names(self):
        """
        Get the defined names as (name, index) pairs.
        """
        for name, index in self._names.items():
            yield name, index

    def _take_names(self, names):
        """
        Take over the given names.

        Arguments
        names -- the given names as (name, index) pairs
        """
        for name, (i, j) in names:
            self._set_name(name, i, end=j)

    def items(self):
        for name in self._names:
            yield name, getattr(self, name)

    def _allitems(self):
        next = 0
        for name, index in sorted(
            self._names.items(),
            key=lambda item: (
                item[1][0],
                item[1][0] + 1 if item[1][1] is None else item[1][1],
            ),
        ):
            start, end = index
            if end is None:
                end = start + 1
            if start > next:
                for item in self[next:start]:
                    yield None, item
            yield name, getattr(self, name)
            next = end
        for item in self[next:]:
            yield None, item

    def _insert_items(self, index, items):
        self[index : index + 1] = items
        add = len(items) - 1
        for name, (i, j) in self._names.items():
            if i > index:
                self._names[name] = (i + add, None if j is None else j + add)
            elif i == index:
                self._set_name(name, i, end=i + len(items))

    def keys(self):
        return self._names.keys()

    def _plainstrings(self: _TNamedList) -> _TNamedList:
        return self.__class__.__call__(toclone=self, plainstr=True)

    def _stripped_constraints(self: _TNamedList) -> _TNamedList:
        return self.__class__.__call__(toclone=self, strip_constraints=True)

    def _clone(self: _TNamedList) -> _TNamedList:
        return self.__class__.__call__(toclone=self)

    def get(self, key, default_value=None):
        value = self.__dict__.get(key, default_value)
        # handle internally guarded values like sort or index (see AttributeGuard)
        if isinstance(value, AttributeGuard):
            return default_value
        return value

    def __getitem__(self, key):
        if isinstance(key, str):
            return getattr(self, key)
        else:
            return super().__getitem__(key)

    def __hash__(self):
        return hash(tuple(self))

    def __str__(self):
        return " ".join(map(str, self))


class InputFiles(Namedlist):
    @property
    def size(self):
        async def sizes():
            return [await f.size() for f in self]

        return sum(async_run(sizes()))

    @property
    def size_mb(self):
        return self.size / 1024 / 1024


class OutputFiles(Namedlist):
    pass


class Wildcards(Namedlist):
    pass


class Params(Namedlist):
    pass


class Resources(Namedlist):
    pass


class Log(Namedlist):
    pass


##### Wildcard pumping detection #####


class PeriodicityDetector:
    def __init__(self, min_repeat=20, max_repeat=100):
        """
        Args:
            max_repeat (int): The maximum length of the periodic substring.
            min_repeat (int): The minimum length of the periodic substring.
        """
        self.min_repeat = min_repeat
        self.regex = re.compile(
            "((?P<value>.+)(?P=value){{{min_repeat},{max_repeat}}})$".format(
                min_repeat=min_repeat - 1, max_repeat=max_repeat - 1
            )
        )

    def is_periodic(self, value):
        """Returns the periodic substring or None if not periodic."""
        # short-circuit: need at least min_repeat characters
        if len(value) < self.min_repeat:
            return None

        # short-circuit: need at least min_repeat same characters
        last_letter = value[-1]
        counter = collections.Counter(value)
        if counter[last_letter] < self.min_repeat:
            return None

        # short-circuit: need at least min_repeat same characters
        pos = 2
        while (
            value[-pos] != last_letter
        ):  # as long as last letter is not seen, repeat length is minimally pos
            if (
                len(value) < (pos * self.min_repeat)
                or counter[value[-pos]] < self.min_repeat
            ):
                return None
            pos += 1

        # now do the expensive regex
        m = self.regex.search(value)  # search for a periodic suffix.
        if m is not None:
            return m.group("value")<|MERGE_RESOLUTION|>--- conflicted
+++ resolved
@@ -7,10 +7,6 @@
 import collections
 import collections.abc
 import copy
-<<<<<<< HEAD
-import datetime
-=======
->>>>>>> 0f96338c
 import functools
 import os
 import queue
@@ -26,11 +22,7 @@
 from inspect import isfunction, ismethod
 from itertools import chain, product
 from pathlib import Path
-<<<<<<< HEAD
-from typing import Any, Callable, Dict, List, Optional, Set, TypeVar, Union
-=======
-from typing import Any, Callable, Dict, List, Optional, Set, Union, TYPE_CHECKING
->>>>>>> 0f96338c
+from typing import Any, Callable, Dict, List, Optional, Set, TypeVar, Union, TYPE_CHECKING
 
 from snakemake_interface_common.utils import lchmod
 from snakemake_interface_common.utils import lutime as lutime_raw
