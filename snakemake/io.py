--- conflicted
+++ resolved
@@ -22,9 +22,6 @@
 from inspect import isfunction, ismethod
 from itertools import chain, product
 from pathlib import Path
-<<<<<<< HEAD
-from typing import Any, Callable, Dict, List, Optional, Set, Union, Sequence
-=======
 from typing import (
     Any,
     Callable,
@@ -35,8 +32,8 @@
     TypeVar,
     Union,
     TYPE_CHECKING,
+    Sequence
 )
->>>>>>> 359ae2e1
 
 from snakemake_interface_common.utils import lchmod
 from snakemake_interface_common.utils import lutime as lutime_raw
