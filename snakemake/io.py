--- conflicted
+++ resolved
@@ -28,12 +28,7 @@
 from inspect import isfunction, ismethod
 from itertools import chain, product
 from pathlib import Path
-<<<<<<< HEAD
-from typing import Any, Callable, Dict, Set, Union
-from inspect import isfunction, ismethod
-=======
 from typing import Any, Callable, Dict, List, Optional, Set, Union
->>>>>>> db1c0edc
 
 from snakemake_interface_common.utils import not_iterable
 from snakemake_interface_storage_plugins.io import (
