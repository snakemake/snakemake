__author__ = "Johannes Köster"
__copyright__ = "Copyright 2022, Johannes Köster"
__email__ = "johannes.koester@uni-due.de"
__license__ = "MIT"

from abc import ABC, abstractmethod
import asyncio
import collections
import copy
import datetime
import functools
import json
import os
import re
import shutil
import stat
import string
import subprocess as sp
import time
from contextlib import contextmanager
<<<<<<< HEAD
import string
import collections
import asyncio
from typing import Callable
=======
from hashlib import sha256
from inspect import isfunction, ismethod
from itertools import chain, product
from pathlib import Path
from typing import Any, Callable, Dict, Set, Union

from snakemake_interface_common.utils import not_iterable
from snakemake_interface_storage_plugins.io import (
    WILDCARD_REGEX,
    IOCacheStorageInterface,
    Mtime,
    get_constant_prefix,
)
>>>>>>> c05cc9e8

from snakemake.common import ON_WINDOWS, async_run
from snakemake.exceptions import (
    MissingOutputException,
    WildcardError,
    WorkflowError,
)
from snakemake.logging import logger
<<<<<<< HEAD
from inspect import isfunction, ismethod
from snakemake.common import (
    DYNAMIC_FILL,
    ON_WINDOWS,
    async_run,
    get_function_params,
    get_input_function_aux_params,
)


class Mtime:
    __slots__ = ["_local", "_local_target", "_remote"]

    def __init__(self, local=None, local_target=None, remote=None):
        self._local = local
        self._local_target = local_target
        self._remote = remote

    def local_or_remote(self, follow_symlinks=False):
        if self._remote is not None:
            return self._remote
        if follow_symlinks and self._local_target is not None:
            return self._local_target
        return self._local

    def remote(
        self,
    ):
        return self._remote

    def local(self, follow_symlinks=False):
        if follow_symlinks and self._local_target is not None:
            return self._local_target
        return self._local
=======
>>>>>>> c05cc9e8


def lutime(f, times):
    # In some cases, we have a platform where os.supports_follow_symlink includes stat()
    # but not utime().  This leads to an anomaly.  In any case we never want to touch the
    # target of a link.
    if os.utime in os.supports_follow_symlinks:
        # ...utime is well behaved
        os.utime(f, times, follow_symlinks=False)
    elif not os.path.islink(f):
        # ...symlinks not an issue here
        os.utime(f, times)
    else:
        try:
            # try the system command
            if times:
                fmt_time = lambda sec: datetime.fromtimestamp(sec).strftime(
                    "%Y%m%d%H%M.%S"
                )
                atime, mtime = times
                sp.check_call(["touch", "-h", f, "-a", "-t", fmt_time(atime)])
                sp.check_call(["touch", "-h", f, "-m", "-t", fmt_time(mtime)])
            else:
                sp.check_call(["touch", "-h", f])
        except sp.CalledProcessError:
            pass
        # ...problem system.  Do nothing.
        logger.warning(
            "Unable to set utime on symlink {}. Your Python build does not support it.".format(
                f
            )
        )
        return None


if os.chmod in os.supports_follow_symlinks:

    def lchmod(f, mode):
        os.chmod(f, mode, follow_symlinks=False)

else:

    def lchmod(f, mode):
        os.chmod(f, mode)


class AnnotatedStringInterface(ABC):
    @property
    @abstractmethod
    def flags(self) -> Dict[str, Any]:
        ...

    @abstractmethod
    def is_callable(self) -> bool:
        ...

    def is_flagged(self, flag: str) -> bool:
        return flag in self.flags and bool(self.flags[flag])


class ExistsDict(dict):
    def __init__(self, cache):
        super().__init__()
        self.cache = cache
        self.has_inventory = set()

    def __getitem__(self, path):
        # Always return False if not in dict.
        # The reason is that this is only called if the method contains below has returned True.
        # Hence, we already know that either path is in dict, or inventory has never
        # seen it, and hence it does not exist.
        return self.get(path, False)

    def __contains__(self, path):
        # if already in inventory, always return True.
        if isinstance(path, _IOFile):
            parent = path.get_inventory_parent()
            return parent in self.has_inventory or super().__contains__(path)
        else:
            return super().__contains__(path)


class IOCache(IOCacheStorageInterface):
    def __init__(self, max_wait_time):
        self._mtime = dict()
        self._exists_local = ExistsDict(self)
        self._exists_in_storage = ExistsDict(self)
        self._size = dict()
        self.active = True
        self.remaining_wait_time = max_wait_time
        self.max_wait_time = max_wait_time

    @property
    def mtime(self):
        return self._mtime

    @property
    def exists_local(self):
        return self._exists_local

    @property
    def exists_in_storage(self):
        return self._exists_in_storage

    @property
    def size(self):
        return self._size

    async def mtime_inventory(self, jobs, n_workers=8):
        queue = asyncio.Queue()
        stop_item = object()

        async def worker(queue):
            while True:
                item = await queue.get()
                if item is stop_item:
                    queue.task_done()
                    return
                # Avoid superfluously checking mtime as the same file might be
                # added multiple times to the queue.
                if item not in self.mtime:
                    try:
                        self.mtime[item] = await self.collect_mtime(item)
                    except Exception as e:
                        queue.task_done()

                        raise e
                queue.task_done()

        tasks = [
            asyncio.get_event_loop().create_task(worker(queue))
            for _ in range(n_workers)
        ]

        for job in jobs:
            for f in chain(job.input, job.output):
                if not f.is_storage and await f.exists():
                    queue.put_nowait(f)
            if (
                job.benchmark
                and not job.benchmark.is_storage
                and await job.benchmark.exists()
            ):
                queue.put_nowait(job.benchmark)

        # Send a stop item to each worker.
        for _ in range(n_workers):
            queue.put_nowait(stop_item)

        await asyncio.gather(*tasks)

    async def collect_mtime(self, path):
        return await path.mtime_uncached()

    def clear(self):
        self.mtime.clear()
        self.size.clear()
        self.exists_local.clear()
        self.exists_in_storage.clear()
        self.remaining_wait_time = self.max_wait_time

    def deactivate(self):
        self.clear()
        self.active = False


def IOFile(file, rule=None):
    assert rule is not None
    f = _IOFile(file)
    f.rule = rule
    return f


def iocache(func: Callable):
    @functools.wraps(func)
    async def wrapper(self, *args, **kwargs):
        # self: _IOFile
        if self.rule.workflow.iocache.active:
            cache = getattr(self.rule.workflow.iocache, func.__name__)
            if self in cache:
                return cache[self]
            v = await func(self, *args, **kwargs)
            cache[self] = v
            return v
        else:
            return await func(self, *args, **kwargs)

    return wrapper


class _IOFile(str, AnnotatedStringInterface):
    """
    A file that is either input or output of a rule.
    """

    __slots__ = ["_is_function", "_file", "rule", "_regex", "_wildcard_constraints"]

    def __new__(cls, file):
        is_annotated = isinstance(file, AnnotatedString)
        is_callable = (
            isfunction(file) or ismethod(file) or (is_annotated and bool(file.callable))
        )
        if isinstance(file, Path):
            file = str(file.as_posix())
        if not is_callable and file.endswith("/"):
            # remove trailing slashes
            stripped = file.rstrip("/")
            if is_annotated:
                stripped = AnnotatedString(stripped)
                stripped.flags = file.flags
            file = stripped
        obj = str.__new__(cls, file)
        obj._is_function = is_callable
        obj._file = file
        obj.rule = None
        obj._regex = None
        obj._wildcard_constraints = None

        if obj.is_storage:
            obj.storage_object._iofile = obj

        return obj

    def new_from(self, new_value):
        new = str.__new__(self.__class__, new_value)
        new._is_function = self._is_function
        new._file = self._file
        new.rule = self.rule
        if new.is_storage:
            new.storage_object._iofile = new
        return new

    async def inventory(self):
        """Starting from the given file, try to cache as much existence and
        modification date information of this and other files as possible.
        """
        cache = self.rule.workflow.iocache
        if cache.active:
            tasks = []
            if self.is_storage and self not in cache.exists_in_storage:
                # info not yet in inventory, let's discover as much as we can
                tasks.append(self.storage_object.inventory(cache))
            if not ON_WINDOWS and self not in cache.exists_local:
                # we don't want to mess with different path representations on windows
                tasks.append(self._local_inventory(cache))
            await asyncio.gather(*tasks)

    async def _local_inventory(self, cache):
        # for local files, perform BFS via os.scandir to determine existence of files
        if cache.remaining_wait_time <= 0:
            # No more time to create inventory.
            return

        start_time = time.time()

        folders = self.split("/")[:-1]
        if not folders:
            return

        if os.path.isabs(self):
            # For absolute paths, only use scan the immediate parent
            ancestors = [os.path.dirname(self)]
        else:
            ancestors = ["/".join(folders[:i]) for i in range(1, len(folders) + 1)]

        for i, path in enumerate(ancestors):
            if path in cache.exists_local.has_inventory:
                # This path was already scanned before, hence we can stop.
                break
            try:
                with os.scandir(path) as scan:
                    for entry in scan:
                        cache.exists_local[entry.path] = True
                cache.exists_local[path] = True
                cache.exists_local.has_inventory.add(path)
            except FileNotFoundError:
                # Not found, hence, all subfolders cannot be present as well
                for path in ancestors[i:]:
                    cache.exists_local[path] = False
                    cache.exists_local.has_inventory.add(path)
                break
            except PermissionError:
                raise WorkflowError(
                    "Insufficient permissions to access {}. "
                    "Please make sure that all accessed files and directories "
                    "are readable and writable for you.".format(self)
                )

        cache.remaining_wait_time -= time.time() - start_time

    def get_inventory_parent(self):
        """If eligible for inventory, get the parent of a given path.

        This code does not work on local Windows paths,
        but inventory is disabled on Windows.
        """
        if self.is_storage:
            return self.storage_object.get_inventory_parent()
        else:
            parent = os.path.dirname(self)
            if parent and parent != "..":
                return parent

    @contextmanager
    def open(self, mode="r", buffering=-1, encoding=None, errors=None, newline=None):
        """Open this file.

        This can (and should) be used in a `with`-statement.
        """
        f = open(self)
        try:
            yield f
        finally:
            f.close()

    def contains_wildcard(self):
        return contains_wildcard(self.file)

    @property
    def is_storage(self):
        return is_flagged(self._file, "storage_object")

    @property
    def is_ancient(self):
        return is_flagged(self._file, "ancient")

    @property
    def is_directory(self):
        return is_flagged(self._file, "directory")

    @property
    def is_temp(self):
        return is_flagged(self._file, "temp")

    @property
    def is_multiext(self):
        return is_flagged(self._file, "multiext")

    @property
    def multiext_prefix(self):
        return get_flag_value(self._file, "multiext")

    @property
    def should_keep_local(self):
        return self.storage_object.keep_local

    @property
    def should_not_be_retrieved_from_storage(self):
        return not self.storage_object.retrieve

    @property
    def storage_object(self):
        return get_flag_value(self._file, "storage_object")

    @property
    def file(self):
        if not self._is_function:
            return self._file
        else:
            raise ValueError(
                "This IOFile is specified as a function and "
                "may not be used directly."
            )

    def check(self):
        hint = (
            "It can also lead to inconsistent results of the file-matching "
            "approach used by Snakemake."
        )
        if self._file.startswith("./"):
            logger.warning(
                "Relative file path '{}' starts with './'. This is redundant "
                "and strongly discouraged. {} You can simply omit the './' "
                "for relative file paths.".format(self._file, hint)
            )
        if self._file.startswith(" "):
            logger.warning(
                "File path '{}' starts with whitespace. "
                "This is likely unintended. {}".format(self._file, hint)
            )
        if self._file.endswith(" "):
            logger.warning(
                "File path '{}' ends with whitespace. "
                "This is likely unintended. {}".format(self._file, hint)
            )
        if "\n" in self._file:
            logger.warning(
                "File path '{}' contains line break. "
                "This is likely unintended. {}".format(self._file, hint)
            )
        if _double_slash_regex.search(self._file) is not None and not self.is_storage:
            logger.warning(
                "File path {} contains double '{}'. "
                "This is likely unintended. {}".format(self._file, os.path.sep, hint)
            )

    async def exists(self):
        if self.is_storage:
            return await self.exists_in_storage()
        else:
            return await self.exists_local()

    def parents(self, omit=0):
        """Yield all parent paths, omitting the given number of ancestors."""
        for p in list(Path(self.file).parents)[::-1][omit:]:
            p = IOFile(str(p), rule=self.rule)
            p.clone_flags(self)
            yield p

    @iocache
    async def exists_local(self):
        return os.path.exists(self.file)

    @iocache
    async def exists_in_storage(self):
        if not self.is_storage:
            return False
        return await self.storage_object.managed_exists()

    async def protected(self):
        """Returns True if the file is protected. Always False for symlinks."""
        # symlinks are never regarded as protected
        return (
            await self.exists_local()
            and not os.access(self.file, os.W_OK)
            and not os.path.islink(self.file)
        )

    async def mtime(self):
        if self.rule.workflow.iocache.active:
            cache = self.rule.workflow.iocache
            if self in cache.mtime:
                mtime = cache.mtime[self]
                # if inventory is filled by storage plugin, mtime.local() will be None and
                # needs update
                if mtime.local() is None and await self.exists_local():
                    mtime_local = await self.mtime_uncached(skip_storage=True)
                    mtime._local_target = mtime_local._local_target
                    mtime._local = mtime_local._local
            else:
                cache.mtime[self] = mtime = await self.mtime_uncached()
            return mtime
        else:
            return await self.mtime_uncached()

    async def mtime_uncached(self, skip_storage: bool = False):
        """Obtain mtime.

        Usually, this will be one stat call only. For symlinks and directories
        it will be two, for symlinked directories it will be three,
        for storage files it will additionally query the storage
        location.
        """
        mtime_in_storage = (
            (await self.storage_object.managed_mtime())
            if self.is_storage and not skip_storage
            else None
        )

        # We first do a normal stat.
        try:
            _stat = os.stat(self.file, follow_symlinks=False)

            is_symlink = stat.S_ISLNK(_stat.st_mode)
            is_dir = stat.S_ISDIR(_stat.st_mode)
            mtime = _stat.st_mtime

            def get_dir_mtime():
                # Try whether we have a timestamp file for it.
                return os.stat(
                    os.path.join(self.file, ".snakemake_timestamp"),
                    follow_symlinks=True,
                ).st_mtime

            if not is_symlink:
                if is_dir:
                    try:
                        mtime = get_dir_mtime()
                    except FileNotFoundError:
                        # No timestamp, hence go on as if it is a file.
                        pass

                # In the usual case, not a dir, not a symlink.
                # We need just a single stat call.
                return Mtime(local=mtime, storage=mtime_in_storage)

            else:
                # In case of a symlink, we need the stats for the target file/dir.
                target_stat = os.stat(self.file, follow_symlinks=True)
                # Further, we need to check again if this is a directory.
                is_dir = stat.S_ISDIR(target_stat.st_mode)
                mtime_target = target_stat.st_mtime

                if is_dir:
                    try:
                        mtime_target = get_dir_mtime()
                    except FileNotFoundError:
                        # No timestamp, hence go on as if it is a file.
                        pass

                return Mtime(
                    local=mtime, local_target=mtime_target, storage=mtime_in_storage
                )

        except FileNotFoundError:
            if self.is_storage:
                return Mtime(storage=mtime_in_storage)
            raise WorkflowError(
                "Unable to obtain modification time of file {} although it existed before. "
                "It could be that a concurrent process has deleted it while Snakemake "
                "was running.".format(self.file)
            )
        except PermissionError:
            raise WorkflowError(
                "Unable to obtain modification time of file {} because of missing "
                "read permissions.".format(self.file)
            )

    @property
    def flags(self):
        return getattr(self._file, "flags", {})

    def is_fifo(self):
        """Return True if file is a FIFO according to the filesystem."""
        return stat.S_ISFIFO(os.stat(self).st_mode)

    @iocache
    async def size(self):
        if self.is_storage:
            try:
                return await self.storage_object.managed_size()
            except WorkflowError as e:
                try:
                    return await self.size_local()
                except IOError:
                    raise e
        else:
            return await self.size_local()

    async def size_local(self):
        # follow symlinks but throw error if invalid
        await self.check_broken_symlink()
        return os.path.getsize(self.file)

    async def is_checksum_eligible(self):
        return (
            await self.exists_local()
            and not os.path.isdir(self.file)
            and await self.size() < 100000
            and not self.is_fifo()
        )

    async def checksum(self, force=False):
        """Return checksum if file is small enough, else None.
        Returns None if file does not exist. If force is True,
        omit eligibility check."""
        if force or await self.is_checksum_eligible():  # less than 100000 bytes
            checksum = sha256()
            if await self.size() > 0:
                # only read if file is bigger than zero
                # otherwise the checksum is the same as taking hexdigest
                # from the empty sha256 as initialized above
                # This helps endless reading in case the input
                # is a named pipe or a socket or a symlink to a device like
                # /dev/random.
                with open(self.file, "rb") as f:
                    checksum.update(f.read())
            return checksum.hexdigest()
        else:
            return None

    async def is_same_checksum(self, other_checksum, force=False):
        checksum = await self.checksum(force=force)
        if checksum is None or other_checksum is None:
            # if no checksum available or files too large, not the same
            return False
        else:
            return checksum == other_checksum

    async def check_broken_symlink(self):
        """Raise WorkflowError if file is a broken symlink."""
        if not await self.exists_local():
            try:
                if os.lstat(self.file):
                    raise WorkflowError(
                        f"File {self.file} seems to be a broken symlink."
                    )
            except FileNotFoundError as e:
                # there is no broken symlink present, hence all fine
                return

    async def is_newer(self, time):
        """Returns true of the file (which is an input file) is newer than time, or if it is
        a symlink that points to a file newer than time."""
        if self.is_ancient:
            return False

        return (await self.mtime()).local_or_storage(follow_symlinks=True) > time

    async def retrieve_from_storage(self):
        if self.is_storage:
            if not self.should_not_be_retrieved_from_storage:
                mtime = await self.mtime()
                if not await self.exists_local() or mtime.local() < mtime.storage():
                    logger.info(f"Retrieving from storage: {self.storage_object.query}")
                    await self.storage_object.managed_retrieve()
                    logger.info("Finished retrieval.")
        else:
            raise WorkflowError(
                "The file to be retrieved does not seem to exist in the storage.",
                rule=self.rule,
            )

    async def store_in_storage(self):
        if self.is_storage:
            logger.info(f"Storing in storage: {self.storage_object.query}")
            await self.storage_object.managed_store()
            logger.info("Finished upload.")

    def prepare(self):
        dirpath = os.path.dirname(self.file)
        if len(dirpath) > 0:
            try:
                os.makedirs(dirpath, exist_ok=True)
            except OSError as e:
                # ignore Errno 17 "File exists" (reason: multiprocessing)
                if e.errno != 17:
                    raise e

        if is_flagged(self._file, "pipe"):
            os.mkfifo(self._file)

    def protect(self):
        mode = (
            os.lstat(self.file).st_mode & ~stat.S_IWUSR & ~stat.S_IWGRP & ~stat.S_IWOTH
        )
        # iterate over content if output is a directory
        if os.path.isdir(self.file):
            # topdown=False ensures we chmod first the content, then the dir itself
            for dirpath, dirnames, filenames in os.walk(self.file, topdown=False):
                # no need to treat differently directories or files
                for content in dirnames + filenames:
                    lchmod(os.path.join(dirpath, content), mode)
        # protect explicit output itself
        lchmod(self.file, mode)

    async def remove(self, remove_non_empty_dir=False):
        if self.is_directory:
            await remove(self, remove_non_empty_dir=True)
        else:
            await remove(self, remove_non_empty_dir=remove_non_empty_dir)

    def touch(self, times=None):
        """times must be 2-tuple: (atime, mtime)"""
        try:
            if self.is_directory:
                file = os.path.join(self.file, ".snakemake_timestamp")
                # Create the flag file if it doesn't exist
                if not os.path.exists(file):
                    with open(file, "w"):
                        pass
                lutime(file, times)
            else:
                lutime(self.file, times)
        except OSError as e:
            if e.errno == 2:
                raise MissingOutputException(
                    "Output file {} of rule {} shall be touched but "
                    "does not exist.".format(self.file, self.rule.name),
                    lineno=self.rule.lineno,
                    snakefile=self.rule.snakefile,
                )
            else:
                raise e

    def touch_or_create(self):
        try:
            self.touch()
        except MissingOutputException:
            # first create directory if it does not yet exist
            dir = self.file if self.is_directory else os.path.dirname(self.file)
            if dir:
                os.makedirs(dir, exist_ok=True)
            # create empty file
            file = (
                os.path.join(self.file, ".snakemake_timestamp")
                if self.is_directory
                else self.file
            )
            with open(file, "w") as f:
                pass

    def apply_wildcards(self, wildcards):
        f = self._file

        if self._is_function:
            f = self._file(Namedlist(fromdict=wildcards))

        # this bit ensures flags are transferred over to files after
        # wildcards are applied

        file_with_wildcards_applied = None

        if self.is_storage:
            query = apply_wildcards(self.storage_object.query, wildcards)
            storage_object = self.storage_object.__class__(
                query=query,
                provider=self.storage_object.provider,
                keep_local=self.storage_object.keep_local,
                retrieve=self.storage_object.retrieve,
            )

            validation_res = storage_object.is_valid_query()
            if not validation_res:
                raise WorkflowError(
                    str(validation_res),
                    rule=self.rule,
                )

            file_with_wildcards_applied = IOFile(
                storage_object.local_path(), rule=self.rule
            )
            file_with_wildcards_applied.clone_flags(self, skip_storage_object=True)
            file_with_wildcards_applied.flags["storage_object"] = storage_object
        else:
            file_with_wildcards_applied = IOFile(
                apply_wildcards(f, wildcards),
                rule=self.rule,
            )
            file_with_wildcards_applied.clone_flags(self)

        return file_with_wildcards_applied

    def get_wildcard_names(self):
        return get_wildcard_names(self.file)

    def regex(self):
        if self._regex is None:
            # compile a regular expression
            self._regex = re.compile(regex_from_filepattern(self.file))
        return self._regex

    def wildcard_constraints(self):
        if self._wildcard_constraints is None:
            self._wildcard_constraints = get_wildcard_constraints(self.file)
        return self._wildcard_constraints

    def constant_prefix(self):
        return get_constant_prefix(self.file)

    def constant_suffix(self):
        m = None
        for m in WILDCARD_REGEX.finditer(self.file):
            pass
        last_wildcard = m
        if last_wildcard:
            return self.file[last_wildcard.end() :]
        return self.file

    def match(self, target):
        return self.regex().match(target) or None

    def clone_flags(self, other, skip_storage_object=False):
        if isinstance(self._file, str):
            self._file = AnnotatedString(self._file)
        if isinstance(other._file, AnnotatedString) or isinstance(other._file, _IOFile):
            self._file.flags = getattr(other._file, "flags", {}).copy()
            if skip_storage_object and self.is_storage:
                del self._file.flags["storage_object"]
            else:
                assert "storage_object" not in self._file.flags, (
                    "bug: storage object cannot be safely cloned as the query might have "
                    "to change"
                )

    def clone_storage_object(self, other):
        if (
            isinstance(other._file, AnnotatedString)
            and "storage_object" in other._file.flags
        ):
            self._file.flags["storage_object"] = copy.copy(
                other._file.flags["storage_object"]
            )

    def set_flags(self, flags):
        if isinstance(self._file, str):
            self._file = AnnotatedString(self._file)
        self._file.flags = flags

    def __eq__(self, other):
        f = other._file if isinstance(other, _IOFile) else other
        return self._file == f

    def __hash__(self):
        return self._file.__hash__()


def pretty_print_iofile(iofile: _IOFile):
    if iofile.is_storage:
        return f"{iofile.storage_object.query} (storage)"
    else:
        return iofile._file


class AnnotatedString(str, AnnotatedStringInterface):
    def __init__(self, value):
        self._flags = dict()
        self.callable = value if is_callable(value) else None

    def new_from(self, new_value):
        new = str.__new__(self.__class__, new_value)
        new.flags = self.flags
        new.callable = self.callable
        return new

    def is_callable(self) -> bool:
        return self.callable is not None

    @property
    def flags(self) -> Dict[str, Any]:
        return self._flags

    @flags.setter
    def flags(self, value):
        self._flags = value


MaybeAnnotated = Union[AnnotatedStringInterface, str]


def is_flagged(value: MaybeAnnotated, flag: str) -> bool:
    if not isinstance(value, AnnotatedStringInterface):
        return False
    return value.is_flagged(flag)


def flag(value, flag_type, flag_value=True):
    if isinstance(value, AnnotatedString):
        value.flags[flag_type] = flag_value
        return value
    if not_iterable(value):
        if isinstance(value, Path):
            value = str(value.as_posix())
        value = AnnotatedString(value)
        value.flags[flag_type] = flag_value
        return value
    return [flag(v, flag_type, flag_value=flag_value) for v in value]


def is_callable(value: Any):
    return callable(value) or (
        isinstance(value, AnnotatedStringInterface) and value.is_callable()
    )


_double_slash_regex = (
    re.compile(r"([^:]//|^//)") if os.path.sep == "/" else re.compile(r"\\\\")
)


async def wait_for_files(
    files, latency_wait=3, wait_for_local=False, ignore_pipe_or_service=False
):
    """Wait for given files to be present in the filesystem."""
    files = list(files)

    async def get_missing():
        return [
            f
            for f in files
            if not (
                await f.exists_in_storage()
                if (
                    isinstance(f, _IOFile)
                    and f.is_storage
                    and (not wait_for_local or f.should_not_be_retrieved_from_storage)
                )
                else os.path.exists(f)
                if not (
                    (is_flagged(f, "pipe") or is_flagged(f, "service"))
                    and ignore_pipe_or_service
                )
                else True
            )
        ]

    missing = await get_missing()
    if missing:
        logger.info(f"Waiting at most {latency_wait} seconds for missing files.")
        for _ in range(latency_wait):
            missing = await get_missing()
            if not missing:
                return
            time.sleep(1)
        missing = "\n".join(await get_missing())
        raise IOError(
            f"Missing files after {latency_wait} seconds. This might be due to "
            "filesystem latency. If that is the case, consider to increase the "
            "wait time with --latency-wait:\n"
            f"{missing}"
        )


def get_wildcard_names(pattern):
    return set(match.group("name") for match in WILDCARD_REGEX.finditer(pattern))


def contains_wildcard(path):
    return WILDCARD_REGEX.search(str(path)) is not None


def contains_wildcard_constraints(pattern):
    return any(match.group("constraint") for match in WILDCARD_REGEX.finditer(pattern))


async def remove(file, remove_non_empty_dir=False):
    if file.is_storage and file.should_not_be_retrieved_from_storage:
        if await file.exists_in_storage():
            await file.storage_object.managed_remove()
    elif os.path.isdir(file) and not os.path.islink(file):
        if remove_non_empty_dir:
            shutil.rmtree(file)
        else:
            try:
                os.removedirs(file)
            except OSError as e:
                # skip non empty directories
                if e.errno == 39:
                    logger.info(f"Skipped removing non-empty directory {e.filename}")
                else:
                    logger.warning(str(e))
    # Remember that dangling symlinks fail the os.path.exists() test, but
    # we definitely still want to zap them. try/except is the safest way.
    # Also, we don't want to remove the null device if it is an output.
    elif os.devnull != str(file):
        try:
            os.remove(file)
        except FileNotFoundError:
            pass


def get_wildcard_constraints(pattern):
    constraints = {}
    for match in WILDCARD_REGEX.finditer(pattern):
        if match.group("constraint"):
            constraints[match.group("name")] = re.compile(match.group("constraint"))
    return constraints


def regex_from_filepattern(filepattern):
    f = []
    last = 0
    wildcards = set()
    for match in WILDCARD_REGEX.finditer(filepattern):
        f.append(re.escape(filepattern[last : match.start()]))
        wildcard = match.group("name")
        if wildcard in wildcards:
            if match.group("constraint"):
                raise ValueError(
                    "Constraint regex must be defined only in the first "
                    "occurence of the wildcard in a string."
                )
            f.append(f"(?P={wildcard})")
        else:
            wildcards.add(wildcard)
            f.append(
                "(?P<{}>{})".format(
                    wildcard,
                    match.group("constraint") if match.group("constraint") else ".+",
                )
            )
        last = match.end()
    f.append(re.escape(filepattern[last:]))
    f.append("$")  # ensure that the match spans the whole file
    return "".join(f)


def apply_wildcards(pattern, wildcards):
    def format_match(match):
        name = match.group("name")
        try:
            value = wildcards[name]
            return str(value)  # convert anything into a str
        except KeyError as ex:
            raise WildcardError(str(ex))

    return WILDCARD_REGEX.sub(format_match, pattern)


def is_callable(value):
    return (
        callable(value)
        or (isinstance(value, _IOFile) and value._is_function)
        or (isinstance(value, AnnotatedString) and value.callable is not None)
    )


def get_flag_value(value, flag_type):
    if isinstance(value, AnnotatedString) or isinstance(value, _IOFile):
        if flag_type in value.flags:
            return value.flags[flag_type]
        else:
            return None


def ancient(value):
    """
    A flag for an input file that shall be considered ancient; i.e. its timestamp shall have no effect on which jobs to run.
    """
    return flag(value, "ancient")


def directory(value):
    """
    A flag to specify that output is a directory, rather than a file or named pipe.
    """
    if is_flagged(value, "pipe"):
        raise SyntaxError("Pipe and directory flags are mutually exclusive.")
    if is_flagged(value, "storage_object"):
        raise SyntaxError("Storage and directory flags are mutually exclusive.")
    return flag(value, "directory")


def temp(value):
    """
    A flag for an input or output file that shall be removed after usage.
    """
    if is_flagged(value, "protected"):
        raise SyntaxError("Protected and temporary flags are mutually exclusive.")
    if is_flagged(value, "storage_object"):
        raise SyntaxError("Storage and temporary flags are mutually exclusive.")
    return flag(value, "temp")


def pipe(value):
    if is_flagged(value, "protected"):
        raise SyntaxError("Pipes may not be protected.")
    if is_flagged(value, "storage_object"):
        raise SyntaxError("Pipes may not be in storage.")
    if ON_WINDOWS:
        logger.warning("Pipes are not yet supported on Windows.")
    return flag(value, "pipe", not ON_WINDOWS)


def service(value):
    if is_flagged(value, "protected"):
        raise SyntaxError("Service may not be protected.")
    if is_flagged(value, "storage_object"):
        raise SyntaxError("Service may not be storage files.")
    return flag(value, "service")


def temporary(value):
    """An alias for temp."""
    return temp(value)


def protected(value):
    """A flag for a file that shall be write-protected after creation."""
    if is_flagged(value, "temp"):
        raise SyntaxError("Protected and temporary flags are mutually exclusive.")
    if is_flagged(value, "storage_object"):
        raise SyntaxError("Storage and protected flags are mutually exclusive.")
    return flag(value, "protected")


def touch(value):
    return flag(value, "touch")


def ensure(value, non_empty=False, sha256=None):
    return flag(value, "ensure", {"non_empty": non_empty, "sha256": sha256})


def unpack(value):
    return flag(value, "unpack")


def repeat(value, n_repeat):
    """Flag benchmark records with the number of repeats."""
    return flag(value, "repeat", n_repeat)


def checkpoint_target(value):
    return flag(value, "checkpoint_target")


def sourcecache_entry(value, orig_path_or_uri):
    from snakemake.sourcecache import SourceFile

    assert not isinstance(
        orig_path_or_uri, SourceFile
    ), "bug: sourcecache_entry should recive a path or uri, not a SourceFile"
    return flag(value, "sourcecache_entry", orig_path_or_uri)


ReportObject = collections.namedtuple(
    "ReportObject",
    ["caption", "category", "subcategory", "labels", "patterns", "htmlindex"],
)


def report(
    value,
    caption=None,
    category=None,
    subcategory=None,
    labels=None,
    patterns=[],
    htmlindex=None,
):
    """Flag output file or directory as to be included into reports.

    In the case of a directory, files to include can be specified via a glob pattern (default: *).

    Arguments
    value -- File or directory.
    caption -- Path to a .rst file with a textual description of the result.
    category -- Name of the (optional) category in which the result should be displayed in the report.
    subcategory -- Name of the (optional) subcategory
    columns  -- Dict of strings (may contain wildcard expressions) that will be used as columns when displaying result tables
    patterns -- Wildcard patterns for selecting files if a directory is given (this is used as
               input for snakemake.io.glob_wildcards). Pattern shall not include the path to the
               directory itself.
    """
    return flag(
        value,
        "report",
        ReportObject(caption, category, subcategory, labels, patterns, htmlindex),
    )


def local(value):
    """Mark a file as a local file. This disables the application of a default storage
    provider.
    """
    if is_flagged(value, "storage_object"):
        raise SyntaxError("Storage and local flags are mutually exclusive.")
    return flag(value, "local")


def expand(*args, **wildcard_values):
    """
    Expand wildcards in given filepatterns.

    Arguments
    *args -- first arg: filepatterns as list or one single filepattern,
        second arg (optional): a function to combine wildcard values
        (itertools.product per default)
    **wildcard_values -- the wildcards as keyword arguments
        with their values as lists. If allow_missing=True is included
        wildcards in filepattern without values will stay unformatted.
    """
    filepatterns = args[0]
    if len(args) == 1:
        combinator = product
    elif len(args) == 2:
        combinator = args[1]
    if isinstance(filepatterns, str) or isinstance(filepatterns, Path):
        filepatterns = [filepatterns]

    def path_to_str(f):
        if isinstance(f, Path):
            return str(f)
        return f

    filepatterns = list(map(path_to_str, filepatterns))

    if any(map(lambda f: getattr(f, "flags", {}), filepatterns)):
        raise WorkflowError(
            "Flags in file patterns given to expand() are invalid. "
            "Flags (e.g. temp(), directory()) have to be applied outside "
            "of expand (e.g. 'temp(expand(\"plots/{sample}.pdf\", sample=SAMPLES))')."
        )

    # check if remove missing is provided
    format_dict = dict
    if "allow_missing" in wildcard_values and wildcard_values["allow_missing"] is True:

        class FormatDict(dict):
            def __missing__(self, key):
                return "{" + key + "}"

        format_dict = FormatDict
        # check that remove missing is not a wildcard in the filepatterns
        for filepattern in filepatterns:
            if "allow_missing" in re.findall(r"{([^}\.[!:]+)", filepattern):
                format_dict = dict
                break

    callables = {
        key: value
        for key, value in wildcard_values.items()
        if isinstance(value, Callable)
    }

    # remove unused wildcards to avoid duplicate filepatterns
    wildcard_values = {
        filepattern: {
            k: v
            for k, v in wildcard_values.items()
            if k in re.findall(r"{([^}\.[!:]+)", filepattern)
        }
        for filepattern in filepatterns
    }

    def do_expand(wildcard_values):
        def flatten(wildcard_values):
            for wildcard, values in wildcard_values.items():
                if isinstance(values, str) or not isinstance(
                    values, collections.abc.Iterable
                ):
                    values = [values]
                yield [(wildcard, value) for value in values]

        formatter = string.Formatter()
        try:
            return [
                formatter.vformat(filepattern, (), comb)
                for filepattern in filepatterns
                for comb in map(
                    format_dict, combinator(*flatten(wildcard_values[filepattern]))
                )
            ]
        except KeyError as e:
            raise WildcardError(f"No values given for wildcard {e}.")

    if callables:
        # defer expansion and return a function that does the expansion once it is called with
        # the usual arguments (wildcards, [input, ])
        def inner(wildcards, **aux_params):
            for wildcard, func in callables.items():
                func_aux_params = get_input_function_aux_params(func, aux_params)
                ret = func(wildcards, **func_aux_params)
                # store result for all filepatterns that need it
                for pattern_values in wildcard_values.values():
                    pattern_values[wildcard] = ret
            return do_expand(wildcard_values)

        return inner
    else:
        return do_expand(wildcard_values)


def multiext(prefix, *extensions):
    """Expand a given prefix with multiple extensions (e.g. .txt, .csv, _peaks.bed, ...)."""
    if any((r"/" in ext or r"\\" in ext) for ext in extensions):
        raise WorkflowError(
            r"Extensions for multiext may not contain path delimiters (/,\)."
        )
    return [flag(prefix + ext, "multiext", flag_value=prefix) for ext in extensions]


def limit(pattern, **wildcards):
    """
    Limit wildcards to the given values.

    Arguments:
    **wildcards -- the wildcards as keyword arguments
                   with their values as lists
    """
    return pattern.format(
        **{
            wildcard: "{{{},{}}}".format(wildcard, "|".join(values))
            for wildcard, values in wildcards.items()
        }
    )


def glob_wildcards(pattern, files=None, followlinks=False):
    """
    Glob the values of the wildcards by matching the given pattern to the filesystem.
    Returns a named tuple with a list of values for each wildcard.
    """
    if is_flagged(pattern, "storage_object"):
        if files is not None:
            raise WorkflowError(
                "Error in glob_wildcards(): the files argument may not "
                "be combined with a storage object as pattern."
            )
        # for storage object patterns, we obtain the list of files from
        # the storage provider
        storage_object = pattern.flags["storage_object"]
        files = storage_object.list_candidate_matches()
        pattern = storage_object.query
    else:
        pattern = os.path.normpath(pattern)

    first_wildcard = re.search("{[^{]", pattern)
    dirname = (
        os.path.dirname(pattern[: first_wildcard.start()])
        if first_wildcard
        else os.path.dirname(pattern)
    )
    if not dirname:
        dirname = "."

    names = [match.group("name") for match in WILDCARD_REGEX.finditer(pattern)]
    Wildcards = collections.namedtuple("Wildcards", names)
    wildcards = Wildcards(*[list() for name in names])

    pattern = re.compile(regex_from_filepattern(pattern))

    if files is None:
        files = (
            os.path.normpath(os.path.join(dirpath, f))
            for dirpath, dirnames, filenames in os.walk(
                dirname, followlinks=followlinks
            )
            for f in chain(filenames, dirnames)
        )

    for f in files:
        match = re.match(pattern, f)
        if match:
            for name, value in match.groupdict().items():
                getattr(wildcards, name).append(value)
    return wildcards


def update_wildcard_constraints(
    pattern,
    wildcard_constraints: Dict[str, str],
    global_wildcard_constraints: Dict[str, str],
):
    """Update wildcard constraints

    Args:
      pattern (str): pattern on which to update constraints
      wildcard_constraints (dict): dictionary of wildcard:constraint key-value pairs
      global_wildcard_constraints (dict): dictionary of wildcard:constraint key-value pairs
    """

    def replace_constraint(match: re.Match):
        name = match.group("name")
        constraint = match.group("constraint")
        newconstraint = wildcard_constraints.get(
            name, global_wildcard_constraints.get(name)
        )
        if name in examined_names:
            return match.group(0)
        examined_names.add(name)
        # Don't override if constraint already set
        if constraint is not None:
            return match.group(0)
        # Only update if a new constraint has actually been set
        elif newconstraint is not None:
            return f"{{{name},{newconstraint}}}"
        else:
            return match.group(0)

    examined_names: Set[str] = set()
    updated = WILDCARD_REGEX.sub(replace_constraint, pattern)

    # inherit flags
    if isinstance(pattern, AnnotatedString):
        updated = AnnotatedString(updated)
        updated.flags = dict(pattern.flags)
    return updated


def strip_wildcard_constraints(pattern):
    """Return a string that does not contain any wildcard constraints."""
    if is_callable(pattern):
        # do not apply on e.g. input functions
        return pattern

    def strip_constraint(match):
        return "{{{}}}".format(match.group("name"))

    return WILDCARD_REGEX.sub(strip_constraint, pattern)


class Namedlist(list):
    """
    A list that additionally provides functions to name items. Further,
    it is hashable, however, the hash does not consider the item names.
    """

    def __init__(
        self,
        toclone=None,
        fromdict=None,
        plainstr=False,
        strip_constraints=False,
        custom_map=None,
    ):
        """
        Create the object.

        Arguments
        toclone  -- another Namedlist that shall be cloned
        fromdict -- a dict that shall be converted to a
            Namedlist (keys become names)
        """
        list.__init__(self)
        self._names = dict()

        # white-list of attribute names that can be overridden in _set_name
        # default to throwing exception if called to prevent use as functions
        self._allowed_overrides = ["index", "sort"]
        for name in self._allowed_overrides:
            setattr(self, name, functools.partial(self._used_attribute, _name=name))

        if toclone is not None:
            if custom_map is not None:
                self.extend(map(custom_map, toclone))
            elif plainstr:
                self.extend(
                    # use original query if storage is not retrieved by snakemake
                    (str(x) if x.storage_object.retrieve else x.storage_object.query)
                    if isinstance(x, _IOFile) and x.storage_object is not None
                    else str(x)
                    for x in toclone
                )
            elif strip_constraints:
                self.extend(map(strip_wildcard_constraints, toclone))
            else:
                self.extend(toclone)
            if isinstance(toclone, Namedlist):
                self._take_names(toclone._get_names())
        if fromdict is not None:
            for key, item in fromdict.items():
                self.append(item)
                self._add_name(key)

    @staticmethod
    def _used_attribute(*args, _name, **kwargs):
        """
        Generic function that throws an `AttributeError`.

        Used as replacement for functions such as `index()` and `sort()`,
        which may be overridden by workflows, to signal to a user that
        these functions should not be used.
        """
        raise AttributeError(
            "{_name}() cannot be used; attribute name reserved"
            " for use in some existing workflows".format(_name=_name)
        )

    def _add_name(self, name):
        """
        Add a name to the last item.

        Arguments
        name -- a name
        """
        self._set_name(name, len(self) - 1)

    def _set_name(self, name, index, end=None):
        """
        Set the name of an item.

        Arguments
        name  -- a name
        index -- the item index
        """
        if name not in self._allowed_overrides and hasattr(self.__class__, name):
            raise AttributeError(
                "invalid name for input, output, wildcard, "
                "params or log: {name} is reserved for internal use".format(name=name)
            )

        self._names[name] = (index, end)
        if end is None:
            setattr(self, name, self[index])
        else:
            setattr(self, name, Namedlist(toclone=self[index:end]))

    def _get_names(self):
        """
        Get the defined names as (name, index) pairs.
        """
        for name, index in self._names.items():
            yield name, index

    def _take_names(self, names):
        """
        Take over the given names.

        Arguments
        names -- the given names as (name, index) pairs
        """
        for name, (i, j) in names:
            self._set_name(name, i, end=j)

    def items(self):
        for name in self._names:
            yield name, getattr(self, name)

    def _allitems(self):
        next = 0
        for name, index in sorted(
            self._names.items(),
            key=lambda item: (
                item[1][0],
                item[1][0] + 1 if item[1][1] is None else item[1][1],
            ),
        ):
            start, end = index
            if end is None:
                end = start + 1
            if start > next:
                for item in self[next:start]:
                    yield None, item
            yield name, getattr(self, name)
            next = end
        for item in self[next:]:
            yield None, item

    def _insert_items(self, index, items):
        self[index : index + 1] = items
        add = len(items) - 1
        for name, (i, j) in self._names.items():
            if i > index:
                self._names[name] = (i + add, None if j is None else j + add)
            elif i == index:
                self._set_name(name, i, end=i + len(items))

    def keys(self):
        return self._names.keys()

    def _plainstrings(self):
        return self.__class__.__call__(toclone=self, plainstr=True)

    def _stripped_constraints(self):
        return self.__class__.__call__(toclone=self, strip_constraints=True)

    def _clone(self):
        return self.__class__.__call__(toclone=self)

    def get(self, key, default_value=None):
        return self.__dict__.get(key, default_value)

    def __getitem__(self, key):
        if isinstance(key, str):
            return getattr(self, key)
        else:
            return super().__getitem__(key)

    def __hash__(self):
        return hash(tuple(self))

    def __str__(self):
        return " ".join(map(str, self))


class InputFiles(Namedlist):
    @property
    def size(self):
        async def sizes():
            return [await f.size() for f in self]

        return sum(async_run(sizes()))

    @property
    def size_mb(self):
        return self.size / 1024 / 1024


class OutputFiles(Namedlist):
    pass


class Wildcards(Namedlist):
    pass


class Params(Namedlist):
    pass


class Resources(Namedlist):
    pass


class Log(Namedlist):
    pass


##### Wildcard pumping detection #####


class PeriodicityDetector:
    def __init__(self, min_repeat=20, max_repeat=100):
        """
        Args:
            max_repeat (int): The maximum length of the periodic substring.
            min_repeat (int): The minimum length of the periodic substring.
        """
        self.min_repeat = min_repeat
        self.regex = re.compile(
            "((?P<value>.+)(?P=value){{{min_repeat},{max_repeat}}})$".format(
                min_repeat=min_repeat - 1, max_repeat=max_repeat - 1
            )
        )

    def is_periodic(self, value):
        """Returns the periodic substring or None if not periodic."""
        # short-circuit: need at least min_repeat characters
        if len(value) < self.min_repeat:
            return None

        # short-circuit: need at least min_repeat same characters
        last_letter = value[-1]
        counter = collections.Counter(value)
        if counter[last_letter] < self.min_repeat:
            return None

        # short-circuit: need at least min_repeat same characters
        pos = 2
        while (
            value[-pos] != last_letter
        ):  # as long as last letter is not seen, repeat length is minimally pos
            if (
                len(value) < (pos * self.min_repeat)
                or counter[value[-pos]] < self.min_repeat
            ):
                return None
            pos += 1

        # now do the expensive regex
        m = self.regex.search(value)  # search for a periodic suffix.
        if m is not None:
            return m.group("value")<|MERGE_RESOLUTION|>--- conflicted
+++ resolved
@@ -18,17 +18,16 @@
 import subprocess as sp
 import time
 from contextlib import contextmanager
-<<<<<<< HEAD
 import string
 import collections
 import asyncio
 from typing import Callable
-=======
 from hashlib import sha256
 from inspect import isfunction, ismethod
 from itertools import chain, product
 from pathlib import Path
 from typing import Any, Callable, Dict, Set, Union
+from inspect import isfunction, ismethod
 
 from snakemake_interface_common.utils import not_iterable
 from snakemake_interface_storage_plugins.io import (
@@ -37,52 +36,19 @@
     Mtime,
     get_constant_prefix,
 )
->>>>>>> c05cc9e8
-
-from snakemake.common import ON_WINDOWS, async_run
+
+from snakemake.common import (
+  ON_WINDOWS,
+  async_run,
+  get_function_params,
+  get_input_function_aux_params,
+)
 from snakemake.exceptions import (
     MissingOutputException,
     WildcardError,
     WorkflowError,
 )
 from snakemake.logging import logger
-<<<<<<< HEAD
-from inspect import isfunction, ismethod
-from snakemake.common import (
-    DYNAMIC_FILL,
-    ON_WINDOWS,
-    async_run,
-    get_function_params,
-    get_input_function_aux_params,
-)
-
-
-class Mtime:
-    __slots__ = ["_local", "_local_target", "_remote"]
-
-    def __init__(self, local=None, local_target=None, remote=None):
-        self._local = local
-        self._local_target = local_target
-        self._remote = remote
-
-    def local_or_remote(self, follow_symlinks=False):
-        if self._remote is not None:
-            return self._remote
-        if follow_symlinks and self._local_target is not None:
-            return self._local_target
-        return self._local
-
-    def remote(
-        self,
-    ):
-        return self._remote
-
-    def local(self, follow_symlinks=False):
-        if follow_symlinks and self._local_target is not None:
-            return self._local_target
-        return self._local
-=======
->>>>>>> c05cc9e8
 
 
 def lutime(f, times):
