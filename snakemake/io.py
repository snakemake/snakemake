--- conflicted
+++ resolved
@@ -1666,9 +1666,6 @@
     pass
 
 
-<<<<<<< HEAD
-def _load_configfile(configpath_or_obj, filetype="Config"):
-=======
 class Log(Namedlist):
     def streams(self):
         _streams = {
@@ -1688,8 +1685,7 @@
         return {name: open(value, "w") for name, value in _streams.items()}
 
 
-def _load_configfile(configpath, filetype="Config"):
->>>>>>> d2cda31d
+def _load_configfile(configpath_or_obj, filetype="Config"):
     "Tries to load a configfile first as JSON, then as YAML, into a dict."
     import yaml
 
