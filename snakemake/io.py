__author__ = "Johannes Köster"
__copyright__ = "Copyright 2015-2019, Johannes Köster"
__email__ = "koester@jimmy.harvard.edu"
__license__ = "MIT"

import collections
import os
import shutil
from pathlib import Path
import re
import stat
import time
import datetime
import json
import copy
import functools
import subprocess as sp
from itertools import product, chain
from contextlib import contextmanager
import string
import collections

from snakemake.exceptions import (
    MissingOutputException,
    WorkflowError,
    WildcardError,
    RemoteFileException,
)
from snakemake.logging import logger
from inspect import isfunction, ismethod

from snakemake.common import DYNAMIC_FILL


def lutime(f, times):
    # In some cases, we have a platform where os.supports_follow_symlink includes stat()
    # but not utime().  This leads to an anomaly.  In any case we never want to touch the
    # target of a link.
    if os.utime in os.supports_follow_symlinks:
        # ...utime is well behaved
        os.utime(f, times, follow_symlinks=False)
    elif not os.path.islink(f):
        # ...symlinks not an issue here
        os.utime(f, times)
    else:
        try:
            # try the system command
            if times:
                fmt_time = lambda sec: datetime.fromtimestamp(sec).strftime(
                    "%Y%m%d%H%M.%S"
                )
                atime, mtime = times
                sp.check_call(["touch", "-h", f, "-a", "-t", fmt_time(atime)])
                sp.check_call(["touch", "-h", f, "-m", "-t", fmt_time(mtime)])
            else:
                sp.check_call(["touch", "-h", f])
        except sp.CalledProcessError:
            pass
        # ...problem system.  Do nothing.
        logger.warning(
            "Unable to set utime on symlink {}. Your Python build does not support it.".format(
                f
            )
        )
        return None


if os.chmod in os.supports_follow_symlinks:

    def lchmod(f, mode):
        os.chmod(f, mode, follow_symlinks=False)


else:

    def lchmod(f, mode):
        os.chmod(f, mode)


class IOCache:
    def __init__(self):
        self.mtime = dict()
        self.exists_local = dict()
        self.exists_remote = dict()
        self.size = dict()
        self.active = True

    def clear(self):
        self.mtime.clear()
        self.size.clear()
        self.exists_local.clear()
        self.exists_remote.clear()

    def deactivate(self):
        self.clear()
        self.active = False


def IOFile(file, rule=None):
    assert rule is not None
    f = _IOFile(file)
    f.rule = rule
    return f


class _IOFile(str):
    """
    A file that is either input or output of a rule.
    """

    __slots__ = ["_is_function", "_file", "rule", "_regex"]

    def __new__(cls, file):
        obj = str.__new__(cls, file)
        obj._is_function = isfunction(file) or ismethod(file)
        obj._is_function = obj._is_function or (
            isinstance(file, AnnotatedString) and bool(file.callable)
        )
        obj._file = file
        obj.rule = None
        obj._regex = None

        if obj.is_remote:
            obj.remote_object._iofile = obj

        return obj

    def iocache(func):
        @functools.wraps(func)
        def wrapper(self, *args, **kwargs):
            if self.rule.workflow.iocache.active:
                cache = getattr(self.rule.workflow.iocache, func.__name__)
                if self in cache:
                    return cache[self]
                v = func(self, *args, **kwargs)
                cache[self] = v
                return v
            else:
                return func(self, *args, **kwargs)

        return wrapper

    def _refer_to_remote(func):
        """
            A decorator so that if the file is remote and has a version
            of the same file-related function, call that version instead.
        """

        @functools.wraps(func)
        def wrapper(self, *args, **kwargs):
            if self.is_remote:
                if hasattr(self.remote_object, func.__name__):
                    return getattr(self.remote_object, func.__name__)(*args, **kwargs)
            return func(self, *args, **kwargs)

        return wrapper

    @contextmanager
    def open(self, mode="r", buffering=-1, encoding=None, errors=None, newline=None):
        """Open this file. If necessary, download it from remote first. 
        
        This can (and should) be used in a `with`-statement.
        """
        if not self.exists:
            raise WorkflowError(
                "File {} cannot be opened, since it does not exist.".format(self)
            )
        if not self.exists_local and self.is_remote:
            self.download_from_remote()

        f = open(self)
        try:
            yield f
        finally:
            f.close()

    @property
    def is_remote(self):
        return is_flagged(self._file, "remote_object")

    @property
    def is_ancient(self):
        return is_flagged(self._file, "ancient")

    @property
    def is_directory(self):
        return is_flagged(self._file, "directory")

    @property
    def is_multiext(self):
        return is_flagged(self._file, "multiext")

    @property
    def multiext_prefix(self):
        return get_flag_value(self._file, "multiext")

    def update_remote_filepath(self):
        # if the file string is different in the iofile, update the remote object
        # (as in the case of wildcard expansion)
        remote_object = self.remote_object
        if remote_object._file != self._file:
            remote_object._iofile = self

    @property
    def display_log(self):
        return is_flagged(self._file, "display_log")

    @property
    def should_keep_local(self):
        return self.remote_object.keep_local

    @property
    def should_stay_on_remote(self):
        return self.remote_object.stay_on_remote

    @property
    def remote_object(self):
        return get_flag_value(self._file, "remote_object")

    @property
    @_refer_to_remote
    def file(self):
        if not self._is_function:
            return self._file
        else:
            raise ValueError(
                "This IOFile is specified as a function and "
                "may not be used directly."
            )

    def check(self):
        hint = (
            "It can also lead to inconsistent results of the file-matching "
            "approach used by Snakemake."
        )
        if self._file.startswith("./"):
            logger.warning(
                "Relative file path '{}' starts with './'. This is redundant "
                "and strongly discouraged. {} You can simply omit the './' "
                "for relative file paths.".format(self._file, hint)
            )
        if self._file.startswith(" "):
            logger.warning(
                "File path '{}' starts with whitespace. "
                "This is likely unintended. {}".format(self._file, hint)
            )
        if self._file.endswith(" "):
            logger.warning(
                "File path '{}' ends with whitespace. "
                "This is likely unintended. {}".format(self._file, hint)
            )
        if "\n" in self._file:
            logger.warning(
                "File path '{}' contains line break. "
                "This is likely unintended. {}".format(self._file, hint)
            )
        if _double_slash_regex.search(self._file) is not None and not self.is_remote:
            logger.warning(
                "File path {} contains double '{}'. "
                "This is likely unintended. {}".format(self._file, os.path.sep, hint)
            )

    @property
    def exists(self):
        if self.is_remote:
            return self.exists_remote
        else:
            return self.exists_local

    def parents(self, omit=0):
        """Yield all parent paths, omitting the given number of ancestors."""
        for p in list(Path(self.file).parents)[::-1][omit:]:
            p = IOFile(str(p), rule=self.rule)
            p.clone_flags(self)
            yield p

    @property
    @iocache
    def exists_local(self):
        if self.rule.workflow.iocache.active:
            # The idea is to first check existence of parent directories and
            # cache the results.
            # We omit the last ancestor, because this is always "." or "/" or a
            # drive letter.
            for p in self.parents(omit=1):
                try:
                    if not p.exists_local:
                        return False
                except:
                    # In case of an error, we continue, because it can be that
                    # we simply don't have the permissions to access a parent
                    # directory.
                    continue
        return os.path.exists(self.file)

    @property
    @iocache
    def exists_remote(self):
        if not self.is_remote:
            return False
        if (
            self.rule.workflow.iocache.active
            and self.remote_object.provider.allows_directories
        ):
            # The idea is to first check existence of parent directories and
            # cache the results.
            # We omit the last 2 ancestors, because these are "." and the host
            # name of the remote location.
            for p in self.parents(omit=2):
                try:
                    if not p.exists_remote:
                        return False
                except:
                    # In case of an error, we continue, because it can be that
                    # we simply don't have the permissions to access a parent
                    # directory in the remote.
                    continue
        return self.remote_object.exists()

    @property
    def protected(self):
        """Returns True if the file is protected. Always False for symlinks."""
        # symlinks are never regarded as protected
        return (
            self.exists_local
            and not os.access(self.file, os.W_OK)
            and not os.path.islink(self.file)
        )

    @property
    @iocache
    @_refer_to_remote
    def mtime(self):
        return self.mtime_local

    @property
    def mtime_local(self):
        # do not follow symlinks for modification time
        if os.path.isdir(self.file) and os.path.exists(
            os.path.join(self.file, ".snakemake_timestamp")
        ):
            return os.lstat(os.path.join(self.file, ".snakemake_timestamp")).st_mtime
        else:
            return os.lstat(self.file).st_mtime

    @property
    def flags(self):
        return getattr(self._file, "flags", {})

    @property
    @iocache
    @_refer_to_remote
    def size(self):
        return self.size_local

    @property
    def size_local(self):
        # follow symlinks but throw error if invalid
        self.check_broken_symlink()
        return os.path.getsize(self.file)

    def check_broken_symlink(self):
        """ Raise WorkflowError if file is a broken symlink. """
        if not self.exists_local and os.lstat(self.file):
            raise WorkflowError(
                "File {} seems to be a broken symlink.".format(self.file)
            )

    @_refer_to_remote
    def is_newer(self, time):
        """ Returns true of the file is newer than time, or if it is
            a symlink that points to a file newer than time. """
        if self.is_ancient:
            return False
        elif self.is_remote:
            # If file is remote but provider does not override the implementation this
            # is the best we can do.
            return self.mtime > time
        else:
            if os.path.isdir(self.file) and os.path.exists(
                os.path.join(self.file, ".snakemake_timestamp")
            ):
                st_mtime_file = os.path.join(self.file, ".snakemake_timestamp")
            else:
                st_mtime_file = self.file
            try:
                return os.stat(st_mtime_file).st_mtime > time or self.mtime > time
            except FileNotFoundError:
                raise WorkflowError(
                    "File {} not found although it existed before. Is there another active process that might have deleted it?".format(
                        self.file
                    )
                )

    def download_from_remote(self):
        if self.is_remote and self.remote_object.exists():
            if not self.should_stay_on_remote:
                logger.info("Downloading from remote: {}".format(self.file))
                self.remote_object.download()
                logger.info("Finished download.")
        else:
            raise RemoteFileException(
                "The file to be downloaded does not seem to exist remotely."
            )

    def upload_to_remote(self):
        if self.is_remote:
            logger.info("Uploading to remote: {}".format(self.file))
            self.remote_object.upload()
            logger.info("Finished upload.")

    def prepare(self):
        path_until_wildcard = re.split(DYNAMIC_FILL, self.file)[0]
        dir = os.path.dirname(path_until_wildcard)
        if len(dir) > 0:
            try:
                os.makedirs(dir, exist_ok=True)
            except OSError as e:
                # ignore Errno 17 "File exists" (reason: multiprocessing)
                if e.errno != 17:
                    raise e

        if is_flagged(self._file, "pipe"):
            os.mkfifo(self._file)

    def protect(self):
        mode = (
            os.lstat(self.file).st_mode & ~stat.S_IWUSR & ~stat.S_IWGRP & ~stat.S_IWOTH
        )
        if os.path.isdir(self.file):
            for root, dirs, files in os.walk(self.file):
                for d in dirs:
                    lchmod(os.path.join(self.file, d), mode)
                for f in files:
                    lchmod(os.path.join(self.file, f), mode)
        lchmod(self.file, mode)

    def remove(self, remove_non_empty_dir=False):
        if self.is_directory:
            remove(self, remove_non_empty_dir=True)
        else:
            remove(self, remove_non_empty_dir=remove_non_empty_dir)

    def touch(self, times=None):
        """ times must be 2-tuple: (atime, mtime) """
        try:
            if self.is_directory:
                file = os.path.join(self.file, ".snakemake_timestamp")
                # Create the flag file if it doesn't exist
                if not os.path.exists(file):
                    with open(file, "w") as f:
                        pass
                lutime(file, times)
            else:
                lutime(self.file, times)
        except OSError as e:
            if e.errno == 2:
                raise MissingOutputException(
                    "Output file {} of rule {} shall be touched but "
                    "does not exist.".format(self.file, self.rule.name),
                    lineno=self.rule.lineno,
                    snakefile=self.rule.snakefile,
                )
            else:
                raise e

    def touch_or_create(self):
        try:
            self.touch()
        except MissingOutputException:
            # first create directory if it does not yet exist
            dir = self.file if self.is_directory else os.path.dirname(self.file)
            if dir:
                os.makedirs(dir, exist_ok=True)
            # create empty file
            file = (
                os.path.join(self.file, ".snakemake_timestamp")
                if self.is_directory
                else self.file
            )
            with open(file, "w") as f:
                pass

    def apply_wildcards(self, wildcards, fill_missing=False, fail_dynamic=False):
        f = self._file
        if self._is_function:
            f = self._file(Namedlist(fromdict=wildcards))

        # this bit ensures flags are transferred over to files after
        # wildcards are applied

        file_with_wildcards_applied = IOFile(
            apply_wildcards(
                f,
                wildcards,
                fill_missing=fill_missing,
                fail_dynamic=fail_dynamic,
                dynamic_fill=DYNAMIC_FILL,
            ),
            rule=self.rule,
        )

        file_with_wildcards_applied.clone_flags(self)

        return file_with_wildcards_applied

    def get_wildcard_names(self):
        return get_wildcard_names(self.file)

    def contains_wildcard(self):
        return contains_wildcard(self.file)

    def regex(self):
        if self._regex is None:
            # compile a regular expression
            self._regex = re.compile(regex(self.file))
        return self._regex

    def constant_prefix(self):
        first_wildcard = _wildcard_regex.search(self.file)
        if first_wildcard:
            return self.file[: first_wildcard.start()]
        return self.file

    def constant_suffix(self):
        m = None
        for m in _wildcard_regex.finditer(self.file):
            pass
        last_wildcard = m
        if last_wildcard:
            return self.file[last_wildcard.end() :]
        return self.file

    def match(self, target):
        return self.regex().match(target) or None

    def format_dynamic(self):
        return self.replace(DYNAMIC_FILL, "{*}")

    def clone_flags(self, other):
        if isinstance(self._file, str):
            self._file = AnnotatedString(self._file)
        if isinstance(other._file, AnnotatedString):
            self._file.flags = getattr(other._file, "flags", {}).copy()
            if "remote_object" in self._file.flags:
                self._file.flags["remote_object"] = copy.copy(
                    self._file.flags["remote_object"]
                )
                self.update_remote_filepath()

    def clone_remote_object(self, other):
        if (
            isinstance(other._file, AnnotatedString)
            and "remote_object" in other._file.flags
        ):
            self._file.flags["remote_object"] = copy.copy(
                other._file.flags["remote_object"]
            )
            self.update_remote_filepath()

    def set_flags(self, flags):
        if isinstance(self._file, str):
            self._file = AnnotatedString(self._file)
        self._file.flags = flags

    def __eq__(self, other):
        f = other._file if isinstance(other, _IOFile) else other
        return self._file == f

    def __hash__(self):
        return self._file.__hash__()


_double_slash_regex = (
    re.compile(r"([^:]//|^//)") if os.path.sep == "/" else re.compile(r"\\\\")
)


_wildcard_regex = re.compile(
    r"""
    \{
        (?=(   # This lookahead assertion emulates an 'atomic group'
               # which is required for performance
            \s*(?P<name>\w+)                    # wildcard name
            (\s*,\s*
                (?P<constraint>                 # an optional constraint
                    ([^{}]+ | \{\d+(,\d+)?\})*  # allow curly braces to nest one level
                )                               # ...  as in '{w,a{3,5}}'
            )?\s*
        ))\1
    \}
    """,
    re.VERBOSE,
)


def wait_for_files(
    files, latency_wait=3, force_stay_on_remote=False, ignore_pipe=False
):
    """Wait for given files to be present in filesystem."""
    files = list(files)

    def get_missing():
        return [
            f
            for f in files
            if not (
                f.exists_remote
                if (
                    isinstance(f, _IOFile)
                    and f.is_remote
                    and (force_stay_on_remote or f.should_stay_on_remote)
                )
                else os.path.exists(f)
                if not (is_flagged(f, "pipe") and ignore_pipe)
                else True
            )
        ]

    missing = get_missing()
    if missing:
        logger.info(
            "Waiting at most {} seconds for missing files.".format(latency_wait)
        )
        for _ in range(latency_wait):
            if not get_missing():
                return
            time.sleep(1)
        raise IOError(
            "Missing files after {} seconds:\n{}".format(
                latency_wait, "\n".join(get_missing())
            )
        )


def get_wildcard_names(pattern):
    return set(match.group("name") for match in _wildcard_regex.finditer(pattern))


def contains_wildcard(path):
    return _wildcard_regex.search(path) is not None


def contains_wildcard_constraints(pattern):
    return any(match.group("constraint") for match in _wildcard_regex.finditer(pattern))


def remove(file, remove_non_empty_dir=False):
    if file.is_remote and file.should_stay_on_remote:
        if file.exists_remote:
            file.remote_object.remove()
    elif os.path.isdir(file) and not os.path.islink(file):
        if remove_non_empty_dir:
            shutil.rmtree(file)
        else:
            try:
                os.removedirs(file)
            except OSError as e:
                # skip non empty directories
                if e.errno == 39:
                    logger.info(
                        "Skipped removing non-empty directory {}".format(e.filename)
                    )
                else:
                    logger.warning(str(e))
    # Remember that dangling symlinks fail the os.path.exists() test, but
    # we definitely still want to zap them. try/except is the safest way.
    # Also, we don't want to remove the null device if it is an output.
    elif os.devnull != str(file):
        try:
            os.remove(file)
        except FileNotFoundError:
            pass


def regex(filepattern):
    f = []
    last = 0
    wildcards = set()
    for match in _wildcard_regex.finditer(filepattern):
        f.append(re.escape(filepattern[last : match.start()]))
        wildcard = match.group("name")
        if wildcard in wildcards:
            if match.group("constraint"):
                raise ValueError(
                    "Constraint regex must be defined only in the first "
                    "occurence of the wildcard in a string."
                )
            f.append("(?P={})".format(wildcard))
        else:
            wildcards.add(wildcard)
            f.append(
                "(?P<{}>{})".format(
                    wildcard,
                    match.group("constraint") if match.group("constraint") else ".+",
                )
            )
        last = match.end()
    f.append(re.escape(filepattern[last:]))
    f.append("$")  # ensure that the match spans the whole file
    return "".join(f)


def apply_wildcards(
    pattern,
    wildcards,
    fill_missing=False,
    fail_dynamic=False,
    dynamic_fill=None,
    keep_dynamic=False,
):
    def format_match(match):
        name = match.group("name")
        try:
            value = wildcards[name]
            if fail_dynamic and value == dynamic_fill:
                raise WildcardError(name)
            return str(value)  # convert anything into a str
        except KeyError as ex:
            if keep_dynamic:
                return "{{{}}}".format(name)
            elif fill_missing:
                return dynamic_fill
            else:
                raise WildcardError(str(ex))

    return re.sub(_wildcard_regex, format_match, pattern)


def not_iterable(value):
    return (
        isinstance(value, str)
        or isinstance(value, dict)
        or not isinstance(value, collections.abc.Iterable)
    )


def is_callable(value):
    return (
        callable(value)
        or (isinstance(value, _IOFile) and value._is_function)
        or (isinstance(value, AnnotatedString) and value.callable is not None)
    )


class AnnotatedString(str):
    def __init__(self, value):
        self.flags = dict()
        self.callable = value if is_callable(value) else None


def flag(value, flag_type, flag_value=True):
    if isinstance(value, AnnotatedString):
        value.flags[flag_type] = flag_value
        return value
    if not_iterable(value):
        value = AnnotatedString(value)
        value.flags[flag_type] = flag_value
        return value
    return [flag(v, flag_type, flag_value=flag_value) for v in value]


def is_flagged(value, flag):
    if isinstance(value, AnnotatedString):
        return flag in value.flags and value.flags[flag]
    if isinstance(value, _IOFile):
        return flag in value.flags and value.flags[flag]
    return False


def get_flag_value(value, flag_type):
    if isinstance(value, AnnotatedString) or isinstance(value, _IOFile):
        if flag_type in value.flags:
            return value.flags[flag_type]
        else:
            return None


def ancient(value):
    """
    A flag for an input file that shall be considered ancient; i.e. its timestamp shall have no effect on which jobs to run.
    """
    return flag(value, "ancient")


def directory(value):
    """
    A flag to specify that an output is a directory, rather than a file or named pipe.
    """
    if is_flagged(value, "pipe"):
        raise SyntaxError("Pipe and directory flags are mutually exclusive.")
    if is_flagged(value, "remote"):
        raise SyntaxError("Remote and directory flags are mutually exclusive.")
    if is_flagged(value, "dynamic"):
        raise SyntaxError("Dynamic and directory flags are mutually exclusive.")
    return flag(value, "directory")


def temp(value):
    """
    A flag for an input or output file that shall be removed after usage.
    """
    if is_flagged(value, "protected"):
        raise SyntaxError("Protected and temporary flags are mutually exclusive.")
    if is_flagged(value, "remote"):
        raise SyntaxError("Remote and temporary flags are mutually exclusive.")
    return flag(value, "temp")


def pipe(value):
    if is_flagged(value, "protected"):
        raise SyntaxError("Pipes may not be protected.")
    if is_flagged(value, "remote"):
        raise SyntaxError("Pipes may not be remote files.")
    return flag(value, "pipe")


def temporary(value):
    """ An alias for temp. """
    return temp(value)


def protected(value):
    """ A flag for a file that shall be write protected after creation. """
    if is_flagged(value, "temp"):
        raise SyntaxError("Protected and temporary flags are mutually exclusive.")
    if is_flagged(value, "remote"):
        raise SyntaxError("Remote and protected flags are mutually exclusive.")
    return flag(value, "protected")


def dynamic(value):
    """
    A flag for a file that shall be dynamic, i.e. the multiplicity
    (and wildcard values) will be expanded after a certain
    rule has been run """
    annotated = flag(value, "dynamic", True)
    tocheck = [annotated] if not_iterable(annotated) else annotated
    for file in tocheck:
        matches = list(_wildcard_regex.finditer(file))
        # if len(matches) != 1:
        #    raise SyntaxError("Dynamic files need exactly one wildcard.")
        for match in matches:
            if match.group("constraint"):
                raise SyntaxError(
                    "The wildcards in dynamic files cannot be constrained."
                )
    return annotated


def touch(value):
    return flag(value, "touch")


def unpack(value):
    return flag(value, "unpack")


def repeat(value, n_repeat):
    """Flag benchmark records with the number of repeats."""
    return flag(value, "repeat", n_repeat)


def checkpoint_target(value):
    return flag(value, "checkpoint_target")


<<<<<<< HEAD
def display(value):
    return flag(value, "display_log")


ReportObject = collections.namedtuple("ReportObject", ["caption", "category"])
=======
ReportObject = collections.namedtuple(
    "ReportObject", ["caption", "category", "patterns"]
)


def report(value, caption=None, category=None, patterns=[]):
    """Flag output file or directory as to be included into reports.
>>>>>>> e43c9814

    In case of directory, files to include can be specified via a glob pattern (default: *).

    Arguments
    value -- File or directory.
    caption -- Path to a .rst file with a textual description of the result.
    category -- Name of the category in which the result should be displayed in the report.
    pattern -- Wildcard pattern for selecting files if a directory is given (this is used as
               input for snakemake.io.glob_wildcards). Pattern shall not include the path to the
               directory itself.
    """
    return flag(value, "report", ReportObject(caption, category, patterns))


def local(value):
    """Mark a file as local file. This disables application of a default remote
    provider.
    """
    if is_flagged(value, "remote"):
        raise SyntaxError("Remote and local flags are mutually exclusive.")
    return flag(value, "local")


def expand(*args, **wildcards):
    """
    Expand wildcards in given filepatterns.

    Arguments
    *args -- first arg: filepatterns as list or one single filepattern,
        second arg (optional): a function to combine wildcard values
        (itertools.product per default)
    **wildcards -- the wildcards as keyword arguments
        with their values as lists. If allow_missing=True is included
        wildcards in filepattern without values will stay unformatted.
    """
    filepatterns = args[0]
    if len(args) == 1:
        combinator = product
    elif len(args) == 2:
        combinator = args[1]
    if isinstance(filepatterns, str):
        filepatterns = [filepatterns]

    def path_to_str(f):
        if isinstance(f, Path):
            return str(f)
        return f

    filepatterns = list(map(path_to_str, filepatterns))

    if any(map(lambda f: getattr(f, "flags", {}), filepatterns)):
        raise WorkflowError(
            "Flags in file patterns given to expand() are invalid. "
            "Flags (e.g. temp(), directory()) have to be applied outside "
            "of expand (e.g. 'temp(expand(\"plots/{sample}.pdf\", sample=SAMPLES))')."
        )

    # check if remove missing is provided
    format_dict = dict
    if "allow_missing" in wildcards and wildcards["allow_missing"] is True:

        class FormatDict(dict):
            def __missing__(self, key):
                return "{" + key + "}"

        format_dict = FormatDict
        # check that remove missing is not a wildcard in the filepatterns
        for filepattern in filepatterns:
            if "allow_missing" in re.findall(r"{([^}\.[!:]+)", filepattern):
                format_dict = dict
                break

    # remove unused wildcards to avoid duplicate filepatterns
    wildcards = {
        filepattern: {
            k: v
            for k, v in wildcards.items()
            if k in re.findall(r"{([^}\.[!:]+)", filepattern)
        }
        for filepattern in filepatterns
    }

    def flatten(wildcards):
        for wildcard, values in wildcards.items():
            if isinstance(values, str) or not isinstance(
                values, collections.abc.Iterable
            ):
                values = [values]
            yield [(wildcard, value) for value in values]

    formatter = string.Formatter()
    try:
        return [
            formatter.vformat(filepattern, (), comb)
            for filepattern in filepatterns
            for comb in map(format_dict, combinator(*flatten(wildcards[filepattern])))
        ]
    except KeyError as e:
        raise WildcardError("No values given for wildcard {}.".format(e))


def multiext(prefix, *extensions):
    """Expand a given prefix with multiple extensions (e.g. .txt, .csv, ...)."""
    if any(
        ("/" in ext or "\\" in ext or not ext.startswith(".")) for ext in extensions
    ):
        raise WorkflowError(
            "Extensions for multiext may not contain path delimiters "
            "(/,\) and must start with '.' (e.g. .txt)."
        )
    return [flag(prefix + ext, "multiext", flag_value=prefix) for ext in extensions]


def limit(pattern, **wildcards):
    """
    Limit wildcards to the given values.

    Arguments:
    **wildcards -- the wildcards as keyword arguments
                   with their values as lists
    """
    return pattern.format(
        **{
            wildcard: "{{{},{}}}".format(wildcard, "|".join(values))
            for wildcard, values in wildcards.items()
        }
    )


def glob_wildcards(pattern, files=None, followlinks=False):
    """
    Glob the values of the wildcards by matching the given pattern to the filesystem.
    Returns a named tuple with a list of values for each wildcard.
    """
    pattern = os.path.normpath(pattern)
    first_wildcard = re.search("{[^{]", pattern)
    dirname = (
        os.path.dirname(pattern[: first_wildcard.start()])
        if first_wildcard
        else os.path.dirname(pattern)
    )
    if not dirname:
        dirname = "."

    names = [match.group("name") for match in _wildcard_regex.finditer(pattern)]
    Wildcards = collections.namedtuple("Wildcards", names)
    wildcards = Wildcards(*[list() for name in names])

    pattern = re.compile(regex(pattern))

    if files is None:
        files = (
            os.path.normpath(os.path.join(dirpath, f))
            for dirpath, dirnames, filenames in os.walk(
                dirname, followlinks=followlinks
            )
            for f in chain(filenames, dirnames)
        )

    for f in files:
        match = re.match(pattern, f)
        if match:
            for name, value in match.groupdict().items():
                getattr(wildcards, name).append(value)
    return wildcards


def update_wildcard_constraints(
    pattern, wildcard_constraints, global_wildcard_constraints
):
    """Update wildcard constraints

    Args:
      pattern (str): pattern on which to update constraints
      wildcard_constraints (dict): dictionary of wildcard:constraint key-value pairs
      global_wildcard_constraints (dict): dictionary of wildcard:constraint key-value pairs
    """

    def replace_constraint(match):
        name = match.group("name")
        constraint = match.group("constraint")
        newconstraint = wildcard_constraints.get(
            name, global_wildcard_constraints.get(name)
        )
        if name in examined_names:
            return match.group(0)
        examined_names.add(name)
        # Don't override if constraint already set
        if constraint is not None:
            return match.group(0)
        # Only update if a new constraint has actually been set
        elif newconstraint is not None:
            return "{{{},{}}}".format(name, newconstraint)
        else:
            return match.group(0)

    examined_names = set()
    updated = re.sub(_wildcard_regex, replace_constraint, pattern)

    # inherit flags
    if isinstance(pattern, AnnotatedString):
        updated = AnnotatedString(updated)
        updated.flags = dict(pattern.flags)
    return updated


def split_git_path(path):
    file_sub = re.sub(r"^git\+file:/+", "/", path)
    (file_path, version) = file_sub.split("@")
    file_path = os.path.realpath(file_path)
    root_path = get_git_root(file_path)
    if file_path.startswith(root_path):
        file_path = file_path[len(root_path) :].lstrip("/")
    return (root_path, file_path, version)


def get_git_root(path):
    """
        Args:
            path: (str) Path a to a directory/file that is located inside the repo
        Returns:
            path to root folder for git repo
    """
    import git

    try:
        git_repo = git.Repo(path, search_parent_directories=True)
        return git_repo.git.rev_parse("--show-toplevel")
    except git.exc.NoSuchPathError as e:
        tail, head = os.path.split(path)
        return get_git_root_parent_directory(tail, path)


def get_git_root_parent_directory(path, input_path):
    """
        This function will recursively go through parent directories until a git
        repository is found or until no parent directories are left, in which case
        a error will be raised. This is needed when providing a path to a
        file/folder that is located on a branch/tag no currently checked out.

        Args:
            path: (str) Path a to a directory that is located inside the repo
            input_path: (str) origin path, used when raising WorkflowError
        Returns:
            path to root folder for git repo
    """
    import git

    try:
        git_repo = git.Repo(path, search_parent_directories=True)
        return git_repo.git.rev_parse("--show-toplevel")
    except git.exc.NoSuchPathError as e:
        tail, head = os.path.split(path)
        if tail is None:
            raise WorkflowError(
                "Neither provided git path ({}) ".format(input_path)
                + "or parent directories contain a valid git repo."
            )
        else:
            return get_git_root_parent_directory(tail, input_path)


def git_content(git_file):
    """
        This function will extract a file from a git repository, one located on
        the filesystem.
        Expected format is git+file:///path/to/your/repo/path_to_file@@version

        Args:
          env_file (str): consist of path to repo, @, version and file information
                          Ex: git+file:////home/smeds/snakemake-wrappers/bio/fastqc/wrapper.py@0.19.3
        Returns:
            file content or None if the expected format isn't meet
    """
    import git

    if git_file.startswith("git+file:"):
        (root_path, file_path, version) = split_git_path(git_file)
        return git.Repo(root_path).git.show("{}:{}".format(version, file_path))
    else:
        raise WorkflowError(
            "Provided git path ({}) doesn't meet the "
            "expected format:".format(git_file) + ", expected format is "
            "git+file://PATH_TO_REPO/PATH_TO_FILE_INSIDE_REPO@VERSION"
        )


def strip_wildcard_constraints(pattern):
    """Return a string that does not contain any wildcard constraints."""

    def strip_constraint(match):
        return "{{{}}}".format(match.group("name"))

    return _wildcard_regex.sub(strip_constraint, pattern)


class Namedlist(list):
    """
    A list that additionally provides functions to name items. Further,
    it is hashable, however the hash does not consider the item names.
    """

    def __init__(
        self,
        toclone=None,
        fromdict=None,
        plainstr=False,
        strip_constraints=False,
        custom_map=None,
    ):
        """
        Create the object.

        Arguments
        toclone  -- another Namedlist that shall be cloned
        fromdict -- a dict that shall be converted to a
            Namedlist (keys become names)
        """
        list.__init__(self)
        self._names = dict()

        if toclone:
            if custom_map is not None:
                self.extend(map(custom_map, toclone))
            elif plainstr:
                self.extend(map(str, toclone))
            elif strip_constraints:
                self.extend(map(strip_wildcard_constraints, toclone))
            else:
                self.extend(toclone)
            if isinstance(toclone, Namedlist):
                self._take_names(toclone._get_names())
        if fromdict:
            for key, item in fromdict.items():
                self.append(item)
                self._add_name(key)

    def _add_name(self, name):
        """
        Add a name to the last item.

        Arguments
        name -- a name
        """
        self._set_name(name, len(self) - 1)

    def _set_name(self, name, index, end=None):
        """
        Set the name of an item.

        Arguments
        name  -- a name
        index -- the item index
        """
        if name == "items" or name == "keys" or name == "get":
            raise AttributeError(
                "invalid name for input, output, wildcard, "
                "params or log: 'items', 'keys', and 'get' are reserved for internal use"
            )

        self._names[name] = (index, end)
        if end is None:
            setattr(self, name, self[index])
        else:
            setattr(self, name, Namedlist(toclone=self[index:end]))

    def _get_names(self):
        """
        Get the defined names as (name, index) pairs.
        """
        for name, index in self._names.items():
            yield name, index

    def _take_names(self, names):
        """
        Take over the given names.

        Arguments
        names -- the given names as (name, index) pairs
        """
        for name, (i, j) in names:
            self._set_name(name, i, end=j)

    def items(self):
        for name in self._names:
            yield name, getattr(self, name)

    def _allitems(self):
        next = 0
        for name, index in sorted(
            self._names.items(),
            key=lambda item: (
                item[1][0],
                item[1][0] + 1 if item[1][1] is None else item[1][1],
            ),
        ):

            start, end = index
            if end is None:
                end = start + 1
            if start > next:
                for item in self[next:start]:
                    yield None, item
            yield name, getattr(self, name)
            next = end
        for item in self[next:]:
            yield None, item

    def _insert_items(self, index, items):
        self[index : index + 1] = items
        add = len(items) - 1
        for name, (i, j) in self._names.items():
            if i > index:
                self._names[name] = (i + add, None if j is None else j + add)
            elif i == index:
                self._set_name(name, i, end=i + len(items))

    def keys(self):
        return self._names.keys()

    def _plainstrings(self):
        return self.__class__.__call__(toclone=self, plainstr=True)

    def _stripped_constraints(self):
        return self.__class__.__call__(toclone=self, strip_constraints=True)

    def _clone(self):
        return self.__class__.__call__(toclone=self)

    def get(self, key, default_value=None):
        return self.__dict__.get(key, default_value)

    def __getitem__(self, key):
        try:
            return super().__getitem__(key)
        except TypeError:
            pass
        return getattr(self, key)

    def __hash__(self):
        return hash(tuple(self))

    def __str__(self):
        return " ".join(map(str, self))


class InputFiles(Namedlist):
    @property
    def size(self):
        return sum(f.size for f in self)

    @property
    def size_mb(self):
        return self.size / 1024 / 1024


class OutputFiles(Namedlist):
    pass


class Wildcards(Namedlist):
    pass


class Params(Namedlist):
    pass


class Resources(Namedlist):
    pass


class Log(Namedlist):
    pass


def _load_configfile(configpath, filetype="Config"):
    "Tries to load a configfile first as JSON, then as YAML, into a dict."
    import yaml

    try:
        with open(configpath) as f:
            try:
                return json.load(f, object_pairs_hook=collections.OrderedDict)
            except ValueError:
                f.seek(0)  # try again
            try:
                # From http://stackoverflow.com/a/21912744/84349
                class OrderedLoader(yaml.Loader):
                    pass

                def construct_mapping(loader, node):
                    loader.flatten_mapping(node)
                    return collections.OrderedDict(loader.construct_pairs(node))

                OrderedLoader.add_constructor(
                    yaml.resolver.BaseResolver.DEFAULT_MAPPING_TAG, construct_mapping
                )
                return yaml.load(f, Loader=OrderedLoader)
            except yaml.YAMLError:
                raise WorkflowError(
                    "Config file is not valid JSON or YAML. "
                    "In case of YAML, make sure to not mix "
                    "whitespace and tab indentation.".format(filetype)
                )
    except FileNotFoundError:
        raise WorkflowError("{} file {} not found.".format(filetype, configpath))


def load_configfile(configpath):
    "Loads a JSON or YAML configfile as a dict, then checks that it's a dict."
    config = _load_configfile(configpath)
    if not isinstance(config, dict):
        raise WorkflowError(
            "Config file must be given as JSON or YAML " "with keys at top level."
        )
    return config


##### Wildcard pumping detection #####


class PeriodicityDetector:
    def __init__(self, min_repeat=20, max_repeat=100):
        """
        Args:
            max_repeat (int): The maximum length of the periodic substring.
            min_repeat (int): The minimum length of the periodic substring.
        """
        self.regex = re.compile(
            "((?P<value>.+)(?P=value){{{min_repeat},{max_repeat}}})$".format(
                min_repeat=min_repeat - 1, max_repeat=max_repeat - 1
            )
        )

    def is_periodic(self, value):
        """Returns the periodic substring or None if not periodic."""
        m = self.regex.search(value)  # search for a periodic suffix.
        if m is not None:
            return m.group("value")<|MERGE_RESOLUTION|>--- conflicted
+++ resolved
@@ -865,13 +865,10 @@
     return flag(value, "checkpoint_target")
 
 
-<<<<<<< HEAD
 def display(value):
     return flag(value, "display_log")
 
 
-ReportObject = collections.namedtuple("ReportObject", ["caption", "category"])
-=======
 ReportObject = collections.namedtuple(
     "ReportObject", ["caption", "category", "patterns"]
 )
@@ -879,7 +876,6 @@
 
 def report(value, caption=None, category=None, patterns=[]):
     """Flag output file or directory as to be included into reports.
->>>>>>> e43c9814
 
     In case of directory, files to include can be specified via a glob pattern (default: *).
 
