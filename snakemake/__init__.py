__author__ = "Johannes Köster"
__copyright__ = "Copyright 2022, Johannes Köster"
__email__ = "johannes.koester@uni-due.de"
__license__ = "MIT"

import os
import subprocess
import glob
from argparse import ArgumentError, ArgumentDefaultsHelpFormatter
import logging as _logging
import re
import sys
import inspect
import threading
import webbrowser
from functools import partial
import importlib
import shutil
import shlex
from importlib.machinery import SourceFileLoader

from snakemake.workflow import Workflow
from snakemake.dag import Batch
from snakemake.exceptions import print_exception, WorkflowError
from snakemake.logging import setup_logger, logger, SlackLogger, WMSLogger
from snakemake.io import load_configfile, wait_for_files
from snakemake.shell import shell
from snakemake.utils import update_config, available_cpu_count
from snakemake.common import Mode, __version__, MIN_PY_VERSION, get_appdirs
from snakemake.resources import parse_resources, DefaultResources


SNAKEFILE_CHOICES = [
    "Snakefile",
    "snakefile",
    "workflow/Snakefile",
    "workflow/snakefile",
]


def snakemake(
    snakefile,
    batch=None,
    cache=None,
    report=None,
    report_stylesheet=None,
    containerize=False,
    lint=None,
    generate_unit_tests=None,
    listrules=False,
    list_target_rules=False,
    cores=1,
    nodes=None,
    local_cores=1,
    max_threads=None,
    resources=dict(),
    overwrite_threads=None,
    overwrite_scatter=None,
    default_resources=None,
    overwrite_resources=None,
    config=dict(),
    configfiles=None,
    config_args=None,
    workdir=None,
    targets=None,
    dryrun=False,
    touch=False,
    forcetargets=False,
    forceall=False,
    forcerun=[],
    until=[],
    omit_from=[],
    prioritytargets=[],
    stats=None,
    printreason=False,
    printshellcmds=False,
    debug_dag=False,
    printdag=False,
    printrulegraph=False,
    printfilegraph=False,
    printd3dag=False,
    nocolor=False,
    quiet=False,
    keepgoing=False,
    cluster=None,
    cluster_config=None,
    cluster_sync=None,
    drmaa=None,
    drmaa_log_dir=None,
    jobname="snakejob.{rulename}.{jobid}.sh",
    immediate_submit=False,
    standalone=False,
    ignore_ambiguity=False,
    snakemakepath=None,
    lock=True,
    unlock=False,
    cleanup_metadata=None,
    conda_cleanup_envs=False,
    cleanup_shadow=False,
    cleanup_scripts=True,
    force_incomplete=False,
    ignore_incomplete=False,
    list_version_changes=False,
    list_code_changes=False,
    list_input_changes=False,
    list_params_changes=False,
    list_untracked=False,
    list_resources=False,
    summary=False,
    archive=None,
    delete_all_output=False,
    delete_temp_output=False,
    detailed_summary=False,
    latency_wait=3,
    wait_for_files=None,
    print_compilation=False,
    debug=False,
    notemp=False,
    all_temp=False,
    keep_remote_local=False,
    nodeps=False,
    keep_target_files=False,
    allowed_rules=None,
    jobscript=None,
    greediness=None,
    no_hooks=False,
    overwrite_shellcmd=None,
    updated_files=None,
    log_handler=[],
    keep_logger=False,
    max_jobs_per_second=None,
    max_status_checks_per_second=100,
    restart_times=0,
    attempt=1,
    verbose=False,
    force_use_threads=False,
    use_conda=False,
    use_singularity=False,
    use_env_modules=False,
    singularity_args="",
    conda_frontend="conda",
    conda_prefix=None,
    conda_cleanup_pkgs=None,
    list_conda_envs=False,
    singularity_prefix=None,
    shadow_prefix=None,
    scheduler="ilp",
    scheduler_ilp_solver=None,
    conda_create_envs_only=False,
    mode=Mode.default,
    wrapper_prefix=None,
    kubernetes=None,
    container_image=None,
    tibanna=False,
    tibanna_sfn=None,
    google_lifesciences=False,
    google_lifesciences_regions=None,
    google_lifesciences_location=None,
    google_lifesciences_cache=False,
    tes=None,
    preemption_default=None,
    preemptible_rules=None,
    precommand="",
    default_remote_provider=None,
    default_remote_prefix="",
    tibanna_config=False,
    assume_shared_fs=True,
    cluster_status=None,
    cluster_cancel=None,
    cluster_cancel_nargs=None,
    cluster_sidecar=None,
    export_cwl=None,
    show_failed_logs=False,
    keep_incomplete=False,
    keep_metadata=True,
    messaging=None,
    edit_notebook=None,
    envvars=None,
    overwrite_groups=None,
    group_components=None,
    max_inventory_wait_time=20,
    execute_subworkflows=True,
    conda_not_block_search_path_envvars=False,
    scheduler_solver_path=None,
    conda_base_path=None,
    local_groupid="local",
):
    """Run snakemake on a given snakefile.

    This function provides access to the whole snakemake functionality. It is not thread-safe.

    Args:
        snakefile (str):            the path to the snakefile
        batch (Batch):              whether to compute only a partial DAG, defined by the given Batch object (default None)
        report (str):               create an HTML report for a previous run at the given path
        lint (str):                 print lints instead of executing (None, "plain" or "json", default None)
        listrules (bool):           list rules (default False)
        list_target_rules (bool):   list target rules (default False)
        cores (int):                the number of provided cores (ignored when using cluster support) (default 1)
        nodes (int):                the number of provided cluster nodes (ignored without cluster support) (default 1)
        local_cores (int):          the number of provided local cores if in cluster mode (ignored without cluster support) (default 1)
        resources (dict):           provided resources, a dictionary assigning integers to resource names, e.g. {gpu=1, io=5} (default {})
        default_resources (DefaultResources):   default values for resources not defined in rules (default None)
        config (dict):              override values for workflow config
        workdir (str):              path to the working directory (default None)
        targets (list):             list of targets, e.g. rule or file names (default None)
        dryrun (bool):              only dry-run the workflow (default False)
        touch (bool):               only touch all output files if present (default False)
        forcetargets (bool):        force given targets to be re-created (default False)
        forceall (bool):            force all output files to be re-created (default False)
        forcerun (list):            list of files and rules that shall be re-created/re-executed (default [])
        execute_subworkflows (bool):   execute subworkflows if present (default True)
        prioritytargets (list):     list of targets that shall be run with maximum priority (default [])
        stats (str):                path to file that shall contain stats about the workflow execution (default None)
        printreason (bool):         print the reason for the execution of each job (default false)
        printshellcmds (bool):      print the shell command of each job (default False)
        printdag (bool):            print the dag in the graphviz dot language (default False)
        printrulegraph (bool):      print the graph of rules in the graphviz dot language (default False)
        printfilegraph (bool):      print the graph of rules with their input and output files in the graphviz dot language (default False)
        printd3dag (bool):          print a D3.js compatible JSON representation of the DAG (default False)
        nocolor (bool):             do not print colored output (default False)
        quiet (bool):               do not print any default job information (default False)
        keepgoing (bool):           keep going upon errors (default False)
        cluster (str):              submission command of a cluster or batch system to use, e.g. qsub (default None)
        cluster_config (str,list):  configuration file for cluster options, or list thereof (default None)
        cluster_sync (str):         blocking cluster submission command (like SGE 'qsub -sync y')  (default None)
        drmaa (str):                if not None use DRMAA for cluster support, str specifies native args passed to the cluster when submitting a job
        drmaa_log_dir (str):        the path to stdout and stderr output of DRMAA jobs (default None)
        jobname (str):              naming scheme for cluster job scripts (default "snakejob.{rulename}.{jobid}.sh")
        immediate_submit (bool):    immediately submit all cluster jobs, regardless of dependencies (default False)
        standalone (bool):          kill all processes very rudely in case of failure (do not use this if you use this API) (default False) (deprecated)
        ignore_ambiguity (bool):    ignore ambiguous rules and always take the first possible one (default False)
        snakemakepath (str):        deprecated parameter whose value is ignored. Do not use.
        lock (bool):                lock the working directory when executing the workflow (default True)
        unlock (bool):              just unlock the working directory (default False)
        cleanup_metadata (list):    just cleanup metadata of given list of output files (default None)
        drop_metadata (bool):       drop metadata file tracking information after job finishes (--report and --list_x_changes information will be incomplete) (default False)
        conda_cleanup_envs (bool):  just cleanup unused conda environments (default False)
        cleanup_shadow (bool):      just cleanup old shadow directories (default False)
        cleanup_scripts (bool):     delete wrapper scripts used for execution (default True)
        force_incomplete (bool):    force the re-creation of incomplete files (default False)
        ignore_incomplete (bool):   ignore incomplete files (default False)
        list_version_changes (bool): list output files with changed rule version (default False)
        list_code_changes (bool):   list output files with changed rule code (default False)
        list_input_changes (bool):  list output files with changed input files (default False)
        list_params_changes (bool): list output files with changed params (default False)
        list_untracked (bool):      list files in the workdir that are not used in the workflow (default False)
        summary (bool):             list summary of all output files and their status (default False)
        archive (str):              archive workflow into the given tarball
        delete_all_output (bool):    remove all files generated by the workflow (default False)
        delete_temp_output (bool):   remove all temporary files generated by the workflow (default False)
        latency_wait (int):         how many seconds to wait for an output file to appear after the execution of a job, e.g. to handle filesystem latency (default 3)
        wait_for_files (list):      wait for given files to be present before executing the workflow
        list_resources (bool):      list resources used in the workflow (default False)
        summary (bool):             list summary of all output files and their status (default False). If no option is specified a basic summary will be output. If 'detailed' is added as an option e.g --summary detailed, extra info about the input and shell commands will be included
        detailed_summary (bool):    list summary of all input and output files and their status (default False)
        print_compilation (bool):   print the compilation of the snakefile (default False)
        debug (bool):               allow to use the debugger within rules
        notemp (bool):              ignore temp file flags, e.g. do not delete output files marked as a temp after use (default False)
        keep_remote_local (bool):   keep local copies of remote files (default False)
        nodeps (bool):              ignore dependencies (default False)
        keep_target_files (bool):   do not adjust the paths of given target files relative to the working directory.
        allowed_rules (set):        restrict allowed rules to the given set. If None or empty, all rules are used.
        jobscript (str):            path to a custom shell script template for cluster jobs (default None)
        greediness (float):         set the greediness of scheduling. This value between 0 and 1 determines how careful jobs are selected for execution. The default value (0.5 if prioritytargets are used, 1.0 else) provides the best speed and still acceptable scheduling quality.
        overwrite_shellcmd (str):   a shell command that shall be executed instead of those given in the workflow. This is for debugging purposes only.
        updated_files(list):        a list that will be filled with the files that are updated or created during the workflow execution
        verbose (bool):             show additional debug output (default False)
        max_jobs_per_second (int):  maximal number of cluster/drmaa jobs per second, None to impose no limit (default None)
        restart_times (int):        number of times to restart failing jobs (default 0)
        attempt (int):              initial value of Job.attempt. This is intended for internal use only (default 1).
        force_use_threads:          whether to force the use of threads over processes. helpful if shared memory is full or unavailable (default False)
        use_conda (bool):           use conda environments for each job (defined with conda directive of rules)
        use_singularity (bool):     run jobs in singularity containers (if defined with singularity directive)
        use_env_modules (bool):     load environment modules if defined in rules
        singularity_args (str):     additional arguments to pass to a singularity
        conda_prefix (str):         the directory in which conda environments will be created (default None)
        conda_cleanup_pkgs (snakemake.deployment.conda.CondaCleanupMode):
                                    whether to clean up conda tarballs after env creation (default None), valid values: "tarballs", "cache"
        singularity_prefix (str):   the directory to which singularity images will be pulled (default None)
        shadow_prefix (str):        prefix for shadow directories. The job-specific shadow directories will be created in $SHADOW_PREFIX/shadow/ (default None)
        conda_create_envs_only (bool):    if specified, only builds the conda environments specified for each job, then exits.
        list_conda_envs (bool):     list conda environments and their location on disk.
        mode (snakemake.common.Mode): execution mode
        wrapper_prefix (str):       prefix for wrapper script URLs (default None)
        kubernetes (str):           submit jobs to Kubernetes, using the given namespace.
        container_image (str):      Docker image to use, e.g., for Kubernetes.
        default_remote_provider (str): default remote provider to use instead of local files (e.g. S3, GS)
        default_remote_prefix (str): prefix for default remote provider (e.g. name of the bucket).
        tibanna (bool):             submit jobs to AWS cloud using Tibanna.
        tibanna_sfn (str):          Step function (Unicorn) name of Tibanna (e.g. tibanna_unicorn_monty). This must be deployed first using tibanna cli.
        google_lifesciences (bool): submit jobs to Google Cloud Life Sciences (pipelines API).
        google_lifesciences_regions (list): a list of regions (e.g., us-east1)
        google_lifesciences_location (str): Life Sciences API location (e.g., us-central1)
        google_lifesciences_cache (bool): save a cache of the compressed working directories in Google Cloud Storage for later usage.
        tes (str):                  Execute workflow tasks on GA4GH TES server given by URL.
        precommand (str):           commands to run on AWS cloud before the snakemake command (e.g. wget, git clone, unzip, etc). Use with --tibanna.
        preemption_default (int):   set a default number of preemptible instance retries (for Google Life Sciences executor only)
        preemptible_rules (list):    define custom preemptible instance retries for specific rules (for Google Life Sciences executor only)
        tibanna_config (list):      Additional tibanna config e.g. --tibanna-config spot_instance=true subnet=<subnet_id> security group=<security_group_id>
        assume_shared_fs (bool):    assume that cluster nodes share a common filesystem (default true).
        cluster_status (str):       status command for cluster execution. If None, Snakemake will rely on flag files. Otherwise, it expects the command to return "success", "failure" or "running" when executing with a cluster jobid as a single argument.
        cluster_cancel (str):       command to cancel multiple job IDs (like SLURM 'scancel') (default None)
        cluster_cancel_nargs (int): maximal number of job ids to pass to cluster_cancel (default 1000)
        cluster_sidecar (str):      command that starts a sidecar process, see cluster documentation (default None)
        export_cwl (str):           Compile workflow to CWL and save to given file
        log_handler (function):     redirect snakemake output to this custom log handler, a function that takes a log message dictionary (see below) as its only argument (default None). The log message dictionary for the log handler has to following entries:
        keep_incomplete (bool):     keep incomplete output files of failed jobs
        edit_notebook (object):     "notebook.EditMode" object to configure notebook server for interactive editing of a rule notebook. If None, do not edit.
        scheduler (str):            Select scheduling algorithm (default ilp)
        scheduler_ilp_solver (str): Set solver for ilp scheduler.
        overwrite_groups (dict):    Rule to group assignments (default None)
        group_components (dict):    Number of connected components given groups shall span before being split up (1 by default if empty)
        conda_not_block_search_path_envvars (bool): Do not block search path envvars (R_LIBS, PYTHONPATH, ...) when using conda environments.
        scheduler_solver_path (str): Path to Snakemake environment (this can be used to e.g. overwrite the search path for the ILP solver used during scheduling).
        conda_base_path (str):      Path to conda base environment (this can be used to overwrite the search path for conda, mamba, and activate).
        local_groupid (str):        Local groupid to use as a placeholder for groupid-referrring input functions of local jobs (internal use only, default: local).
        log_handler (list):         redirect snakemake output to this list of custom log handlers, each a function that takes a log message dictionary (see below) as its only argument (default []). The log message dictionary for the log handler has to following entries:

            :level:
                the log level ("info", "error", "debug", "progress", "job_info")

            :level="info", "error" or "debug":
                :msg:
                    the log message
            :level="progress":
                :done:
                    number of already executed jobs

                :total:
                    number of total jobs

            :level="job_info":
                :input:
                    list of input files of a job

                :output:
                    list of output files of a job

                :log:
                    path to log file of a job

                :local:
                    whether a job is executed locally (i.e. ignoring cluster)

                :msg:
                    the job message

                :reason:
                    the job reason

                :priority:
                    the job priority

                :threads:
                    the threads of the job


    Returns:
        bool:   True if workflow execution was successful.

    """
    assert not immediate_submit or (
        immediate_submit and notemp
    ), "immediate_submit has to be combined with notemp (it does not support temp file handling)"

    if tibanna:
        assume_shared_fs = False
        default_remote_provider = "S3"
        default_remote_prefix = default_remote_prefix.rstrip("/")
        assert (
            default_remote_prefix
        ), "default_remote_prefix needed if tibanna is specified"
        assert tibanna_sfn, "tibanna_sfn needed if tibanna is specified"
        if tibanna_config:
            tibanna_config_dict = dict()
            for cf in tibanna_config:
                k, v = cf.split("=")
                if v == "true":
                    v = True
                elif v == "false":
                    v = False
                elif v.isnumeric():
                    v = int(v)
                else:
                    try:
                        v = float(v)
                    except ValueError:
                        pass
                tibanna_config_dict.update({k: v})
            tibanna_config = tibanna_config_dict

    # Google Cloud Life Sciences API uses compute engine and storage
    if google_lifesciences:
        assume_shared_fs = False
        default_remote_provider = "GS"
        default_remote_prefix = default_remote_prefix.rstrip("/")
    if kubernetes:
        assume_shared_fs = False

    # Currently preemptible instances only supported for Google LifeSciences Executor
    if preemption_default or preemptible_rules and not google_lifesciences:
        logger.warning(
            "Preemptible instances are only available for the Google Life Sciences Executor."
        )

    if updated_files is None:
        updated_files = list()

    if isinstance(cluster_config, str):
        # Loading configuration from one file is still supported for
        # backward compatibility
        cluster_config = [cluster_config]
    if cluster_config:
        # Load all configuration files
        configs = [load_configfile(f) for f in cluster_config]
        # Merge in the order as specified, overriding earlier values with
        # later ones
        cluster_config_content = configs[0]
        for other in configs[1:]:
            update_config(cluster_config_content, other)
    else:
        cluster_config_content = dict()

    run_local = not (
        cluster
        or cluster_sync
        or drmaa
        or kubernetes
        or tibanna
        or google_lifesciences
        or tes
    )
    if run_local:
        if not dryrun:
            # clean up all previously recorded jobids.
            shell.cleanup()
    else:
        if edit_notebook:
            raise WorkflowError(
                "Notebook edit mode is only allowed with local execution."
            )

    shell.conda_block_conflicting_envvars = not conda_not_block_search_path_envvars

    # force thread use for any kind of cluster
    use_threads = (
        force_use_threads
        or (os.name not in ["posix", "nt"])
        or cluster
        or cluster_sync
        or drmaa
    )

    if not keep_logger:
        stdout = (
            (
                dryrun
                and not (printdag or printd3dag or printrulegraph or printfilegraph)
            )
            or listrules
            or list_target_rules
            or list_resources
        )

        setup_logger(
            handler=log_handler,
            quiet=quiet,
            printreason=printreason,
            printshellcmds=printshellcmds,
            debug_dag=debug_dag,
            nocolor=nocolor,
            stdout=stdout,
            debug=verbose,
            use_threads=use_threads,
            mode=mode,
            show_failed_logs=show_failed_logs,
        )

    if greediness is None:
        greediness = 0.5 if prioritytargets else 1.0
    else:
        if not (0 <= greediness <= 1.0):
            logger.error("Error: greediness must be a float between 0 and 1.")
            return False

    if not os.path.exists(snakefile):
        logger.error('Error: Snakefile "{}" not found.'.format(snakefile))
        return False
    snakefile = os.path.abspath(snakefile)

    cluster_mode = (
        (cluster is not None) + (cluster_sync is not None) + (drmaa is not None)
    )
    if cluster_mode > 1:
        logger.error("Error: cluster and drmaa args are mutually exclusive")
        return False

    if debug and (cluster_mode or cores is not None and cores > 1):
        logger.error(
            "Error: debug mode cannot be used with more than one core or cluster execution."
        )
        return False

    overwrite_config = dict()
    if configfiles is None:
        configfiles = []
    for f in configfiles:
        # get values to override. Later configfiles override earlier ones.
        update_config(overwrite_config, load_configfile(f))
    # convert provided paths to absolute paths
    configfiles = list(map(os.path.abspath, configfiles))

    # directly specified elements override any configfiles
    if config:
        update_config(overwrite_config, config)
        if config_args is None:
            config_args = unparse_config(config)

    if workdir:
        olddir = os.getcwd()
        if not os.path.exists(workdir):
            logger.info("Creating specified working directory {}.".format(workdir))
            os.makedirs(workdir)
        workdir = os.path.abspath(workdir)
        os.chdir(workdir)

    logger.setup_logfile()

    try:
        # handle default remote provider
        _default_remote_provider = None
        if default_remote_provider is not None:
            try:
                rmt = importlib.import_module(
                    "snakemake.remote." + default_remote_provider
                )
            except ImportError as e:
                raise WorkflowError("Unknown default remote provider.")
            if rmt.RemoteProvider.supports_default:
                _default_remote_provider = rmt.RemoteProvider(
                    keep_local=True, is_default=True
                )
            else:
                raise WorkflowError(
                    "Remote provider {} does not (yet) support to "
                    "be used as default provider."
                )

        workflow = Workflow(
            snakefile=snakefile,
            jobscript=jobscript,
            overwrite_shellcmd=overwrite_shellcmd,
            overwrite_config=overwrite_config,
            overwrite_workdir=workdir,
            overwrite_configfiles=configfiles,
            overwrite_clusterconfig=cluster_config_content,
            overwrite_threads=overwrite_threads,
            max_threads=max_threads,
            overwrite_scatter=overwrite_scatter,
            overwrite_groups=overwrite_groups,
            overwrite_resources=overwrite_resources,
            group_components=group_components,
            config_args=config_args,
            debug=debug,
            verbose=verbose,
            use_conda=use_conda or list_conda_envs or conda_cleanup_envs,
            use_singularity=use_singularity,
            use_env_modules=use_env_modules,
            conda_frontend=conda_frontend,
            conda_prefix=conda_prefix,
            conda_cleanup_pkgs=conda_cleanup_pkgs,
            singularity_prefix=singularity_prefix,
            shadow_prefix=shadow_prefix,
            singularity_args=singularity_args,
            scheduler_type=scheduler,
            scheduler_ilp_solver=scheduler_ilp_solver,
            mode=mode,
            wrapper_prefix=wrapper_prefix,
            printshellcmds=printshellcmds,
            restart_times=restart_times,
            attempt=attempt,
            default_remote_provider=_default_remote_provider,
            default_remote_prefix=default_remote_prefix,
            run_local=run_local,
            assume_shared_fs=assume_shared_fs,
            default_resources=default_resources,
            cache=cache,
            cores=cores,
            nodes=nodes,
            resources=resources,
            edit_notebook=edit_notebook,
            envvars=envvars,
            max_inventory_wait_time=max_inventory_wait_time,
            conda_not_block_search_path_envvars=conda_not_block_search_path_envvars,
            execute_subworkflows=execute_subworkflows,
            scheduler_solver_path=scheduler_solver_path,
            conda_base_path=conda_base_path,
            check_envvars=not lint,  # for linting, we do not need to check whether requested envvars exist
            all_temp=all_temp,
            local_groupid=local_groupid,
<<<<<<< HEAD
            keep_metadata=keep_metadata,
=======
            latency_wait=latency_wait,
>>>>>>> d0304435
        )
        success = True

        workflow.include(
            snakefile,
            overwrite_default_target=True,
            print_compilation=print_compilation,
        )
        workflow.check()

        if not print_compilation:
            if lint:
                success = not workflow.lint(json=lint == "json")
            elif containerize:
                workflow.containerize()
            elif listrules:
                workflow.list_rules()
            elif list_target_rules:
                workflow.list_rules(only_targets=True)
            elif list_resources:
                workflow.list_resources()
            else:
                # if not printdag and not printrulegraph:
                # handle subworkflows
                subsnakemake = partial(
                    snakemake,
                    local_cores=local_cores,
                    max_threads=max_threads,
                    cache=cache,
                    overwrite_threads=overwrite_threads,
                    overwrite_scatter=overwrite_scatter,
                    overwrite_resources=overwrite_resources,
                    default_resources=default_resources,
                    dryrun=dryrun,
                    touch=touch,
                    printreason=printreason,
                    printshellcmds=printshellcmds,
                    debug_dag=debug_dag,
                    nocolor=nocolor,
                    quiet=quiet,
                    keepgoing=keepgoing,
                    cluster=cluster,
                    cluster_sync=cluster_sync,
                    drmaa=drmaa,
                    drmaa_log_dir=drmaa_log_dir,
                    jobname=jobname,
                    immediate_submit=immediate_submit,
                    standalone=standalone,
                    ignore_ambiguity=ignore_ambiguity,
                    restart_times=restart_times,
                    attempt=attempt,
                    lock=lock,
                    unlock=unlock,
                    cleanup_metadata=cleanup_metadata,
                    conda_cleanup_envs=conda_cleanup_envs,
                    cleanup_shadow=cleanup_shadow,
                    cleanup_scripts=cleanup_scripts,
                    force_incomplete=force_incomplete,
                    ignore_incomplete=ignore_incomplete,
                    latency_wait=latency_wait,
                    verbose=verbose,
                    notemp=notemp,
                    all_temp=all_temp,
                    keep_remote_local=keep_remote_local,
                    nodeps=nodeps,
                    jobscript=jobscript,
                    greediness=greediness,
                    no_hooks=no_hooks,
                    overwrite_shellcmd=overwrite_shellcmd,
                    config=config,
                    config_args=config_args,
                    cluster_config=cluster_config,
                    keep_logger=True,
                    force_use_threads=use_threads,
                    use_conda=use_conda,
                    use_singularity=use_singularity,
                    use_env_modules=use_env_modules,
                    conda_prefix=conda_prefix,
                    conda_cleanup_pkgs=conda_cleanup_pkgs,
                    conda_frontend=conda_frontend,
                    singularity_prefix=singularity_prefix,
                    shadow_prefix=shadow_prefix,
                    singularity_args=singularity_args,
                    scheduler=scheduler,
                    scheduler_ilp_solver=scheduler_ilp_solver,
                    list_conda_envs=list_conda_envs,
                    kubernetes=kubernetes,
                    container_image=container_image,
                    conda_create_envs_only=conda_create_envs_only,
                    default_remote_provider=default_remote_provider,
                    default_remote_prefix=default_remote_prefix,
                    tibanna=tibanna,
                    tibanna_sfn=tibanna_sfn,
                    google_lifesciences=google_lifesciences,
                    google_lifesciences_regions=google_lifesciences_regions,
                    google_lifesciences_location=google_lifesciences_location,
                    google_lifesciences_cache=google_lifesciences_cache,
                    tes=tes,
                    precommand=precommand,
                    preemption_default=preemption_default,
                    preemptible_rules=preemptible_rules,
                    tibanna_config=tibanna_config,
                    assume_shared_fs=assume_shared_fs,
                    cluster_status=cluster_status,
                    cluster_cancel=cluster_cancel,
                    cluster_cancel_nargs=cluster_cancel_nargs,
                    cluster_sidecar=cluster_sidecar,
                    max_jobs_per_second=max_jobs_per_second,
                    max_status_checks_per_second=max_status_checks_per_second,
                    overwrite_groups=overwrite_groups,
                    group_components=group_components,
                    max_inventory_wait_time=max_inventory_wait_time,
                    conda_not_block_search_path_envvars=conda_not_block_search_path_envvars,
                    local_groupid=local_groupid,
                )
                success = workflow.execute(
                    targets=targets,
                    dryrun=dryrun,
                    generate_unit_tests=generate_unit_tests,
                    touch=touch,
                    scheduler_type=scheduler,
                    scheduler_ilp_solver=scheduler_ilp_solver,
                    local_cores=local_cores,
                    forcetargets=forcetargets,
                    forceall=forceall,
                    forcerun=forcerun,
                    prioritytargets=prioritytargets,
                    until=until,
                    omit_from=omit_from,
                    quiet=quiet,
                    keepgoing=keepgoing,
                    printshellcmds=printshellcmds,
                    printreason=printreason,
                    printrulegraph=printrulegraph,
                    printfilegraph=printfilegraph,
                    printdag=printdag,
                    cluster=cluster,
                    cluster_sync=cluster_sync,
                    jobname=jobname,
                    drmaa=drmaa,
                    drmaa_log_dir=drmaa_log_dir,
                    kubernetes=kubernetes,
                    container_image=container_image,
                    tibanna=tibanna,
                    tibanna_sfn=tibanna_sfn,
                    google_lifesciences=google_lifesciences,
                    google_lifesciences_regions=google_lifesciences_regions,
                    google_lifesciences_location=google_lifesciences_location,
                    google_lifesciences_cache=google_lifesciences_cache,
                    tes=tes,
                    precommand=precommand,
                    preemption_default=preemption_default,
                    preemptible_rules=preemptible_rules,
                    tibanna_config=tibanna_config,
                    max_jobs_per_second=max_jobs_per_second,
                    max_status_checks_per_second=max_status_checks_per_second,
                    printd3dag=printd3dag,
                    immediate_submit=immediate_submit,
                    ignore_ambiguity=ignore_ambiguity,
                    stats=stats,
                    force_incomplete=force_incomplete,
                    ignore_incomplete=ignore_incomplete,
                    list_version_changes=list_version_changes,
                    list_code_changes=list_code_changes,
                    list_input_changes=list_input_changes,
                    list_params_changes=list_params_changes,
                    list_untracked=list_untracked,
                    list_conda_envs=list_conda_envs,
                    summary=summary,
                    archive=archive,
                    delete_all_output=delete_all_output,
                    delete_temp_output=delete_temp_output,
                    wait_for_files=wait_for_files,
                    detailed_summary=detailed_summary,
                    nolock=not lock,
                    unlock=unlock,
                    notemp=notemp,
                    keep_remote_local=keep_remote_local,
                    nodeps=nodeps,
                    keep_target_files=keep_target_files,
                    cleanup_metadata=cleanup_metadata,
                    conda_cleanup_envs=conda_cleanup_envs,
                    cleanup_shadow=cleanup_shadow,
                    cleanup_scripts=cleanup_scripts,
                    subsnakemake=subsnakemake,
                    updated_files=updated_files,
                    allowed_rules=allowed_rules,
                    greediness=greediness,
                    no_hooks=no_hooks,
                    force_use_threads=use_threads,
                    conda_create_envs_only=conda_create_envs_only,
                    cluster_status=cluster_status,
                    cluster_cancel=cluster_cancel,
                    cluster_cancel_nargs=cluster_cancel_nargs,
                    cluster_sidecar=cluster_sidecar,
                    report=report,
                    report_stylesheet=report_stylesheet,
                    export_cwl=export_cwl,
                    batch=batch,
                    keepincomplete=keep_incomplete,
                )

    except BrokenPipeError:
        # ignore this exception and stop. It occurs if snakemake output is piped into less and less quits before reading the whole output.
        # in such a case, snakemake shall stop scheduling and quit with error 1
        success = False
    except (Exception, BaseException) as ex:
        if "workflow" in locals():
            print_exception(ex, workflow.linemaps)
        else:
            print_exception(ex, dict())
        success = False

    if workdir:
        os.chdir(olddir)
    if "workflow" in locals() and workflow.persistence:
        workflow.persistence.unlock()
    if not keep_logger:
        logger.cleanup()
    return success


def parse_set_threads(args):
    return parse_set_ints(
        args.set_threads,
        "Invalid threads definition: entries have to be defined as RULE=THREADS pairs "
        "(with THREADS being a positive integer).",
    )


def parse_set_resources(args):
    errmsg = (
        "Invalid resource definition: entries have to be defined as RULE:RESOURCE=VALUE, with "
        "VALUE being a positive integer or a string."
    )

    from collections import defaultdict

    assignments = defaultdict(dict)
    if args.set_resources is not None:
        for entry in args.set_resources:
            key, value = parse_key_value_arg(entry, errmsg=errmsg)
            key = key.split(":")
            if not len(key) == 2:
                raise ValueError(errmsg)
            rule, resource = key
            try:
                value = int(value)
            except ValueError:
                assignments[rule][resource] = value
                continue
            if value < 0:
                raise ValueError(errmsg)
            assignments[rule][resource] = value
    return assignments


def parse_set_scatter(args):
    return parse_set_ints(
        args.set_scatter,
        "Invalid scatter definition: entries have to be defined as NAME=SCATTERITEMS pairs "
        "(with SCATTERITEMS being a positive integer).",
    )


def parse_set_ints(arg, errmsg):
    assignments = dict()
    if arg is not None:
        for entry in arg:
            key, value = parse_key_value_arg(entry, errmsg=errmsg)
            try:
                value = int(value)
            except ValueError:
                raise ValueError(errmsg)
            if value < 0:
                raise ValueError(errmsg)
            assignments[key] = value
    return assignments


def parse_batch(args):
    errmsg = "Invalid batch definition: batch entry has to be defined as RULE=BATCH/BATCHES (with integers BATCH <= BATCHES, BATCH >= 1)."
    if args.batch is not None:
        rule, batchdef = parse_key_value_arg(args.batch, errmsg=errmsg)
        try:
            batch, batches = batchdef.split("/")
            batch = int(batch)
            batches = int(batches)
        except ValueError:
            raise ValueError(errmsg)
        if batch > batches or batch < 1:
            raise ValueError(errmsg)
        return Batch(rule, batch, batches)
    return None


def parse_groups(args):
    errmsg = "Invalid groups definition: entries have to be defined as RULE=GROUP pairs"
    overwrite_groups = dict()
    if args.groups is not None:
        for entry in args.groups:
            rule, group = parse_key_value_arg(entry, errmsg=errmsg)
            overwrite_groups[rule] = group
    return overwrite_groups


def parse_group_components(args):
    errmsg = "Invalid group components definition: entries have to be defined as GROUP=COMPONENTS pairs (with COMPONENTS being a positive integer)"
    group_components = dict()
    if args.group_components is not None:
        for entry in args.group_components:
            group, count = parse_key_value_arg(entry, errmsg=errmsg)
            try:
                count = int(count)
            except ValueError:
                raise ValueError(errmsg)
            if count <= 0:
                raise ValueError(errmsg)
            group_components[group] = count
    return group_components


def parse_key_value_arg(arg, errmsg):
    try:
        key, val = arg.split("=", 1)
    except ValueError:
        raise ValueError(errmsg + " Unparseable value: %r." % arg)
    return key, val


def _bool_parser(value):
    if value == "True":
        return True
    elif value == "False":
        return False
    raise ValueError


def parse_config(args):
    """Parse config from args."""
    import yaml

    yaml_base_load = lambda s: yaml.load(s, Loader=yaml.loader.BaseLoader)
    parsers = [int, float, _bool_parser, yaml_base_load, str]
    config = dict()
    if args.config is not None:
        valid = re.compile(r"[a-zA-Z_]\w*$")
        for entry in args.config:
            key, val = parse_key_value_arg(
                entry,
                errmsg="Invalid config definition: Config entries have to be defined as name=value pairs.",
            )
            if not valid.match(key):
                raise ValueError(
                    "Invalid config definition: Config entry must start with a valid identifier."
                )
            v = None
            for parser in parsers:
                try:
                    v = parser(val)
                    # avoid accidental interpretation as function
                    if not callable(v):
                        break
                except:
                    pass
            assert v is not None
            update_config(config, {key: v})
    return config


def unparse_config(config):
    if not isinstance(config, dict):
        raise ValueError("config is not a dict")
    items = []
    for key, value in config.items():
        encoded = "'{}'".format(value) if isinstance(value, str) else value
        items.append("{}={}".format(key, encoded))
    return items


def get_profile_file(profile, file, return_default=False):
    dirs = get_appdirs()
    if os.path.exists(profile):
        search_dirs = [os.path.dirname(profile)]
        profile = os.path.basename(profile)
    else:
        search_dirs = [os.getcwd(), dirs.user_config_dir, dirs.site_config_dir]
    get_path = lambda d: os.path.join(d, profile, file)
    for d in search_dirs:
        p = get_path(d)
        # "file" can actually be a full command. If so, `p` won't exist as the
        # below would check if e.g. '/path/to/profile/script --arg1 val --arg2'
        # exists. To fix this, we use shlex.split() to get the path to the
        # script. We check for both, in case the path contains spaces or some
        # other thing that would cause shlex.split() to mangle the path
        # inaccurately.
        if os.path.exists(p) or os.path.exists(shlex.split(p)[0]):
            return p

    if return_default:
        return file
    return None


def get_argument_parser(profile=None):
    """Generate and return argument parser."""
    import configargparse
    from configargparse import YAMLConfigFileParser

    dirs = get_appdirs()
    config_files = []
    if profile:
        if profile == "":
            print("Error: invalid profile name.", file=sys.stderr)
            exit(1)

        config_file = get_profile_file(profile, "config.yaml")
        if config_file is None:
            print(
                "Error: profile given but no config.yaml found. "
                "Profile has to be given as either absolute path, relative "
                "path or name of a directory available in either "
                "{site} or {user}.".format(
                    site=dirs.site_config_dir, user=dirs.user_config_dir
                ),
                file=sys.stderr,
            )
            exit(1)
        config_files = [config_file]

    parser = configargparse.ArgumentParser(
        description="Snakemake is a Python based language and execution "
        "environment for GNU Make-like workflows.",
        formatter_class=ArgumentDefaultsHelpFormatter,
        default_config_files=config_files,
        config_file_parser_class=YAMLConfigFileParser,
    )

    group_exec = parser.add_argument_group("EXECUTION")

    group_exec.add_argument(
        "target",
        nargs="*",
        default=None,
        help="Targets to build. May be rules or files.",
    )

    group_exec.add_argument(
        "--dry-run",
        "--dryrun",
        "-n",
        dest="dryrun",
        action="store_true",
        help="Do not execute anything, and display what would be done. "
        "If you have a very large workflow, use --dry-run --quiet to just "
        "print a summary of the DAG of jobs.",
    )

    group_exec.add_argument(
        "--profile",
        help="""
                        Name of profile to use for configuring
                        Snakemake. Snakemake will search for a corresponding
                        folder in {} and {}. Alternatively, this can be an
                        absolute or relative path.
                        The profile folder has to contain a file 'config.yaml'.
                        This file can be used to set default values for command
                        line options in YAML format. For example,
                        '--cluster qsub' becomes 'cluster: qsub' in the YAML
                        file. Profiles can be obtained from
                        https://github.com/snakemake-profiles. 
                        The profile can also be set via the environment variable $SNAKEMAKE_PROFILE.
                        """.format(
            dirs.site_config_dir, dirs.user_config_dir
        ),
        env_var="SNAKEMAKE_PROFILE",
    )

    group_exec.add_argument(
        "--cache",
        nargs="*",
        metavar="RULE",
        help="Store output files of given rules in a central cache given by the environment "
        "variable $SNAKEMAKE_OUTPUT_CACHE. Likewise, retrieve output files of the given rules "
        "from this cache if they have been created before (by anybody writing to the same cache), "
        "instead of actually executing the rules. Output files are identified by hashing all "
        "steps, parameters and software stack (conda envs or containers) needed to create them.",
    )

    group_exec.add_argument(
        "--snakefile",
        "-s",
        metavar="FILE",
        help=(
            "The workflow definition in form of a snakefile."
            "Usually, you should not need to specify this. "
            "By default, Snakemake will search for {} "
            "beneath the current working "
            "directory, in this order. "
            "Only if you definitely want a different layout, "
            "you need to use this parameter."
        ).format(", ".join(map("'{}'".format, SNAKEFILE_CHOICES))),
    )
    group_exec.add_argument(
        "--cores",
        "-c",
        action="store",
        const=available_cpu_count(),
        nargs="?",
        metavar="N",
        help=(
            "Use at most N CPU cores/jobs in parallel. "
            "If N is omitted or 'all', the limit is set to the number of "
            "available CPU cores. "
            "In case of cluster/cloud execution, this argument sets the number of "
            "total cores used over all jobs (made available to rules via workflow.cores)."
        ),
    )
    group_exec.add_argument(
        "--jobs",
        "-j",
        metavar="N",
        nargs="?",
        const=available_cpu_count(),
        action="store",
        help=(
            "Use at most N CPU cluster/cloud jobs in parallel. For local execution this is "
            "an alias for --cores."
        ),
    )
    group_exec.add_argument(
        "--local-cores",
        action="store",
        default=available_cpu_count(),
        metavar="N",
        type=int,
        help=(
            "In cluster/cloud mode, use at most N cores of the host machine in parallel "
            "(default: number of CPU cores of the host). The cores are used to execute "
            "local rules. This option is ignored when not in cluster/cloud mode."
        ),
    )
    group_exec.add_argument(
        "--resources",
        "--res",
        nargs="*",
        metavar="NAME=INT",
        help=(
            "Define additional resources that shall constrain the scheduling "
            "analogously to threads (see above). A resource is defined as "
            "a name and an integer value. E.g. --resources mem_mb=1000. Rules can "
            "use resources by defining the resource keyword, e.g. "
            "resources: mem_mb=600. If now two rules require 600 of the resource "
            "'mem_mb' they won't be run in parallel by the scheduler."
        ),
    )
    group_exec.add_argument(
        "--set-threads",
        metavar="RULE=THREADS",
        nargs="+",
        help="Overwrite thread usage of rules. This allows to fine-tune workflow "
        "parallelization. In particular, this is helpful to target certain cluster nodes "
        "by e.g. shifting a rule to use more, or less threads than defined in the workflow. "
        "Thereby, THREADS has to be a positive integer, and RULE has to be the name of the rule.",
    )
    group_exec.add_argument(
        "--max-threads",
        type=int,
        help="Define a global maximum number of threads for any job. This can be helpful in a cluster/cloud setting, "
        "when you want to restrict the maximum number of requested threads without modifying the workflow definition "
        "or overwriting them invidiually with --set-threads.",
    )
    group_exec.add_argument(
        "--set-resources",
        metavar="RULE:RESOURCE=VALUE",
        nargs="+",
        help="Overwrite resource usage of rules. This allows to fine-tune workflow "
        "resources. In particular, this is helpful to target certain cluster nodes "
        "by e.g. defining a certain partition for a rule, or overriding a temporary directory. "
        "Thereby, VALUE has to be a positive integer or a string, RULE has to be the name of the "
        "rule, and RESOURCE has to be the name of the resource.",
    )
    group_exec.add_argument(
        "--set-scatter",
        metavar="NAME=SCATTERITEMS",
        nargs="+",
        help="Overwrite number of scatter items of scattergather processes. This allows to fine-tune "
        "workflow parallelization. Thereby, SCATTERITEMS has to be a positive integer, and NAME has to be "
        "the name of the scattergather process defined via a scattergather directive in the workflow.",
    )
    group_exec.add_argument(
        "--default-resources",
        "--default-res",
        nargs="*",
        metavar="NAME=INT",
        help=(
            "Define default values of resources for rules that do not define their own values. "
            "In addition to plain integers, python expressions over inputsize are allowed (e.g. '2*input.size_mb')."
            "When specifying this without any arguments (--default-resources), it defines 'mem_mb=max(2*input.size_mb, 1000)' "
            "'disk_mb=max(2*input.size_mb, 1000)' "
            "i.e., default disk and mem usage is twice the input file size but at least 1GB."
            "In addition, the system temporary directory (as given by $TMPDIR, $TEMP, or $TMP) is used for the tmpdir resource. "
            "The tmpdir resource is automatically used by shell commands, scripts and wrappers to store temporary data (as it is "
            "mirrored into $TMPDIR, $TEMP, and $TMP for the executed subprocesses). "
            "If this argument is not specified at all, Snakemake just uses the tmpdir resource as outlined above."
        ),
    )

    group_exec.add_argument(
        "--preemption-default",
        type=int,
        default=None,
        help=(
            "A preemptible instance can be requested when using the Google Life Sciences API. If you set a --preemption-default,"
            "all rules will be subject to the default. Specifically, this integer is the number of restart attempts that will be "
            "made given that the instance is killed unexpectedly. Note that preemptible instances have a maximum running time of 24 "
            "hours. If you want to set preemptible instances for only a subset of rules, use --preemptible-rules instead."
        ),
    )

    group_exec.add_argument(
        "--preemptible-rules",
        nargs="+",
        default=None,
        help=(
            "A preemptible instance can be requested when using the Google Life Sciences API. If you want to use these instances "
            "for a subset of your rules, you can use --preemptible-rules and then specify a list of rule and integer pairs, where "
            "each integer indicates the number of restarts to use for the rule's instance in the case that the instance is "
            "terminated unexpectedly. --preemptible-rules can be used in combination with --preemption-default, and will take "
            "priority. Note that preemptible instances have a maximum running time of 24. If you want to apply a consistent "
            "number of retries across all your rules, use --premption-default instead. "
            "Example: snakemake --preemption-default 10 --preemptible-rules map_reads=3 call_variants=0"
        ),
    )

    group_exec.add_argument(
        "--config",
        "-C",
        nargs="*",
        metavar="KEY=VALUE",
        help=(
            "Set or overwrite values in the workflow config object. "
            "The workflow config object is accessible as variable config inside "
            "the workflow. Default values can be set by providing a JSON file "
            "(see Documentation)."
        ),
    )
    group_exec.add_argument(
        "--configfile",
        "--configfiles",
        nargs="+",
        metavar="FILE",
        help=(
            "Specify or overwrite the config file of the workflow (see the docs). "
            "Values specified in JSON or YAML format are available in the global config "
            "dictionary inside the workflow. Multiple files overwrite each other in "
            "the given order. Thereby missing keys in previous config files are extended by "
            "following configfiles. Note that this order also includes a config file defined "
            "in the workflow definition itself (which will come first)."
        ),
    )
    group_exec.add_argument(
        "--envvars",
        nargs="+",
        metavar="VARNAME",
        help="Environment variables to pass to cloud jobs.",
    )
    group_exec.add_argument(
        "--directory",
        "-d",
        metavar="DIR",
        action="store",
        help=(
            "Specify working directory (relative paths in "
            "the snakefile will use this as their origin)."
        ),
    )
    group_exec.add_argument(
        "--touch",
        "-t",
        action="store_true",
        help=(
            "Touch output files (mark them up to date without really "
            "changing them) instead of running their commands. This is "
            "used to pretend that the rules were executed, in order to "
            "fool future invocations of snakemake. Fails if a file does "
            "not yet exist. Note that this will only touch files that would "
            "otherwise be recreated by Snakemake (e.g. because their input "
            "files are newer). For enforcing a touch, combine this with "
            "--force, --forceall, or --forcerun. Note however that you loose "
            "the provenance information when the files have been created in "
            "realitiy. Hence, this should be used only as a last resort."
        ),
    )
    group_exec.add_argument(
        "--keep-going",
        "-k",
        action="store_true",
        help="Go on with independent jobs if a job fails.",
    )
    group_exec.add_argument(
        "--force",
        "-f",
        action="store_true",
        help=(
            "Force the execution of the selected target or the first rule "
            "regardless of already created output."
        ),
    )
    group_exec.add_argument(
        "--forceall",
        "-F",
        action="store_true",
        help=(
            "Force the execution of the selected (or the first) rule and "
            "all rules it is dependent on regardless of already created "
            "output."
        ),
    )
    group_exec.add_argument(
        "--forcerun",
        "-R",
        nargs="*",
        metavar="TARGET",
        help=(
            "Force the re-execution or creation of the given rules or files."
            " Use this option if you changed a rule and want to have all its "
            "output in your workflow updated."
        ),
    )
    group_exec.add_argument(
        "--prioritize",
        "-P",
        nargs="+",
        metavar="TARGET",
        help=(
            "Tell the scheduler to assign creation of given targets "
            "(and all their dependencies) highest priority. (EXPERIMENTAL)"
        ),
    )
    group_exec.add_argument(
        "--batch",
        metavar="RULE=BATCH/BATCHES",
        help=(
            "Only create the given BATCH of the input files of the given RULE. "
            "This can be used to iteratively run parts of very large workflows. "
            "Only the execution plan of the relevant part of the workflow has to "
            "be calculated, thereby speeding up DAG computation. "
            "It is recommended to provide the most suitable rule for batching when "
            "documenting a workflow. It should be some aggregating rule that "
            "would be executed only once, and has a large number of input files. "
            "For example, it can be a rule that aggregates over samples."
        ),
    )
    group_exec.add_argument(
        "--until",
        "-U",
        nargs="+",
        metavar="TARGET",
        help=(
            "Runs the pipeline until it reaches the specified rules or "
            "files. Only runs jobs that are dependencies of the specified "
            "rule or files, does not run sibling DAGs. "
        ),
    )
    group_exec.add_argument(
        "--omit-from",
        "-O",
        nargs="+",
        metavar="TARGET",
        help=(
            "Prevent the execution or creation of the given rules or files "
            "as well as any rules or files that are downstream of these targets "
            "in the DAG. Also runs jobs in sibling DAGs that are independent of the "
            "rules or files specified here."
        ),
    )
    group_exec.add_argument(
        "--rerun-incomplete",
        "--ri",
        action="store_true",
        help=("Re-run all " "jobs the output of which is recognized as incomplete."),
    )
    group_exec.add_argument(
        "--shadow-prefix",
        metavar="DIR",
        help=(
            "Specify a directory in which the 'shadow' directory is created. "
            "If not supplied, the value is set to the '.snakemake' directory relative "
            "to the working directory."
        ),
    )

    try:
        import pulp

        lp_solvers = pulp.list_solvers(onlyAvailable=True)
    except ImportError:
        # Dummy list for the case that pulp is not available
        # This only happend when building docs.
        lp_solvers = ["COIN_CMD"]
    recommended_lp_solver = "COIN_CMD"

    group_exec.add_argument(
        "--scheduler",
        default="greedy" if recommended_lp_solver not in lp_solvers else "ilp",
        nargs="?",
        choices=["ilp", "greedy"],
        help=(
            "Specifies if jobs are selected by a greedy algorithm or by solving an ilp. "
            "The ilp scheduler aims to reduce runtime and hdd usage by best possible use of resources."
        ),
    )
    group_exec.add_argument(
        "--wms-monitor",
        action="store",
        nargs="?",
        help=(
            "IP and port of workflow management system to monitor the execution of snakemake (e.g. http://127.0.0.1:5000)"
            " Note that if your service requires an authorization token, you must export WMS_MONITOR_TOKEN in the environment."
        ),
    )
    group_exec.add_argument(
        "--wms-monitor-arg",
        nargs="*",
        metavar="NAME=VALUE",
        help=(
            "If the workflow management service accepts extra arguments, provide."
            " them in key value pairs with --wms-monitor-arg. For example, to run"
            " an existing workflow using a wms monitor, you can provide the pair "
            " id=12345 and the arguments will be provided to the endpoint to "
            " first interact with the workflow"
        ),
    )
    group_exec.add_argument(
        "--scheduler-ilp-solver",
        default=recommended_lp_solver,
        choices=lp_solvers,
        help=("Specifies solver to be utilized when selecting ilp-scheduler."),
    )
    group_exec.add_argument(
        "--scheduler-solver-path",
        help="Set the PATH to search for scheduler solver binaries (internal use only).",
    )
    group_exec.add_argument(
        "--conda-base-path",
        help="Path of conda base installation (home of conda, mamba, activate) (internal use only).",
    )

    group_exec.add_argument(
        "--no-subworkflows",
        "--nosw",
        action="store_true",
        help=("Do not evaluate or execute subworkflows."),
    )

    # TODO add group_partitioning, allowing to define --group rulename=groupname.
    # i.e. setting groups via the CLI for improving cluster performance given
    # available resources.
    # TODO add an additional flag --group-components groupname=3, allowing to set the
    # number of connected components a group is allowed to span. By default, this is 1
    # (as now), but the flag allows to extend this. This can be used to run e.g.
    # 3 jobs of the same rule in the same group, although they are not connected.
    # Can be helpful for putting together many small jobs or benefitting of shared memory
    # setups.

    group_group = parser.add_argument_group("GROUPING")
    group_group.add_argument(
        "--groups",
        nargs="+",
        help="Assign rules to groups (this overwrites any "
        "group definitions from the workflow).",
    )
    group_group.add_argument(
        "--group-components",
        nargs="+",
        help="Set the number of connected components a group is "
        "allowed to span. By default, this is 1, but this flag "
        "allows to extend this. This can be used to run e.g. 3 "
        "jobs of the same rule in the same group, although they "
        "are not connected. It can be helpful for putting together "
        "many small jobs or benefitting of shared memory setups.",
    )

    group_report = parser.add_argument_group("REPORTS")

    group_report.add_argument(
        "--report",
        nargs="?",
        const="report.html",
        metavar="FILE",
        help="Create an HTML report with results and statistics. "
        "This can be either a .html file or a .zip file. "
        "In the former case, all results are embedded into the .html (this only works for small data). "
        "In the latter case, results are stored along with a file report.html in the zip archive. "
        "If no filename is given, an embedded report.html is the default.",
    )
    group_report.add_argument(
        "--report-stylesheet",
        metavar="CSSFILE",
        help="Custom stylesheet to use for report. In particular, this can be used for "
        "branding the report with e.g. a custom logo, see docs.",
    )

    group_notebooks = parser.add_argument_group("NOTEBOOKS")

    group_notebooks.add_argument(
        "--draft-notebook",
        metavar="TARGET",
        help="Draft a skeleton notebook for the rule used to generate the given target file. This notebook "
        "can then be opened in a jupyter server, exeucted and implemented until ready. After saving, it "
        "will automatically be reused in non-interactive mode by Snakemake for subsequent jobs.",
    )
    group_notebooks.add_argument(
        "--edit-notebook",
        metavar="TARGET",
        help="Interactively edit the notebook associated with the rule used to generate the given target file. "
        "This will start a local jupyter notebook server. "
        "Any changes to the notebook should be saved, and the server has to be stopped by "
        "closing the notebook and hitting the 'Quit' button on the jupyter dashboard. "
        "Afterwards, the updated notebook will be automatically stored in the path defined in the rule. "
        "If the notebook is not yet present, this will create an empty draft. ",
    )
    group_notebooks.add_argument(
        "--notebook-listen",
        metavar="IP:PORT",
        default="localhost:8888",
        help="The IP address and PORT the notebook server used for editing the notebook (--edit-notebook) will listen on.",
    )

    group_utils = parser.add_argument_group("UTILITIES")
    group_utils.add_argument(
        "--lint",
        nargs="?",
        const="text",
        choices=["text", "json"],
        help="Perform linting on the given workflow. This will print snakemake "
        "specific suggestions to improve code quality (work in progress, more lints "
        "to be added in the future). If no argument is provided, plain text output is used.",
    )
    group_utils.add_argument(
        "--generate-unit-tests",
        nargs="?",
        const=".tests/unit",
        metavar="TESTPATH",
        help="Automatically generate unit tests for each workflow rule. "
        "This assumes that all input files of each job are already present. "
        "Rules without a job with present input files will be skipped (a warning will be issued). "
        "For each rule, one test case will be "
        "created in the specified test folder (.tests/unit by default). After "
        "successfull execution, tests can be run with "
        "'pytest TESTPATH'.",
    )
    group_utils.add_argument(
        "--containerize",
        action="store_true",
        help="Print a Dockerfile that provides an execution environment for the workflow, including all "
        "conda environments.",
    )
    group_utils.add_argument(
        "--export-cwl",
        action="store",
        metavar="FILE",
        help="Compile workflow to CWL and store it in given FILE.",
    )
    group_utils.add_argument(
        "--list",
        "-l",
        action="store_true",
        help="Show available rules in given Snakefile.",
    )
    group_utils.add_argument(
        "--list-target-rules",
        "--lt",
        action="store_true",
        help="Show available target rules in given Snakefile.",
    )
    group_utils.add_argument(
        "--dag",
        action="store_true",
        help="Do not execute anything and print the directed "
        "acyclic graph of jobs in the dot language. Recommended "
        "use on Unix systems: snakemake --dag | dot | display"
        "Note print statements in your Snakefile may interfere "
        "with visualization.",
    )
    group_utils.add_argument(
        "--rulegraph",
        action="store_true",
        help="Do not execute anything and print the dependency graph "
        "of rules in the dot language. This will be less "
        "crowded than above DAG of jobs, but also show less information. "
        "Note that each rule is displayed once, hence the displayed graph will be "
        "cyclic if a rule appears in several steps of the workflow. "
        "Use this if above option leads to a DAG that is too large. "
        "Recommended use on Unix systems: snakemake --rulegraph | dot | display"
        "Note print statements in your Snakefile may interfere "
        "with visualization.",
    )
    group_utils.add_argument(
        "--filegraph",
        action="store_true",
        help="Do not execute anything and print the dependency graph "
        "of rules with their input and output files in the dot language. "
        "This is an intermediate solution between above DAG of jobs and the rule graph. "
        "Note that each rule is displayed once, hence the displayed graph will be "
        "cyclic if a rule appears in several steps of the workflow. "
        "Use this if above option leads to a DAG that is too large. "
        "Recommended use on Unix systems: snakemake --filegraph | dot | display"
        "Note print statements in your Snakefile may interfere "
        "with visualization.",
    )
    group_utils.add_argument(
        "--d3dag",
        action="store_true",
        help="Print the DAG in D3.js compatible JSON format.",
    )
    group_utils.add_argument(
        "--summary",
        "-S",
        action="store_true",
        help="Print a summary of all files created by the workflow. The "
        "has the following columns: filename, modification time, "
        "rule version, status, plan.\n"
        "Thereby rule version contains the version"
        "the file was created with (see the version keyword of rules), and "
        "status denotes whether the file is missing, its input files are "
        "newer or if version or implementation of the rule changed since "
        "file creation. Finally the last column denotes whether the file "
        "will be updated or created during the next workflow execution.",
    )
    group_utils.add_argument(
        "--detailed-summary",
        "-D",
        action="store_true",
        help="Print a summary of all files created by the workflow. The "
        "has the following columns: filename, modification time, "
        "rule version, input file(s), shell command, status, plan.\n"
        "Thereby rule version contains the version "
        "the file was created with (see the version keyword of rules), and "
        "status denotes whether the file is missing, its input files are "
        "newer or if version or implementation of the rule changed since "
        "file creation. The input file and shell command columns are self "
        "explanatory. Finally the last column denotes whether the file "
        "will be updated or created during the next workflow execution.",
    )
    group_utils.add_argument(
        "--archive",
        metavar="FILE",
        help="Archive the workflow into the given tar archive FILE. The archive "
        "will be created such that the workflow can be re-executed on a vanilla "
        "system. The function needs conda and git to be installed. "
        "It will archive every file that is under git version control. "
        "Note that it is best practice to have the Snakefile, config files, and "
        "scripts under version control. Hence, they will be included in the archive. "
        "Further, it will add input files that are not generated by "
        "by the workflow itself and conda environments. Note that symlinks are "
        "dereferenced. Supported "
        "formats are .tar, .tar.gz, .tar.bz2 and .tar.xz.",
    )
    group_utils.add_argument(
        "--cleanup-metadata",
        "--cm",
        nargs="+",
        metavar="FILE",
        help="Cleanup the metadata "
        "of given files. That means that snakemake removes any tracked "
        "version info, and any marks that files are incomplete.",
    )
    group_utils.add_argument(
        "--cleanup-shadow",
        action="store_true",
        help="Cleanup old shadow directories which have not been deleted due "
        "to failures or power loss.",
    )
    group_utils.add_argument(
        "--skip-script-cleanup",
        action="store_true",
        help="Don't delete wrapper scripts used for execution",
    )
    group_utils.add_argument(
        "--unlock", action="store_true", help="Remove a lock on the working directory."
    )
    group_utils.add_argument(
        "--list-version-changes",
        "--lv",
        action="store_true",
        help="List all output files that have been created with "
        "a different version (as determined by the version keyword).",
    )
    group_utils.add_argument(
        "--list-code-changes",
        "--lc",
        action="store_true",
        help="List all output files for which the rule body (run or shell) have "
        "changed in the Snakefile.",
    )
    group_utils.add_argument(
        "--list-input-changes",
        "--li",
        action="store_true",
        help="List all output files for which the defined input files have changed "
        "in the Snakefile (e.g. new input files were added in the rule "
        "definition or files were renamed). For listing input file "
        "modification in the filesystem, use --summary.",
    )
    group_utils.add_argument(
        "--list-params-changes",
        "--lp",
        action="store_true",
        help="List all output files for which the defined params have changed "
        "in the Snakefile.",
    )
    group_utils.add_argument(
        "--list-untracked",
        "--lu",
        action="store_true",
        help="List all files in the working directory that are not used in the  "
        "workflow. This can be used e.g. for identifying leftover files. Hidden files "
        "and directories are ignored.",
    )
    group_utils.add_argument(
        "--delete-all-output",
        action="store_true",
        help="Remove all files generated by the workflow. Use together with --dry-run "
        "to list files without actually deleting anything. Note that this will "
        "not recurse into subworkflows. Write-protected files are not removed. "
        "Nevertheless, use with care!",
    )
    group_utils.add_argument(
        "--delete-temp-output",
        action="store_true",
        help="Remove all temporary files generated by the workflow. Use together "
        "with --dry-run to list files without actually deleting anything. Note "
        "that this will not recurse into subworkflows.",
    )
    group_utils.add_argument(
        "--bash-completion",
        action="store_true",
        help="Output code to register bash completion for snakemake. Put the "
        "following in your .bashrc (including the accents): "
        "`snakemake --bash-completion` or issue it in an open terminal "
        "session.",
    )
    group_utils.add_argument(
        "--keep-incomplete",
        action="store_true",
        help="Do not remove incomplete output files by failed jobs.",
    )
    group_utils.add_argument(
        "--drop-metadata",
        action="store_true",
        help="Drop metadata file tracking information after job finishes. "
        "Provenance-information based reports (e.g. --report and the "
        "--list_x_changes functions) will be empty or incomplete.",
    )
    group_utils.add_argument("--version", "-v", action="version", version=__version__)

    group_output = parser.add_argument_group("OUTPUT")
    group_output.add_argument(
        "--reason",
        "-r",
        action="store_true",
        help="Print the reason for each executed rule.",
    )
    group_output.add_argument(
        "--gui",
        nargs="?",
        const="8000",
        metavar="PORT",
        type=str,
        help="Serve an HTML based user interface to the given network and "
        "port e.g. 168.129.10.15:8000. By default Snakemake is only "
        "available in the local network (default port: 8000). To make "
        "Snakemake listen to all ip addresses add the special host address "
        "0.0.0.0 to the url (0.0.0.0:8000). This is important if Snakemake "
        "is used in a virtualised environment like Docker. If possible, a "
        "browser window is opened.",
    )
    group_output.add_argument(
        "--printshellcmds",
        "-p",
        action="store_true",
        help="Print out the shell commands that will be executed.",
    )
    group_output.add_argument(
        "--debug-dag",
        action="store_true",
        help="Print candidate and selected jobs (including their wildcards) while "
        "inferring DAG. This can help to debug unexpected DAG topology or errors.",
    )
    group_output.add_argument(
        "--stats",
        metavar="FILE",
        help="Write stats about Snakefile execution in JSON format to the given file.",
    )
    group_output.add_argument(
        "--nocolor", action="store_true", help="Do not use a colored output."
    )
    group_output.add_argument(
        "--quiet",
        "-q",
        action="store_true",
        help="Do not output any progress or rule information.",
    )
    group_output.add_argument(
        "--print-compilation",
        action="store_true",
        help="Print the python representation of the workflow.",
    )

    group_output.add_argument(
        "--verbose", action="store_true", help="Print debugging output."
    )

    group_behavior = parser.add_argument_group("BEHAVIOR")
    group_behavior.add_argument(
        "--force-use-threads",
        dest="force_use_threads",
        action="store_true",
        help="Force threads rather than processes. Helpful if shared memory (/dev/shm) is full or unavailable.",
    )
    group_behavior.add_argument(
        "--allow-ambiguity",
        "-a",
        action="store_true",
        help=(
            "Don't check for ambiguous rules and simply use the first if "
            "several can produce the same file. This allows the user to "
            "prioritize rules by their order in the snakefile."
        ),
    )
    group_behavior.add_argument(
        "--nolock", action="store_true", help="Do not lock the working directory"
    )
    group_behavior.add_argument(
        "--ignore-incomplete",
        "--ii",
        action="store_true",
        help="Do not check for incomplete output files.",
    )
    group_behavior.add_argument(
        "--max-inventory-time",
        type=int,
        default=20,
        metavar="SECONDS",
        help="Spend at most SECONDS seconds to create a file inventory for the working directory. "
        "The inventory vastly speeds up file modification and existence checks when computing "
        "which jobs need to be executed. However, creating the inventory itself can be slow, e.g. on "
        "network file systems. Hence, we do not spend more than a given amount of time and fall back "
        "to individual checks for the rest.",
    )
    group_behavior.add_argument(
        "--latency-wait",
        "--output-wait",
        "-w",
        type=int,
        default=5,
        metavar="SECONDS",
        help="Wait given seconds if an output file of a job is not present after "
        "the job finished. This helps if your filesystem "
        "suffers from latency (default 5).",
    )
    group_behavior.add_argument(
        "--wait-for-files",
        nargs="*",
        metavar="FILE",
        help="Wait --latency-wait seconds for these "
        "files to be present before executing the workflow. "
        "This option is used internally to handle filesystem latency in cluster "
        "environments.",
    )
    group_behavior.add_argument(
        "--wait-for-files-file",
        metavar="FILE",
        help="Same behaviour as --wait-for-files, but file list is "
        "stored in file instead of being passed on the commandline. "
        "This is useful when the list of files is too long to be "
        "passed on the commandline.",
    )
    group_behavior.add_argument(
        "--notemp",
        "--nt",
        action="store_true",
        help="Ignore temp() declarations. This is useful when running only "
        "a part of the workflow, since temp() would lead to deletion of "
        "probably needed files by other parts of the workflow.",
    )
    group_behavior.add_argument(
        "--all-temp",
        action="store_true",
        help="Mark all output files as temp files. This can be useful for CI testing, "
        "in order to save space.",
    )
    group_behavior.add_argument(
        "--keep-remote",
        action="store_true",
        help="Keep local copies of remote input files.",
    )
    group_behavior.add_argument(
        "--keep-target-files",
        action="store_true",
        help="Do not adjust the paths of given target files relative to the working directory.",
    )
    group_behavior.add_argument(
        "--allowed-rules",
        nargs="+",
        help="Only consider given rules. If omitted, all rules in Snakefile are "
        "used. Note that this is intended primarily for internal use and may "
        "lead to unexpected results otherwise.",
    )
    group_behavior.add_argument(
        "--local-groupid",
        default="local",
        help="Name for local groupid, meant for internal use only.",
    )
    group_behavior.add_argument(
        "--max-jobs-per-second",
        default=10,
        type=float,
        help="Maximal number of cluster/drmaa jobs per second, default is 10, "
        "fractions allowed.",
    )
    group_behavior.add_argument(
        "--max-status-checks-per-second",
        default=10,
        type=float,
        help="Maximal number of job status checks per second, default is 10, "
        "fractions allowed.",
    )
    group_behavior.add_argument(
        "-T",
        "--restart-times",
        default=0,
        type=int,
        help="Number of times to restart failing jobs (defaults to 0).",
    )
    group_behavior.add_argument(
        "--attempt",
        default=1,
        type=int,
        help="Internal use only: define the initial value of the attempt "
        "parameter (default: 1).",
    )
    group_behavior.add_argument(
        "--wrapper-prefix",
        default="https://github.com/snakemake/snakemake-wrappers/raw/",
        help="Prefix for URL created from wrapper directive (default: "
        "https://github.com/snakemake/snakemake-wrappers/raw/). Set this to "
        "a different URL to use your fork or a local clone of the repository, "
        "e.g., use a git URL like 'git+file://path/to/your/local/clone@'.",
    )
    group_behavior.add_argument(
        "--default-remote-provider",
        choices=[
            "S3",
            "GS",
            "FTP",
            "SFTP",
            "S3Mocked",
            "gfal",
            "gridftp",
            "iRODS",
            "AzBlob",
            "XRootD",
        ],
        help="Specify default remote provider to be used for "
        "all input and output files that don't yet specify "
        "one.",
    )
    group_behavior.add_argument(
        "--default-remote-prefix",
        default="",
        help="Specify prefix for default remote provider. E.g. " "a bucket name.",
    )
    group_behavior.add_argument(
        "--no-shared-fs",
        action="store_true",
        help="Do not assume that jobs share a common file "
        "system. When this flag is activated, Snakemake will "
        "assume that the filesystem on a cluster node is not "
        "shared with other nodes. For example, this will lead "
        "to downloading remote files on each cluster node "
        "separately. Further, it won't take special measures "
        "to deal with filesystem latency issues. This option "
        "will in most cases only make sense in combination with "
        "--default-remote-provider. Further, when using --cluster "
        "you will have to also provide --cluster-status. "
        "Only activate this if you "
        "know what you are doing.",
    )
    group_behavior.add_argument(
        "--greediness",
        type=float,
        default=None,
        help="Set the greediness of scheduling. This value between 0 and 1 "
        "determines how careful jobs are selected for execution. The default "
        "value (1.0) provides the best speed and still acceptable scheduling "
        "quality.",
    )
    group_behavior.add_argument(
        "--no-hooks",
        action="store_true",
        help="Do not invoke onstart, onsuccess or onerror hooks after execution.",
    )
    group_behavior.add_argument(
        "--overwrite-shellcmd",
        help="Provide a shell command that shall be executed instead of those "
        "given in the workflow. "
        "This is for debugging purposes only.",
    )
    group_behavior.add_argument(
        "--debug",
        action="store_true",
        help="Allow to debug rules with e.g. PDB. This flag "
        "allows to set breakpoints in run blocks.",
    )
    group_behavior.add_argument(
        "--runtime-profile",
        metavar="FILE",
        help="Profile Snakemake and write the output to FILE. This requires yappi "
        "to be installed.",
    )
    group_behavior.add_argument(
        "--mode",
        choices=[Mode.default, Mode.subprocess, Mode.cluster],
        default=Mode.default,
        type=int,
        help="Set execution mode of Snakemake (internal use only).",
    )
    group_behavior.add_argument(
        "--show-failed-logs",
        action="store_true",
        help="Automatically display logs of failed jobs.",
    )
    group_behavior.add_argument(
        "--log-handler-script",
        metavar="FILE",
        default=None,
        help="Provide a custom script containing a function 'def log_handler(msg):'. "
        "Snakemake will call this function for every logging output (given as a dictionary msg)"
        "allowing to e.g. send notifications in the form of e.g. slack messages or emails.",
    )
    group_behavior.add_argument(
        "--log-service",
        default=None,
        choices=["none", "slack", "wms"],
        help="Set a specific messaging service for logging output."
        "Snakemake will notify the service on errors and completed execution."
        "Currently slack and workflow management system (wms) are supported.",
    )

    group_cluster = parser.add_argument_group("CLUSTER")

    # TODO extend below description to explain the wildcards that can be used
    cluster_mode_group = group_cluster.add_mutually_exclusive_group()
    cluster_mode_group.add_argument(
        "--cluster",
        metavar="CMD",
        help=(
            "Execute snakemake rules with the given submit command, "
            "e.g. qsub. Snakemake compiles jobs into scripts that are "
            "submitted to the cluster with the given command, once all input "
            "files for a particular job are present.\n"
            "The submit command can be decorated to make it aware of certain "
            "job properties (name, rulename, input, output, params, wildcards, log, threads "
            "and dependencies (see the argument below)), e.g.:\n"
            "$ snakemake --cluster 'qsub -pe threaded {threads}'."
        ),
    ),
    cluster_mode_group.add_argument(
        "--cluster-sync",
        metavar="CMD",
        help=(
            "cluster submission command will block, returning the remote exit"
            "status upon remote termination (for example, this should be used"
            "if the cluster command is 'qsub -sync y' (SGE)"
        ),
    ),
    cluster_mode_group.add_argument(
        "--drmaa",
        nargs="?",
        const="",
        metavar="ARGS",
        help="Execute snakemake on a cluster accessed via DRMAA, "
        "Snakemake compiles jobs into scripts that are "
        "submitted to the cluster with the given command, once all input "
        "files for a particular job are present. ARGS can be used to "
        "specify options of the underlying cluster system, "
        "thereby using the job properties name, rulename, input, output, params, wildcards, log, "
        "threads and dependencies, e.g.: "
        "--drmaa ' -pe threaded {threads}'. Note that ARGS must be given in quotes and "
        "with a leading whitespace.",
    )

    group_cluster.add_argument(
        "--cluster-config",
        "-u",
        metavar="FILE",
        default=[],
        action="append",
        help=(
            "A JSON or YAML file that defines the wildcards used in 'cluster'"
            "for specific rules, instead of having them specified in the Snakefile. "
            "For example, for rule 'job' you may define: "
            "{ 'job' : { 'time' : '24:00:00' } } to specify the time for rule 'job'. "
            "You can specify more than one file.  The configuration files are merged "
            "with later values overriding earlier ones. This option is deprecated in favor "
            "of using --profile, see docs."
        ),
    ),
    group_cluster.add_argument(
        "--immediate-submit",
        "--is",
        action="store_true",
        help="Immediately submit all jobs to the cluster instead of waiting "
        "for present input files. This will fail, unless you make "
        "the cluster aware of job dependencies, e.g. via:\n"
        "$ snakemake --cluster 'sbatch --dependency {dependencies}.\n"
        "Assuming that your submit script (here sbatch) outputs the "
        "generated job id to the first stdout line, {dependencies} will "
        "be filled with space separated job ids this job depends on. "
        "Does not work for workflows that contain checkpoint rules.",
    )
    group_cluster.add_argument(
        "--jobscript",
        "--js",
        metavar="SCRIPT",
        help="Provide a custom job script for submission to the cluster. "
        "The default script resides as 'jobscript.sh' in the "
        "installation directory.",
    )
    group_cluster.add_argument(
        "--jobname",
        "--jn",
        default="snakejob.{name}.{jobid}.sh",
        metavar="NAME",
        help="Provide a custom name for the jobscript that is submitted to the "
        'cluster (see --cluster). NAME is "snakejob.{name}.{jobid}.sh" '
        "per default. The wildcard {jobid} has to be present in the name.",
    )
    group_cluster.add_argument(
        "--cluster-status",
        help="Status command for cluster execution. This is only considered "
        "in combination with the --cluster flag. If provided, Snakemake will "
        "use the status command to determine if a job has finished successfully "
        "or failed. For this it is necessary that the submit command provided "
        "to --cluster returns the cluster job id. Then, the status command "
        "will be invoked with the job id. Snakemake expects it to return "
        "'success' if the job was successfull, 'failed' if the job failed and "
        "'running' if the job still runs.",
    )
    group_cluster.add_argument(
        "--cluster-cancel",
        default=None,
        help="Specify a command that allows to stop currently running jobs. "
        "The command will be passed a single argument, the job id.",
    )
    group_cluster.add_argument(
        "--cluster-cancel-nargs",
        type=int,
        default=1000,
        help="Specify maximal number of job ids to pass to --cluster-cancel "
        "command, defaults to 1000.",
    )
    group_cluster.add_argument(
        "--cluster-sidecar",
        default=None,
        help="Optional command to start a sidecar process during cluster "
        "execution.  Only active when --cluster is given as well.",
    )
    group_cluster.add_argument(
        "--drmaa-log-dir",
        metavar="DIR",
        help="Specify a directory in which stdout and stderr files of DRMAA"
        " jobs will be written. The value may be given as a relative path,"
        " in which case Snakemake will use the current invocation directory"
        " as the origin. If given, this will override any given '-o' and/or"
        " '-e' native specification. If not given, all DRMAA stdout and"
        " stderr files are written to the current working directory.",
    )

    group_cloud = parser.add_argument_group("CLOUD")
    group_kubernetes = parser.add_argument_group("KUBERNETES")
    group_tibanna = parser.add_argument_group("TIBANNA")
    group_google_life_science = parser.add_argument_group("GOOGLE_LIFE_SCIENCE")
    group_tes = parser.add_argument_group("TES")

    group_kubernetes.add_argument(
        "--kubernetes",
        metavar="NAMESPACE",
        nargs="?",
        const="default",
        help="Execute workflow in a kubernetes cluster (in the cloud). "
        "NAMESPACE is the namespace you want to use for your job (if nothing "
        "specified: 'default'). "
        "Usually, this requires --default-remote-provider and "
        "--default-remote-prefix to be set to a S3 or GS bucket where your . "
        "data shall be stored. It is further advisable to activate conda "
        "integration via --use-conda.",
    )
    group_kubernetes.add_argument(
        "--container-image",
        metavar="IMAGE",
        help="Docker image to use, e.g., when submitting jobs to kubernetes "
        "Defaults to 'https://hub.docker.com/r/snakemake/snakemake', tagged with "
        "the same version as the currently running Snakemake instance. "
        "Note that overwriting this value is up to your responsibility. "
        "Any used image has to contain a working snakemake installation "
        "that is compatible with (or ideally the same as) the currently "
        "running version.",
    )

    group_tibanna.add_argument(
        "--tibanna",
        action="store_true",
        help="Execute workflow on AWS cloud using Tibanna. This requires "
        "--default-remote-prefix to be set to S3 bucket name and prefix"
        " (e.g. 'bucketname/subdirectory') where input is already stored"
        " and output will be sent to. Using --tibanna implies --default-resources"
        " is set as default. Optionally, use --precommand to"
        " specify any preparation command to run before snakemake command"
        " on the cloud (inside snakemake container on Tibanna VM)."
        " Also, --use-conda, --use-singularity, --config, --configfile are"
        " supported and will be carried over.",
    )
    group_tibanna.add_argument(
        "--tibanna-sfn",
        help="Name of Tibanna Unicorn step function (e.g. tibanna_unicorn_monty)."
        "This works as serverless scheduler/resource allocator and must be "
        "deployed first using tibanna cli. (e.g. tibanna deploy_unicorn --usergroup="
        "monty --buckets=bucketname)",
    )
    group_tibanna.add_argument(
        "--precommand",
        help="Any command to execute before snakemake command on AWS cloud "
        "such as wget, git clone, unzip, etc. This is used with --tibanna."
        "Do not include input/output download/upload commands - file transfer"
        " between S3 bucket and the run environment (container) is automatically"
        " handled by Tibanna.",
    )
    group_tibanna.add_argument(
        "--tibanna-config",
        nargs="+",
        help="Additional tibanna config e.g. --tibanna-config spot_instance=true subnet="
        "<subnet_id> security group=<security_group_id>",
    )
    group_google_life_science.add_argument(
        "--google-lifesciences",
        action="store_true",
        help="Execute workflow on Google Cloud cloud using the Google Life. "
        " Science API. This requires default application credentials (json) "
        " to be created and export to the environment to use Google Cloud "
        " Storage, Compute Engine, and Life Sciences. The credential file "
        " should be exported as GOOGLE_APPLICATION_CREDENTIALS for snakemake "
        " to discover. Also, --use-conda, --use-singularity, --config, "
        "--configfile are supported and will be carried over.",
    )
    group_google_life_science.add_argument(
        "--google-lifesciences-regions",
        nargs="+",
        default=["us-east1", "us-west1", "us-central1"],
        help="Specify one or more valid instance regions (defaults to US)",
    )
    group_google_life_science.add_argument(
        "--google-lifesciences-location",
        help="The Life Sciences API service used to schedule the jobs. "
        " E.g., us-centra1 (Iowa) and europe-west2 (London) "
        " Watch the terminal output to see all options found to be available. "
        " If not specified, defaults to the first found with a matching prefix "
        " from regions specified with --google-lifesciences-regions.",
    )
    group_google_life_science.add_argument(
        "--google-lifesciences-keep-cache",
        action="store_true",
        help="Cache workflows in your Google Cloud Storage Bucket specified "
        "by --default-remote-prefix/{source}/{cache}. Each workflow working "
        "directory is compressed to a .tar.gz, named by the hash of the "
        "contents, and kept in Google Cloud Storage. By default, the caches "
        "are deleted at the shutdown step of the workflow.",
    )

    group_tes.add_argument(
        "--tes",
        metavar="URL",
        help="Send workflow tasks to GA4GH TES server specified by url.",
    )

    group_conda = parser.add_argument_group("CONDA")

    group_conda.add_argument(
        "--use-conda",
        action="store_true",
        help="If defined in the rule, run job in a conda environment. "
        "If this flag is not set, the conda directive is ignored.",
    )
    group_conda.add_argument(
        "--conda-not-block-search-path-envvars",
        action="store_true",
        help="Do not block environment variables that modify the search path "
        "(R_LIBS, PYTHONPATH, PERL5LIB, PERLLIB) when using conda environments.",
    )
    group_conda.add_argument(
        "--list-conda-envs",
        action="store_true",
        help="List all conda environments and their location on " "disk.",
    )
    group_conda.add_argument(
        "--conda-prefix",
        metavar="DIR",
        default=os.environ.get("SNAKEMAKE_CONDA_PREFIX", None),
        help="Specify a directory in which the 'conda' and 'conda-archive' "
        "directories are created. These are used to store conda environments "
        "and their archives, respectively. If not supplied, the value is set "
        "to the '.snakemake' directory relative to the invocation directory. "
        "If supplied, the `--use-conda` flag must also be set. The value may "
        "be given as a relative path, which will be extrapolated to the "
        "invocation directory, or as an absolute path. The value can also be "
        "provided via the environment variable $SNAKEMAKE_CONDA_PREFIX.",
    )
    group_conda.add_argument(
        "--conda-cleanup-envs",
        action="store_true",
        help="Cleanup unused conda environments.",
    )

    from snakemake.deployment.conda import CondaCleanupMode

    group_conda.add_argument(
        "--conda-cleanup-pkgs",
        type=CondaCleanupMode,
        const=CondaCleanupMode.tarballs,
        choices=list(CondaCleanupMode),
        nargs="?",
        help="Cleanup conda packages after creating environments. "
        "In case of 'tarballs' mode, will clean up all downloaded package tarballs. "
        "In case of 'cache' mode, will additionally clean up unused package caches. "
        "If mode is omitted, will default to only cleaning up the tarballs.",
    )
    group_conda.add_argument(
        "--conda-create-envs-only",
        action="store_true",
        help="If specified, only creates the job-specific "
        "conda environments then exits. The `--use-conda` "
        "flag must also be set.",
    )
    group_conda.add_argument(
        "--conda-frontend",
        default="mamba",
        choices=["conda", "mamba"],
        help="Choose the conda frontend for installing environments. "
        "Mamba is much faster and highly recommended.",
    )

    group_singularity = parser.add_argument_group("SINGULARITY")

    group_singularity.add_argument(
        "--use-singularity",
        action="store_true",
        help="If defined in the rule, run job within a singularity container. "
        "If this flag is not set, the singularity directive is ignored.",
    )
    group_singularity.add_argument(
        "--singularity-prefix",
        metavar="DIR",
        help="Specify a directory in which singularity images will be stored."
        "If not supplied, the value is set "
        "to the '.snakemake' directory relative to the invocation directory. "
        "If supplied, the `--use-singularity` flag must also be set. The value "
        "may be given as a relative path, which will be extrapolated to the "
        "invocation directory, or as an absolute path.",
    )
    group_singularity.add_argument(
        "--singularity-args",
        default="",
        metavar="ARGS",
        help="Pass additional args to singularity.",
    )

    group_env_modules = parser.add_argument_group("ENVIRONMENT MODULES")

    group_env_modules.add_argument(
        "--use-envmodules",
        action="store_true",
        help="If defined in the rule, run job within the given environment "
        "modules, loaded in the given order. This can be combined with "
        "--use-conda and --use-singularity, which will then be only used as a "
        "fallback for rules which don't define environment modules.",
    )

    return parser


def generate_parser_metadata(parser, args):
    """Given a populated parser, generate the original command along with
    metadata that can be handed to a logger to use as needed.
    """
    command = "snakemake %s" % " ".join(
        parser._source_to_settings["command_line"][""][1]
    )
    workdir = os.getcwd()
    metadata = args.__dict__
    metadata.update({"command": command})
    return metadata


def main(argv=None):
    """Main entry point."""

    if sys.version_info < MIN_PY_VERSION:
        print(
            "Snakemake requires at least Python {}.".format(MIN_PY_VERSION),
            file=sys.stderr,
        )
        exit(1)

    parser = get_argument_parser()
    args = parser.parse_args(argv)

    if args.profile:
        # reparse args while inferring config file from profile
        parser = get_argument_parser(args.profile)
        args = parser.parse_args(argv)

        def adjust_path(f):
            if os.path.exists(f) or os.path.isabs(f):
                return f
            else:
                return get_profile_file(args.profile, f, return_default=True)

        # update file paths to be relative to the profile
        # (if they do not exist relative to CWD)
        if args.jobscript:
            args.jobscript = adjust_path(args.jobscript)
        if args.cluster:
            args.cluster = adjust_path(args.cluster)
        if args.cluster_config:
            if isinstance(args.cluster_config, list):
                args.cluster_config = [adjust_path(cfg) for cfg in args.cluster_config]
            else:
                args.cluster_config = adjust_path(args.cluster_config)
        if args.cluster_sync:
            args.cluster_sync = adjust_path(args.cluster_sync)
        for key in "cluster_status", "cluster_cancel", "cluster_sidecar":
            if getattr(args, key):
                setattr(args, key, adjust_path(getattr(args, key)))
        if args.report_stylesheet:
            args.report_stylesheet = adjust_path(args.report_stylesheet)

    if args.bash_completion:
        cmd = b"complete -o bashdefault -C snakemake-bash-completion snakemake"
        sys.stdout.buffer.write(cmd)
        sys.exit(0)

    if args.batch is not None and args.forceall:
        print(
            "--batch may not be combined with --forceall, because recomputed upstream "
            "jobs in subsequent batches may render already obtained results outdated."
        )

    try:
        resources = parse_resources(args.resources)
        config = parse_config(args)

        if args.default_resources is not None:
            default_resources = DefaultResources(args.default_resources)
        else:
            default_resources = None

        batch = parse_batch(args)
        overwrite_threads = parse_set_threads(args)
        overwrite_resources = parse_set_resources(args)

        overwrite_scatter = parse_set_scatter(args)

        overwrite_groups = parse_groups(args)
        group_components = parse_group_components(args)
    except ValueError as e:
        print(e, file=sys.stderr)
        print("", file=sys.stderr)
        sys.exit(1)

    non_local_exec = (
        args.cluster
        or args.cluster_sync
        or args.tibanna
        or args.kubernetes
        or args.tes
        or args.google_lifesciences
        or args.drmaa
    )
    no_exec = (
        args.print_compilation
        or args.list_code_changes
        or args.list_conda_envs
        or args.list_input_changes
        or args.list_params_changes
        or args.list
        or args.list_target_rules
        or args.list_untracked
        or args.list_version_changes
        or args.export_cwl
        or args.generate_unit_tests
        or args.dag
        or args.d3dag
        or args.filegraph
        or args.rulegraph
        or args.summary
        or args.lint
        or args.containerize
        or args.report
        or args.gui
        or args.archive
        or args.unlock
        or args.cleanup_metadata
    )
    local_exec = not (no_exec or non_local_exec)

    def parse_cores(cores):
        if cores == "all":
            return available_cpu_count()
        else:
            try:
                return int(cores)
            except ValueError:
                print(
                    "Error parsing number of cores (--cores, -c, -j): must be integer, empty, or 'all'.",
                    file=sys.stderr,
                )
                sys.exit(1)

    if args.cores is not None:
        args.cores = parse_cores(args.cores)
        if local_exec:
            # avoid people accidentally setting jobs as well
            args.jobs = None
    else:
        if no_exec:
            args.cores = 1
        elif local_exec:
            if args.jobs is not None:
                args.cores = parse_cores(args.jobs)
                args.jobs = None
            elif args.dryrun:
                # dryrun with single core if nothing specified
                args.cores = 1
            else:
                print(
                    "Error: you need to specify the maximum number of CPU cores to "
                    "be used at the same time. If you want to use N cores, say --cores N or "
                    "-cN. For all cores on your system (be sure that this is appropriate) "
                    "use --cores all. For no parallelization use --cores 1 or -c1.",
                    file=sys.stderr,
                )
                sys.exit(1)

    if non_local_exec:
        if args.jobs is None:
            print(
                "Error: you need to specify the maximum number of jobs to "
                "be queued or executed at the same time with --jobs or -j.",
                file=sys.stderr,
            )
            sys.exit(1)
        else:
            try:
                args.jobs = int(args.jobs)
            except ValueError:
                print(
                    "Error parsing number of jobs (--jobs, -j): must be integer.",
                    file=sys.stderr,
                )
                sys.exit(1)

    if args.drmaa_log_dir is not None:
        if not os.path.isabs(args.drmaa_log_dir):
            args.drmaa_log_dir = os.path.abspath(os.path.expanduser(args.drmaa_log_dir))

    if args.runtime_profile:
        import yappi

        yappi.start()

    if args.immediate_submit and not args.notemp:
        print(
            "Error: --immediate-submit has to be combined with --notemp, "
            "because temp file handling is not supported in this mode.",
            file=sys.stderr,
        )
        sys.exit(1)

    if (args.conda_prefix or args.conda_create_envs_only) and not args.use_conda:
        print(
            "Error: --use-conda must be set if --conda-prefix or "
            "--create-envs-only is set.",
            file=sys.stderr,
        )
        sys.exit(1)

    if args.use_conda and args.conda_frontend == "mamba":
        from snakemake.deployment.conda import is_mamba_available

        if not is_mamba_available():
            print(
                "Error: mamba package manager is not available. "
                "The mamba package manager (https://github.com/mamba-org/mamba) is an "
                "extremely fast and robust conda replacement. "
                "It is the recommended way of using Snakemake's conda integration. "
                "It can be installed with `conda install -n base -c conda-forge mamba`. "
                "If you still prefer to use conda, you can enforce that by setting "
                "`--conda-frontend conda`.",
                file=sys.stderr,
            )
            sys.exit(1)

    if args.singularity_prefix and not args.use_singularity:
        print(
            "Error: --use_singularity must be set if --singularity-prefix " "is set.",
            file=sys.stderr,
        )
        sys.exit(1)

    if args.kubernetes and (
        not args.default_remote_provider or not args.default_remote_prefix
    ):
        print(
            "Error: --kubernetes must be combined with "
            "--default-remote-provider and --default-remote-prefix, see "
            "https://snakemake.readthedocs.io/en/stable/executing/cloud.html"
            "#executing-a-snakemake-workflow-via-kubernetes",
            file=sys.stderr,
        )
        sys.exit(1)

    if args.tibanna:
        if not args.default_remote_prefix:
            print(
                "Error: --tibanna must be combined with --default-remote-prefix "
                "to provide bucket name and subdirectory (prefix) "
                "(e.g. 'bucketname/projectname'",
                file=sys.stderr,
            )
            sys.exit(1)
        args.default_remote_prefix = args.default_remote_prefix.rstrip("/")
        if not args.tibanna_sfn:
            args.tibanna_sfn = os.environ.get("TIBANNA_DEFAULT_STEP_FUNCTION_NAME", "")
            if not args.tibanna_sfn:
                print(
                    "Error: to use --tibanna, either --tibanna-sfn or environment variable "
                    "TIBANNA_DEFAULT_STEP_FUNCTION_NAME must be set and exported "
                    "to provide name of the tibanna unicorn step function "
                    "(e.g. 'tibanna_unicorn_monty'). The step function must be deployed first "
                    "using tibanna cli (e.g. tibanna deploy_unicorn --usergroup=monty "
                    "--buckets=bucketname)",
                    file=sys.stderr,
                )
                sys.exit(1)

    if args.google_lifesciences:
        if not os.environ.get("GOOGLE_APPLICATION_CREDENTIALS"):
            print(
                "Error: GOOGLE_APPLICATION_CREDENTIALS environment variable must "
                "be available for --google-lifesciences",
                file=sys.stderr,
            )
            sys.exit(1)

        if not args.default_remote_prefix:
            print(
                "Error: --google-life-sciences must be combined with "
                " --default-remote-prefix to provide bucket name and "
                "subdirectory (prefix) (e.g. 'bucketname/projectname'",
                file=sys.stderr,
            )
            sys.exit(1)

    if args.delete_all_output and args.delete_temp_output:
        print(
            "Error: --delete-all-output and --delete-temp-output are mutually exclusive.",
            file=sys.stderr,
        )
        sys.exit(1)

    if args.snakefile is None:
        for p in SNAKEFILE_CHOICES:
            if os.path.exists(p):
                args.snakefile = p
                break
        if args.snakefile is None:
            print(
                "Error: no Snakefile found, tried {}.".format(
                    ", ".join(SNAKEFILE_CHOICES), file=sys.stderr
                )
            )
            sys.exit(1)

    if args.gui is not None:
        try:
            import snakemake.gui as gui
        except ImportError:
            print(
                "Error: GUI needs Flask to be installed. Install "
                "with easy_install or contact your administrator.",
                file=sys.stderr,
            )
            sys.exit(1)

        _logging.getLogger("werkzeug").setLevel(_logging.ERROR)

        _snakemake = partial(snakemake, os.path.abspath(args.snakefile))
        gui.register(_snakemake, args)

        if ":" in args.gui:
            host, port = args.gui.split(":")
        else:
            port = args.gui
            host = "127.0.0.1"

        url = "http://{}:{}".format(host, port)
        print("Listening on {}.".format(url), file=sys.stderr)

        def open_browser():
            try:
                webbrowser.open(url)
            except:
                pass

        print("Open this address in your browser to access the GUI.", file=sys.stderr)
        threading.Timer(0.5, open_browser).start()
        success = True

        try:
            gui.app.run(debug=False, threaded=True, port=int(port), host=host)

        except (KeyboardInterrupt, SystemExit):
            # silently close
            pass
    else:
        log_handler = []
        if args.log_handler_script is not None:
            if not os.path.exists(args.log_handler_script):
                print(
                    "Error: no log handler script found, {}.".format(
                        args.log_handler_script
                    ),
                    file=sys.stderr,
                )
                sys.exit(1)
            log_script = SourceFileLoader("log", args.log_handler_script).load_module()
            try:
                log_handler.append(log_script.log_handler)
            except:
                print(
                    'Error: Invalid log handler script, {}. Expect python function "log_handler(msg)".'.format(
                        args.log_handler_script
                    ),
                    file=sys.stderr,
                )
                sys.exit(1)

        if args.log_service == "slack":
            slack_logger = logging.SlackLogger()
            log_handler.append(slack_logger.log_handler)

        elif args.wms_monitor or args.log_service == "wms":
            # Generate additional metadata for server
            metadata = generate_parser_metadata(parser, args)
            wms_logger = logging.WMSLogger(
                args.wms_monitor, args.wms_monitor_arg, metadata=metadata
            )
            log_handler.append(wms_logger.log_handler)

        if args.draft_notebook:
            from snakemake import notebook

            args.target = [args.draft_notebook]
            args.edit_notebook = notebook.EditMode(draft_only=True)
        elif args.edit_notebook:
            from snakemake import notebook

            args.target = [args.edit_notebook]
            args.force = True
            args.edit_notebook = notebook.EditMode(args.notebook_listen)

        aggregated_wait_for_files = args.wait_for_files
        if args.wait_for_files_file is not None:
            wait_for_files([args.wait_for_files_file], latency_wait=args.latency_wait)

            with open(args.wait_for_files_file) as fd:
                extra_wait_files = [line.strip() for line in fd.readlines()]

            if aggregated_wait_for_files is None:
                aggregated_wait_for_files = extra_wait_files
            else:
                aggregated_wait_for_files.extend(extra_wait_files)

        success = snakemake(
            args.snakefile,
            batch=batch,
            cache=args.cache,
            report=args.report,
            report_stylesheet=args.report_stylesheet,
            lint=args.lint,
            containerize=args.containerize,
            generate_unit_tests=args.generate_unit_tests,
            listrules=args.list,
            list_target_rules=args.list_target_rules,
            cores=args.cores,
            local_cores=args.local_cores,
            nodes=args.jobs,
            resources=resources,
            overwrite_threads=overwrite_threads,
            max_threads=args.max_threads,
            overwrite_scatter=overwrite_scatter,
            default_resources=default_resources,
            overwrite_resources=overwrite_resources,
            config=config,
            configfiles=args.configfile,
            config_args=args.config,
            workdir=args.directory,
            targets=args.target,
            dryrun=args.dryrun,
            printshellcmds=args.printshellcmds,
            printreason=args.reason,
            debug_dag=args.debug_dag,
            printdag=args.dag,
            printrulegraph=args.rulegraph,
            printfilegraph=args.filegraph,
            printd3dag=args.d3dag,
            touch=args.touch,
            forcetargets=args.force,
            forceall=args.forceall,
            forcerun=args.forcerun,
            prioritytargets=args.prioritize,
            until=args.until,
            omit_from=args.omit_from,
            stats=args.stats,
            nocolor=args.nocolor,
            quiet=args.quiet,
            keepgoing=args.keep_going,
            cluster=args.cluster,
            cluster_config=args.cluster_config,
            cluster_sync=args.cluster_sync,
            drmaa=args.drmaa,
            drmaa_log_dir=args.drmaa_log_dir,
            kubernetes=args.kubernetes,
            container_image=args.container_image,
            tibanna=args.tibanna,
            tibanna_sfn=args.tibanna_sfn,
            google_lifesciences=args.google_lifesciences,
            google_lifesciences_regions=args.google_lifesciences_regions,
            google_lifesciences_location=args.google_lifesciences_location,
            google_lifesciences_cache=args.google_lifesciences_keep_cache,
            tes=args.tes,
            precommand=args.precommand,
            preemption_default=args.preemption_default,
            preemptible_rules=args.preemptible_rules,
            tibanna_config=args.tibanna_config,
            jobname=args.jobname,
            immediate_submit=args.immediate_submit,
            standalone=True,
            ignore_ambiguity=args.allow_ambiguity,
            lock=not args.nolock,
            unlock=args.unlock,
            cleanup_metadata=args.cleanup_metadata,
            conda_cleanup_envs=args.conda_cleanup_envs,
            cleanup_shadow=args.cleanup_shadow,
            cleanup_scripts=not args.skip_script_cleanup,
            force_incomplete=args.rerun_incomplete,
            ignore_incomplete=args.ignore_incomplete,
            list_version_changes=args.list_version_changes,
            list_code_changes=args.list_code_changes,
            list_input_changes=args.list_input_changes,
            list_params_changes=args.list_params_changes,
            list_untracked=args.list_untracked,
            summary=args.summary,
            detailed_summary=args.detailed_summary,
            archive=args.archive,
            delete_all_output=args.delete_all_output,
            delete_temp_output=args.delete_temp_output,
            print_compilation=args.print_compilation,
            verbose=args.verbose,
            debug=args.debug,
            jobscript=args.jobscript,
            notemp=args.notemp,
            all_temp=args.all_temp,
            keep_remote_local=args.keep_remote,
            greediness=args.greediness,
            no_hooks=args.no_hooks,
            overwrite_shellcmd=args.overwrite_shellcmd,
            latency_wait=args.latency_wait,
            wait_for_files=aggregated_wait_for_files,
            keep_target_files=args.keep_target_files,
            allowed_rules=args.allowed_rules,
            max_jobs_per_second=args.max_jobs_per_second,
            max_status_checks_per_second=args.max_status_checks_per_second,
            restart_times=args.restart_times,
            attempt=args.attempt,
            force_use_threads=args.force_use_threads,
            use_conda=args.use_conda,
            conda_frontend=args.conda_frontend,
            conda_prefix=args.conda_prefix,
            conda_cleanup_pkgs=args.conda_cleanup_pkgs,
            list_conda_envs=args.list_conda_envs,
            use_singularity=args.use_singularity,
            use_env_modules=args.use_envmodules,
            singularity_prefix=args.singularity_prefix,
            shadow_prefix=args.shadow_prefix,
            singularity_args=args.singularity_args,
            scheduler=args.scheduler,
            scheduler_ilp_solver=args.scheduler_ilp_solver,
            conda_create_envs_only=args.conda_create_envs_only,
            mode=args.mode,
            wrapper_prefix=args.wrapper_prefix,
            default_remote_provider=args.default_remote_provider,
            default_remote_prefix=args.default_remote_prefix,
            assume_shared_fs=not args.no_shared_fs,
            cluster_status=args.cluster_status,
            cluster_cancel=args.cluster_cancel,
            cluster_cancel_nargs=args.cluster_cancel_nargs,
            cluster_sidecar=args.cluster_sidecar,
            export_cwl=args.export_cwl,
            show_failed_logs=args.show_failed_logs,
            keep_incomplete=args.keep_incomplete,
            keep_metadata=not args.drop_metadata,
            edit_notebook=args.edit_notebook,
            envvars=args.envvars,
            overwrite_groups=overwrite_groups,
            group_components=group_components,
            max_inventory_wait_time=args.max_inventory_time,
            log_handler=log_handler,
            execute_subworkflows=not args.no_subworkflows,
            conda_not_block_search_path_envvars=args.conda_not_block_search_path_envvars,
            scheduler_solver_path=args.scheduler_solver_path,
            conda_base_path=args.conda_base_path,
            local_groupid=args.local_groupid,
        )

    if args.runtime_profile:
        with open(args.runtime_profile, "w") as out:
            profile = yappi.get_func_stats()
            profile.sort("totaltime")
            profile.print_all(
                out=out,
                columns={
                    0: ("name", 120),
                    1: ("ncall", 10),
                    2: ("tsub", 8),
                    3: ("ttot", 8),
                    4: ("tavg", 8),
                },
            )

    sys.exit(0 if success else 1)


def bash_completion(snakefile="Snakefile"):
    """Entry point for bash completion."""
    if not len(sys.argv) >= 2:
        print(
            "Calculate bash completion for snakemake. This tool shall not be invoked by hand."
        )
        sys.exit(1)

    def print_candidates(candidates):
        if candidates:
            candidates = sorted(set(candidates))
            ## Use bytes for avoiding '^M' under Windows.
            sys.stdout.buffer.write(b"\n".join(s.encode() for s in candidates))

    prefix = sys.argv[2]

    if prefix.startswith("-"):
        print_candidates(
            action.option_strings[0]
            for action in get_argument_parser()._actions
            if action.option_strings and action.option_strings[0].startswith(prefix)
        )
    else:
        candidates = []
        files = glob.glob("{}*".format(prefix))
        if files:
            candidates.extend(files)
        if os.path.exists(snakefile):
            workflow = Workflow(snakefile=snakefile)
            workflow.include(snakefile)

            candidates.extend(
                [file for file in workflow.concrete_files if file.startswith(prefix)]
                + [rule.name for rule in workflow.rules if rule.name.startswith(prefix)]
            )
        if len(candidates) > 0:
            print_candidates(candidates)
    sys.exit(0)<|MERGE_RESOLUTION|>--- conflicted
+++ resolved
@@ -599,11 +599,8 @@
             check_envvars=not lint,  # for linting, we do not need to check whether requested envvars exist
             all_temp=all_temp,
             local_groupid=local_groupid,
-<<<<<<< HEAD
             keep_metadata=keep_metadata,
-=======
             latency_wait=latency_wait,
->>>>>>> d0304435
         )
         success = True
 
