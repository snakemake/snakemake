__author__ = "Johannes Köster"
__copyright__ = "Copyright 2015-2019, Johannes Köster"
__email__ = "koester@jimmy.harvard.edu"
__license__ = "MIT"

import os
import subprocess
import glob
from argparse import ArgumentError, ArgumentDefaultsHelpFormatter
import logging as _logging
import re
import sys
import inspect
import threading
import webbrowser
from functools import partial
import importlib
import shutil
from importlib.machinery import SourceFileLoader

from snakemake.workflow import Workflow
from snakemake.dag import Batch
from snakemake.exceptions import print_exception, WorkflowError
from snakemake.logging import setup_logger, logger, SlackLogger
from snakemake.io import load_configfile
from snakemake.shell import shell
from snakemake.utils import update_config, available_cpu_count
from snakemake.common import Mode, __version__
from snakemake.resources import parse_resources, DefaultResources


SNAKEFILE_CHOICES = [
    "Snakefile",
    "snakefile",
    "workflow/Snakefile",
    "workflow/snakefile",
]


def snakemake(
    snakefile,
    batch=None,
    cache=None,
    report=None,
    report_stylesheet=None,
    lint=None,
    listrules=False,
    list_target_rules=False,
    cores=1,
    nodes=1,
    local_cores=1,
    resources=dict(),
    overwrite_threads=dict(),
    default_resources=None,
    config=dict(),
    configfiles=None,
    config_args=None,
    workdir=None,
    targets=None,
    dryrun=False,
    touch=False,
    forcetargets=False,
    forceall=False,
    forcerun=[],
    until=[],
    omit_from=[],
    prioritytargets=[],
    stats=None,
    printreason=False,
    printshellcmds=False,
    debug_dag=False,
    printdag=False,
    printrulegraph=False,
    printfilegraph=False,
    printd3dag=False,
    nocolor=False,
    quiet=False,
    keepgoing=False,
    cluster=None,
    cluster_config=None,
    cluster_sync=None,
    drmaa=None,
    drmaa_log_dir=None,
    jobname="snakejob.{rulename}.{jobid}.sh",
    immediate_submit=False,
    standalone=False,
    ignore_ambiguity=False,
    snakemakepath=None,
    lock=True,
    unlock=False,
    cleanup_metadata=None,
    conda_cleanup_envs=False,
    cleanup_shadow=False,
    cleanup_scripts=True,
    force_incomplete=False,
    ignore_incomplete=False,
    list_version_changes=False,
    list_code_changes=False,
    list_input_changes=False,
    list_params_changes=False,
    list_untracked=False,
    list_resources=False,
    summary=False,
    archive=None,
    delete_all_output=False,
    delete_temp_output=False,
    detailed_summary=False,
    latency_wait=3,
    wait_for_files=None,
    print_compilation=False,
    debug=False,
    notemp=False,
    keep_remote_local=False,
    nodeps=False,
    keep_target_files=False,
    allowed_rules=None,
    jobscript=None,
    greediness=None,
    no_hooks=False,
    overwrite_shellcmd=None,
    updated_files=None,
    log_handler=[],
    keep_logger=False,
    max_jobs_per_second=None,
    max_status_checks_per_second=100,
    restart_times=0,
    attempt=1,
    verbose=False,
    force_use_threads=False,
    use_conda=False,
    use_singularity=False,
    use_env_modules=False,
    singularity_args="",
    conda_prefix=None,
    conda_cleanup_pkgs=None,
    list_conda_envs=False,
    singularity_prefix=None,
    shadow_prefix=None,
    conda_create_envs_only=False,
    mode=Mode.default,
    wrapper_prefix=None,
    kubernetes=None,
    container_image=None,
    tibanna=False,
    tibanna_sfn=None,
    precommand="",
    default_remote_provider=None,
    default_remote_prefix="",
    tibanna_config=False,
    assume_shared_fs=True,
    cluster_status=None,
    export_cwl=None,
    show_failed_logs=False,
    keep_incomplete=False,
    messaging=None,
<<<<<<< HEAD
    az_store_credentialsfile=None,
    az_batch_configfile=None,
=======
    edit_notebook=None,
    envvars=None,
>>>>>>> 76d1438d
):
    """Run snakemake on a given snakefile.

    This function provides access to the whole snakemake functionality. It is not thread-safe.

    Args:
        snakefile (str):            the path to the snakefile
        batch (Batch):              whether to compute only a partial DAG, defined by the given Batch object (default None)
        report (str):               create an HTML report for a previous run at the given path
        lint (str):                 print lints instead of executing (None, "plain" or "json", default None)
        listrules (bool):           list rules (default False)
        list_target_rules (bool):   list target rules (default False)
        cores (int):                the number of provided cores (ignored when using cluster support) (default 1)
        nodes (int):                the number of provided cluster nodes (ignored without cluster support) (default 1)
        local_cores (int):          the number of provided local cores if in cluster mode (ignored without cluster support) (default 1)
        resources (dict):           provided resources, a dictionary assigning integers to resource names, e.g. {gpu=1, io=5} (default {})
        default_resources (DefaultResources):   default values for resources not defined in rules (default None)
        config (dict):              override values for workflow config
        workdir (str):              path to working directory (default None)
        targets (list):             list of targets, e.g. rule or file names (default None)
        dryrun (bool):              only dry-run the workflow (default False)
        touch (bool):               only touch all output files if present (default False)
        forcetargets (bool):        force given targets to be re-created (default False)
        forceall (bool):            force all output files to be re-created (default False)
        forcerun (list):            list of files and rules that shall be re-created/re-executed (default [])
        prioritytargets (list):     list of targets that shall be run with maximum priority (default [])
        stats (str):                path to file that shall contain stats about the workflow execution (default None)
        printreason (bool):         print the reason for the execution of each job (default false)
        printshellcmds (bool):      print the shell command of each job (default False)
        printdag (bool):            print the dag in the graphviz dot language (default False)
        printrulegraph (bool):      print the graph of rules in the graphviz dot language (default False)
        printfilegraph (bool):      print the graph of rules with their input and output files in the graphviz dot language (default False)
        printd3dag (bool):          print a D3.js compatible JSON representation of the DAG (default False)
        nocolor (bool):             do not print colored output (default False)
        quiet (bool):               do not print any default job information (default False)
        keepgoing (bool):           keep goind upon errors (default False)
        cluster (str):              submission command of a cluster or batch system to use, e.g. qsub (default None)
        cluster_config (str,list):  configuration file for cluster options, or list thereof (default None)
        cluster_sync (str):         blocking cluster submission command (like SGE 'qsub -sync y')  (default None)
        drmaa (str):                if not None use DRMAA for cluster support, str specifies native args passed to the cluster when submitting a job
        drmaa_log_dir (str):        the path to stdout and stderr output of DRMAA jobs (default None)
        jobname (str):              naming scheme for cluster job scripts (default "snakejob.{rulename}.{jobid}.sh")
        immediate_submit (bool):    immediately submit all cluster jobs, regardless of dependencies (default False)
        standalone (bool):          kill all processes very rudely in case of failure (do not use this if you use this API) (default False) (deprecated)
        ignore_ambiguity (bool):    ignore ambiguous rules and always take the first possible one (default False)
        snakemakepath (str):        deprecated parameter whose value is ignored. Do not use.
        lock (bool):                lock the working directory when executing the workflow (default True)
        unlock (bool):              just unlock the working directory (default False)
        cleanup_metadata (list):    just cleanup metadata of given list of output files (default None)
        conda_cleanup_envs (bool):  just cleanup unused conda environments (default False)
        cleanup_shadow (bool):      just cleanup old shadow directories (default False)
        cleanup_scripts (bool):     delete wrapper scripts used for execution (default True)
        force_incomplete (bool):    force the re-creation of incomplete files (default False)
        ignore_incomplete (bool):   ignore incomplete files (default False)
        list_version_changes (bool): list output files with changed rule version (default False)
        list_code_changes (bool):   list output files with changed rule code (default False)
        list_input_changes (bool):  list output files with changed input files (default False)
        list_params_changes (bool): list output files with changed params (default False)
        list_untracked (bool):      list files in the workdir that are not used in the workflow (default False)
        summary (bool):             list summary of all output files and their status (default False)
        archive (str):              archive workflow into the given tarball
        delete_all_output (bool)    remove all files generated by the workflow (default False)
        delete_temp_output (bool)   remove all temporary files generated by the workflow (default False)
        latency_wait (int):         how many seconds to wait for an output file to appear after the execution of a job, e.g. to handle filesystem latency (default 3)
        wait_for_files (list):      wait for given files to be present before executing the workflow
        list_resources (bool):      list resources used in the workflow (default False)
        summary (bool):             list summary of all output files and their status (default False). If no option  is specified a basic summary will be ouput. If 'detailed' is added as an option e.g --summary detailed, extra info about the input and shell commands will be included
        detailed_summary (bool):    list summary of all input and output files and their status (default False)
        print_compilation (bool):   print the compilation of the snakefile (default False)
        debug (bool):               allow to use the debugger within rules
        notemp (bool):              ignore temp file flags, e.g. do not delete output files marked as temp after use (default False)
        keep_remote_local (bool):   keep local copies of remote files (default False)
        nodeps (bool):              ignore dependencies (default False)
        keep_target_files (bool):   do not adjust the paths of given target files relative to the working directory.
        allowed_rules (set):        restrict allowed rules to the given set. If None or empty, all rules are used.
        jobscript (str):            path to a custom shell script template for cluster jobs (default None)
        greediness (float):         set the greediness of scheduling. This value between 0 and 1 determines how careful jobs are selected for execution. The default value (0.5 if prioritytargets are used, 1.0 else) provides the best speed and still acceptable scheduling quality.
        overwrite_shellcmd (str):   a shell command that shall be executed instead of those given in the workflow. This is for debugging purposes only.
        updated_files(list):        a list that will be filled with the files that are updated or created during the workflow execution
        verbose (bool):             show additional debug output (default False)
        max_jobs_per_second (int):  maximal number of cluster/drmaa jobs per second, None to impose no limit (default None)
        restart_times (int):        number of times to restart failing jobs (default 0)
        attempt (int):              initial value of Job.attempt. This is intended for internal use only (default 1).
        force_use_threads:          whether to force use of threads over processes. helpful if shared memory is full or unavailable (default False)
        use_conda (bool):           use conda environments for each job (defined with conda directive of rules)
        use_singularity (bool):     run jobs in singularity containers (if defined with singularity directive)
        use_env_modules (bool):     load environment modules if defined in rules
        singularity_args (str):     additional arguments to pass to singularity
        conda_prefix (str):         the directory in which conda environments will be created (default None)
        conda_cleanup_pkgs (snakemake.deployment.conda.CondaCleanupMode):
                                    whether to clean up conda tarballs after env creation (default None), valid values: "tarballs", "cache"
        singularity_prefix (str):   the directory to which singularity images will be pulled (default None)
        shadow_prefix (str):        prefix for shadow directories. The job-specific shadow directories will be created in $SHADOW_PREFIX/shadow/ (default None)
        conda_create_envs_only (bool):    if specified, only builds the conda environments specified for each job, then exits.
        list_conda_envs (bool):     list conda environments and their location on disk.
        mode (snakemake.common.Mode): execution mode
        wrapper_prefix (str):       prefix for wrapper script URLs (default None)
        kubernetes (str):           submit jobs to kubernetes, using the given namespace.
        container_image (str):      Docker image to use, e.g., for kubernetes.
        default_remote_provider (str): default remote provider to use instead of local files (e.g. S3, GS)
        default_remote_prefix (str): prefix for default remote provider (e.g. name of the bucket).
        tibanna (str):              submit jobs to AWS cloud using Tibanna.
        tibanna_sfn (str):          Step function (Unicorn) name of Tibanna (e.g. tibanna_unicorn_monty). This must be deployed first using tibanna cli.
        precommand (str):           commands to run on AWS cloud before the snakemake command (e.g. wget, git clone, unzip, etc). Use with --tibanna.
        tibanna_config (list):      Additional tibanan config e.g. --tibanna-config spot_instance=true subnet=<subnet_id> security group=<security_group_id>
        assume_shared_fs (bool):    assume that cluster nodes share a common filesystem (default true).
        cluster_status (str):       status command for cluster execution. If None, Snakemake will rely on flag files. Otherwise, it expects the command to return "success", "failure" or "running" when executing with a cluster jobid as single argument.
        export_cwl (str):           Compile workflow to CWL and save to given file
        log_handler (function):     redirect snakemake output to this custom log handler, a function that takes a log message dictionary (see below) as its only argument (default None). The log message dictionary for the log handler has to following entries:
        keep_incomplete (bool):     keep incomplete output files of failed jobs
        edit_notebook (object):     "notebook.Listen" object to configuring notebook server for interactive editing of a rule notebook. If None, do not edit.
        log_handler (list):         redirect snakemake output to this list of custom log handler, each a function that takes a log message dictionary (see below) as its only argument (default []). The log message dictionary for the log handler has to following entries:
<<<<<<< HEAD
        az_store_credentialsfile (str): Azure storage credentials file
        az_batch_configfile (str):      Azure Batch configuration file
=======
>>>>>>> 76d1438d

            :level:
                the log level ("info", "error", "debug", "progress", "job_info")

            :level="info", "error" or "debug":
                :msg:
                    the log message
            :level="progress":
                :done:
                    number of already executed jobs

                :total:
                    number of total jobs

            :level="job_info":
                :input:
                    list of input files of a job

                :output:
                    list of output files of a job

                :log:
                    path to log file of a job

                :local:
                    whether a job is executed locally (i.e. ignoring cluster)

                :msg:
                    the job message

                :reason:
                    the job reason

                :priority:
                    the job priority

                :threads:
                    the threads of the job


    Returns:
        bool:   True if workflow execution was successful.

    """
    assert not immediate_submit or (
        immediate_submit and notemp
    ), "immediate_submit has to be combined with notemp (it does not support temp file handling)"

    az_batch = False
    if az_batch_configfile:
        az_batch = True

    if tibanna:
        assume_shared_fs = False
        default_remote_provider = "S3"
        default_remote_prefix = default_remote_prefix.rstrip("/")
        assert (
            default_remote_prefix
        ), "default_remote_prefix needed if tibanna is specified"
        assert tibanna_sfn, "tibanna_sfn needed if tibanna is specified"
        if tibanna_config:
            tibanna_config_dict = dict()
            for cf in tibanna_config:
                k, v = cf.split("=")
                if v == "true":
                    v = True
                elif v == "false":
                    v = False
                tibanna_config_dict.update({k: v})
            tibanna_config = tibanna_config_dict

    if az_batch:
        assume_shared_fs = False
        default_remote_provider = "AzureStorage"
        default_remote_prefix = default_remote_prefix.rstrip("/")

    if updated_files is None:
        updated_files = list()

<<<<<<< HEAD
    if cluster or cluster_sync or drmaa or tibanna or az_batch:
        cores = sys.maxsize
=======
    if cluster or cluster_sync or drmaa or tibanna or kubernetes:
        cores = None
>>>>>>> 76d1438d
    else:
        nodes = None

    if isinstance(cluster_config, str):
        # Loading configuration from one file is still supported for
        # backward compatibility
        cluster_config = [cluster_config]
    if cluster_config:
        # Load all configuration files
        configs = [load_configfile(f) for f in cluster_config]
        # Merge in the order as specified, overriding earlier values with
        # later ones
        cluster_config_content = configs[0]
        for other in configs[1:]:
            update_config(cluster_config_content, other)
    else:
        cluster_config_content = dict()

<<<<<<< HEAD
    run_local = not (
        cluster or cluster_sync or drmaa or kubernetes or tibanna or az_batch)
    if run_local and not dryrun:
        # clean up all previously recorded jobids.
        shell.cleanup()
=======
    run_local = not (cluster or cluster_sync or drmaa or kubernetes or tibanna)
    if run_local:
        if not dryrun:
            # clean up all previously recorded jobids.
            shell.cleanup()
    else:
        if edit_notebook:
            raise WorkflowError(
                "Notebook edit mode is only allowed with local execution."
            )
>>>>>>> 76d1438d

    # force thread use for any kind of cluster
    use_threads = (
        force_use_threads or (os.name != "posix") or cluster or cluster_sync or drmaa
    )

    if not keep_logger:
        stdout = (
            (
                dryrun
                and not (printdag or printd3dag or printrulegraph or printfilegraph)
            )
            or listrules
            or list_target_rules
            or list_resources
        )

        setup_logger(
            handler=log_handler,
            quiet=quiet,
            printreason=printreason,
            printshellcmds=printshellcmds,
            debug_dag=debug_dag,
            nocolor=nocolor,
            stdout=stdout,
            debug=verbose,
            use_threads=use_threads,
            mode=mode,
            show_failed_logs=show_failed_logs,
        )

    if greediness is None:
        greediness = 0.5 if prioritytargets else 1.0
    else:
        if not (0 <= greediness <= 1.0):
            logger.error("Error: greediness must be a float between 0 and 1.")
            return False

    if not os.path.exists(snakefile):
        logger.error('Error: Snakefile "{}" not found.'.format(snakefile))
        return False
    snakefile = os.path.abspath(snakefile)

    cluster_mode = (
        (cluster is not None) + (cluster_sync is not None) + (drmaa is not None)
    )
    if cluster_mode > 1:
        logger.error("Error: cluster and drmaa args are mutually exclusive")
        return False
    if debug and (cores > 1 or cluster_mode):
        logger.error(
            "Error: debug mode cannot be used with more than one core or cluster execution."
        )
        return False

    overwrite_config = dict()
    if configfiles is None:
        configfiles = []
    for f in configfiles:
        # get values to override. Later configfiles override earlier ones.
        overwrite_config.update(load_configfile(f))
    # convert provided paths to absolute paths
    configfiles = list(map(os.path.abspath, configfiles))

    # directly specified elements override any configfiles
    if config:
        overwrite_config.update(config)
        if config_args is None:
            config_args = unparse_config(config)

    if workdir:
        olddir = os.getcwd()
        if not os.path.exists(workdir):
            logger.info("Creating specified working directory {}.".format(workdir))
            os.makedirs(workdir)
        workdir = os.path.abspath(workdir)
        os.chdir(workdir)

    logger.setup_logfile()

<<<<<<< HEAD
    if az_store_credentialsfile:
        az_store_credentials = load_configfile(az_store_credentialsfile)
    else:
        az_store_credentials = dict()

    if az_batch_configfile:
        az_batch_config = load_configfile(az_batch_configfile)
    else:
        az_batch_config = None

=======
>>>>>>> 76d1438d
    try:
        # handle default remote provider
        _default_remote_provider = None
        if default_remote_provider is not None:
            try:
                modpath = "snakemake.remote." + default_remote_provider
                if default_remote_provider == "AzureStorage":
                    # backward compat
                    mod = "snakemake.remote." + "AzBlob"
                rmt = importlib.import_module(modpath)
            except ImportError as e:
                raise WorkflowError("Unknown default remote provider.")
            if rmt.RemoteProvider.supports_default:
                _default_remote_provider = rmt.RemoteProvider(
<<<<<<< HEAD
                    keep_local=True, is_default=True, **az_store_credentials)
=======
                    keep_local=True, is_default=True)
>>>>>>> 76d1438d
            else:
                raise WorkflowError(
                    "Remote provider {} does not (yet) support to "
                    "be used as default provider."
                )

        workflow = Workflow(
            snakefile=snakefile,
            jobscript=jobscript,
            overwrite_shellcmd=overwrite_shellcmd,
            overwrite_config=overwrite_config,
            overwrite_workdir=workdir,
            overwrite_configfiles=configfiles,
            overwrite_clusterconfig=cluster_config_content,
            overwrite_threads=overwrite_threads,
            config_args=config_args,
            debug=debug,
            verbose=verbose,
            use_conda=use_conda or list_conda_envs or conda_cleanup_envs,
            use_singularity=use_singularity,
            use_env_modules=use_env_modules,
            conda_prefix=conda_prefix,
            conda_cleanup_pkgs=conda_cleanup_pkgs,
            singularity_prefix=singularity_prefix,
            shadow_prefix=shadow_prefix,
            singularity_args=singularity_args,
            mode=mode,
            wrapper_prefix=wrapper_prefix,
            printshellcmds=printshellcmds,
            restart_times=restart_times,
            attempt=attempt,
            default_remote_provider=_default_remote_provider,
            default_remote_prefix=default_remote_prefix,
            run_local=run_local,
            default_resources=default_resources,
            cache=cache,
            cores=cores,
            nodes=nodes,
            resources=resources,
<<<<<<< HEAD
            az_store_credentials=az_store_credentials,
            az_batch_config=az_batch_config,
=======
            edit_notebook=edit_notebook,
            envvars=envvars,
>>>>>>> 76d1438d
        )
        success = True
        workflow.include(
            snakefile, overwrite_first_rule=True, print_compilation=print_compilation
        )
        workflow.check()

        if not print_compilation:
            if lint:
                success = not workflow.lint(json=lint == "json")
            elif listrules:
                workflow.list_rules()
            elif list_target_rules:
                workflow.list_rules(only_targets=True)
            elif list_resources:
                workflow.list_resources()
            else:
                # if not printdag and not printrulegraph:
                # handle subworkflows
                subsnakemake = partial(
                    snakemake,
                    local_cores=local_cores,
                    cache=cache,
                    default_resources=default_resources,
                    dryrun=dryrun,
                    touch=touch,
                    printreason=printreason,
                    printshellcmds=printshellcmds,
                    debug_dag=debug_dag,
                    nocolor=nocolor,
                    quiet=quiet,
                    keepgoing=keepgoing,
                    cluster=cluster,
                    cluster_sync=cluster_sync,
                    drmaa=drmaa,
                    drmaa_log_dir=drmaa_log_dir,
                    jobname=jobname,
                    immediate_submit=immediate_submit,
                    standalone=standalone,
                    ignore_ambiguity=ignore_ambiguity,
                    restart_times=restart_times,
                    attempt=attempt,
                    lock=lock,
                    unlock=unlock,
                    cleanup_metadata=cleanup_metadata,
                    conda_cleanup_envs=conda_cleanup_envs,
                    cleanup_shadow=cleanup_shadow,
                    cleanup_scripts=cleanup_scripts,
                    force_incomplete=force_incomplete,
                    ignore_incomplete=ignore_incomplete,
                    latency_wait=latency_wait,
                    verbose=verbose,
                    notemp=notemp,
                    keep_remote_local=keep_remote_local,
                    nodeps=nodeps,
                    jobscript=jobscript,
                    greediness=greediness,
                    no_hooks=no_hooks,
                    overwrite_shellcmd=overwrite_shellcmd,
                    config=config,
                    config_args=config_args,
                    cluster_config=cluster_config,
                    keep_logger=True,
                    force_use_threads=use_threads,
                    use_conda=use_conda,
                    use_singularity=use_singularity,
                    use_env_modules=use_env_modules,
                    conda_prefix=conda_prefix,
                    conda_cleanup_pkgs=conda_cleanup_pkgs,
                    singularity_prefix=singularity_prefix,
                    shadow_prefix=shadow_prefix,
                    singularity_args=singularity_args,
                    list_conda_envs=list_conda_envs,
                    kubernetes=kubernetes,
                    container_image=container_image,
                    conda_create_envs_only=conda_create_envs_only,
                    default_remote_provider=default_remote_provider,
                    default_remote_prefix=default_remote_prefix,
                    tibanna=tibanna,
                    tibanna_sfn=tibanna_sfn,
                    precommand=precommand,
                    tibanna_config=tibanna_config,
                    assume_shared_fs=assume_shared_fs,
                    cluster_status=cluster_status,
                    max_jobs_per_second=max_jobs_per_second,
                    max_status_checks_per_second=max_status_checks_per_second,
<<<<<<< HEAD
                    az_store_credentials=az_store_credentials,
                    az_batch_configfile=az_batch_configfile,
=======
>>>>>>> 76d1438d
                )
                success = workflow.execute(
                    targets=targets,
                    dryrun=dryrun,
                    touch=touch,
                    local_cores=local_cores,
                    forcetargets=forcetargets,
                    forceall=forceall,
                    forcerun=forcerun,
                    prioritytargets=prioritytargets,
                    until=until,
                    omit_from=omit_from,
                    quiet=quiet,
                    keepgoing=keepgoing,
                    printshellcmds=printshellcmds,
                    printreason=printreason,
                    printrulegraph=printrulegraph,
                    printfilegraph=printfilegraph,
                    printdag=printdag,
                    cluster=cluster,
                    cluster_sync=cluster_sync,
                    jobname=jobname,
                    drmaa=drmaa,
                    drmaa_log_dir=drmaa_log_dir,
                    kubernetes=kubernetes,
                    container_image=container_image,
                    tibanna=tibanna,
                    tibanna_sfn=tibanna_sfn,
                    precommand=precommand,
                    tibanna_config=tibanna_config,
                    max_jobs_per_second=max_jobs_per_second,
                    max_status_checks_per_second=max_status_checks_per_second,
                    printd3dag=printd3dag,
                    immediate_submit=immediate_submit,
                    ignore_ambiguity=ignore_ambiguity,
                    stats=stats,
                    force_incomplete=force_incomplete,
                    ignore_incomplete=ignore_incomplete,
                    list_version_changes=list_version_changes,
                    list_code_changes=list_code_changes,
                    list_input_changes=list_input_changes,
                    list_params_changes=list_params_changes,
                    list_untracked=list_untracked,
                    list_conda_envs=list_conda_envs,
                    summary=summary,
                    archive=archive,
                    delete_all_output=delete_all_output,
                    delete_temp_output=delete_temp_output,
                    latency_wait=latency_wait,
                    wait_for_files=wait_for_files,
                    detailed_summary=detailed_summary,
                    nolock=not lock,
                    unlock=unlock,
                    notemp=notemp,
                    keep_remote_local=keep_remote_local,
                    nodeps=nodeps,
                    keep_target_files=keep_target_files,
                    cleanup_metadata=cleanup_metadata,
                    conda_cleanup_envs=conda_cleanup_envs,
                    cleanup_shadow=cleanup_shadow,
                    cleanup_scripts=cleanup_scripts,
                    subsnakemake=subsnakemake,
                    updated_files=updated_files,
                    allowed_rules=allowed_rules,
                    greediness=greediness,
                    no_hooks=no_hooks,
                    force_use_threads=use_threads,
                    conda_create_envs_only=conda_create_envs_only,
                    assume_shared_fs=assume_shared_fs,
                    cluster_status=cluster_status,
                    report=report,
                    report_stylesheet=report_stylesheet,
                    export_cwl=export_cwl,
                    batch=batch,
                    keepincomplete=keep_incomplete,
                )

    except BrokenPipeError:
        # ignore this exception and stop. It occurs if snakemake output is piped into less and less quits before reading the whole output.
        # in such a case, snakemake shall stop scheduling and quit with error 1
        success = False
    except (Exception, BaseException) as ex:
        if "workflow" in locals():
            print_exception(ex, workflow.linemaps)
        else:
            print_exception(ex, dict())
        success = False

    if workdir:
        os.chdir(olddir)
    if "workflow" in locals() and workflow.persistence:
        workflow.persistence.unlock()
    if not keep_logger:
        logger.cleanup()
    return success


def parse_set_threads(args):
    errmsg = "Invalid threads definition: entries have to be defined as RULE=THREADS pairs (with THREADS being a positive integer)."
    overwrite_threads = dict()
    if args.set_threads is not None:
        for entry in args.set_threads:
            rule, threads = parse_key_value_arg(entry, errmsg=errmsg)
            try:
                threads = int(threads)
            except ValueError:
                raise ValueError(errmsg)
            if threads < 0:
                raise ValueError(errmsg)
            overwrite_threads[rule] = threads
    return overwrite_threads


def parse_batch(args):
    errmsg = "Invalid batch definition: batch entry has to be defined as RULE=BATCH/BATCHES (with integers BATCH <= BATCHES, BATCH >= 1)."
    if args.batch is not None:
        rule, batchdef = parse_key_value_arg(args.batch, errmsg=errmsg)
        try:
            batch, batches = batchdef.split("/")
            batch = int(batch)
            batches = int(batches)
        except ValueError:
            raise ValueError(errmsg)
        if batch > batches or batch < 1:
            raise ValueError(errmsg)
        return Batch(rule, batch, batches)
    return None


def parse_key_value_arg(arg, errmsg):
    try:
        key, val = arg.split("=", 1)
    except ValueError:
        raise ValueError(errmsg)
    return key, val


def parse_config(args):
    """Parse config from args."""
    parsers = [int, float, eval, str]
    config = dict()
    if args.config is not None:
        valid = re.compile(r"[a-zA-Z_]\w*$")
        for entry in args.config:
            key, val = parse_key_value_arg(
                entry,
                errmsg="Invalid config definition: Config entries have to be defined as name=value pairs.",
            )
            if not valid.match(key):
                raise ValueError(
                    "Invalid config definition: Config entry must start with a valid identifier."
                )
            v = None
            for parser in parsers:
                try:
                    v = parser(val)
                    # avoid accidental interpretation as function
                    if not callable(v):
                        break
                except:
                    pass
            assert v is not None
            config[key] = v
    return config


def unparse_config(config):
    if not isinstance(config, dict):
        raise ValueError("config is not a dict")
    items = []
    for key, value in config.items():
        if isinstance(value, dict):
            raise ValueError("config may only be a flat dict")
        encoded = "'{}'".format(value) if isinstance(value, str) else value
        items.append("{}={}".format(key, encoded))
    return items


APPDIRS = None


def get_appdirs():
    global APPDIRS
    if APPDIRS is None:
        from appdirs import AppDirs

        APPDIRS = AppDirs("snakemake", "snakemake")
    return APPDIRS


def get_profile_file(profile, file, return_default=False):
    dirs = get_appdirs()
    if os.path.isabs(profile):
        search_dirs = [os.path.dirname(profile)]
        profile = os.path.basename(profile)
    else:
        search_dirs = [os.getcwd(), dirs.user_config_dir, dirs.site_config_dir]
    get_path = lambda d: os.path.join(d, profile, file)
    for d in search_dirs:
        p = get_path(d)
        if os.path.exists(p):
            return p

    if return_default:
        return file
    return None


def get_argument_parser(profile=None):
    """Generate and return argument parser."""
    import configargparse
    from configargparse import YAMLConfigFileParser

    dirs = get_appdirs()
    config_files = []
    if profile:
        if profile == "":
            print("Error: invalid profile name.", file=sys.stderr)
            exit(1)

        config_file = get_profile_file(profile, "config.yaml")
        if config_file is None:
            print(
                "Error: profile given but no config.yaml found. "
                "Profile has to be given as either absolute path, relative "
                "path or name of a directory available in either "
                "{site} or {user}.".format(
                    site=dirs.site_config_dir, user=dirs.user_config_dir
                ),
                file=sys.stderr,
            )
            exit(1)
        config_files = [config_file]

    parser = configargparse.ArgumentParser(
        description="Snakemake is a Python based language and execution "
        "environment for GNU Make-like workflows.",
        formatter_class=ArgumentDefaultsHelpFormatter,
        default_config_files=config_files,
        config_file_parser_class=YAMLConfigFileParser,
    )

    group_exec = parser.add_argument_group("EXECUTION")

    group_exec.add_argument(
        "target",
        nargs="*",
        default=None,
        help="Targets to build. May be rules or files.",
    )

    group_exec.add_argument(
        "--dry-run",
        "--dryrun",
        "-n",
        dest="dryrun",
        action="store_true",
        help="Do not execute anything, and display what would be done. "
        "If you have a very large workflow, use --dry-run --quiet to just "
        "print a summary of the DAG of jobs.",
    )

    group_exec.add_argument(
        "--profile",
        help="""
                        Name of profile to use for configuring
                        Snakemake. Snakemake will search for a corresponding
                        folder in {} and {}. Alternatively, this can be an
                        absolute or relative path.
                        The profile folder has to contain a file 'config.yaml'.
                        This file can be used to set default values for command
                        line options in YAML format. For example,
                        '--cluster qsub' becomes 'cluster: qsub' in the YAML
                        file. Profiles can be obtained from
                        https://github.com/snakemake-profiles.
                        """.format(
            dirs.site_config_dir, dirs.user_config_dir
        ),
    )

    group_exec.add_argument(
        "--cache",
        nargs="*",
        metavar="RULE",
        help="Store output files of given rules in a central cache given by the environment "
        "variable $SNAKEMAKE_OUTPUT_CACHE. Likewise, retrieve output files of the given rules "
        "from this cache if they have been created before (by anybody writing to the same cache), "
        "instead of actually executing the rules. Output files are identified by hashing all "
        "steps, parameters and software stack (conda envs or containers) needed to create them.",
    )

    group_exec.add_argument(
        "--snakefile",
        "-s",
        metavar="FILE",
        help=(
            "The workflow definition in form of a snakefile."
            "Usually, you should not need to specify this. "
            "By default, Snakemake will search for {} "
            "beneath the current working "
            "directory, in this order. "
            "Only if you definitely want a different layout, "
            "you need to use this parameter."
        ).format(", ".join(map("'{}'".format, SNAKEFILE_CHOICES))),
    )
    group_exec.add_argument(
        "--cores",
        "--jobs",
        "-j",
        action="store",
        const=available_cpu_count(),
        nargs="?",
        metavar="N",
        help=(
            "Use at most N CPU cores/jobs in parallel. "
            "If N is omitted or 'all', the limit is set to the number of "
            "available CPU cores."
        ),
    )
    group_exec.add_argument(
        "--local-cores",
        action="store",
        default=available_cpu_count(),
        metavar="N",
        type=int,
        help=(
            "In cluster mode, use at most N cores of the host machine in parallel "
            " (default: number of CPU cores of the host). The cores are used to execute "
            "local rules. This option is ignored when not in cluster mode."
        ),
    )
    group_exec.add_argument(
        "--resources",
        "--res",
        nargs="*",
        metavar="NAME=INT",
        help=(
            "Define additional resources that shall constrain the scheduling "
            "analogously to threads (see above). A resource is defined as "
            "a name and an integer value. E.g. --resources mem_mb=1000. Rules can "
            "use resources by defining the resource keyword, e.g. "
            "resources: mem_mb=600. If now two rules require 600 of the resource "
            "'mem_mb' they won't be run in parallel by the scheduler."
        ),
    )
    group_exec.add_argument(
        "--set-threads",
        metavar="RULE=THREADS",
        nargs="*",
        help="Overwrite thread usage of rules. This allows to fine-tune workflow "
        "parallelization. In particular, this is helpful to target certain cluster nodes "
        "by e.g. shifting a rule to use more, or less threads than defined in the workflow. "
        "Thereby, THREADS has to be a positive integer, and RULE has to be the name of the rule.",
    )
    group_exec.add_argument(
        "--default-resources",
        "--default-res",
        nargs="*",
        metavar="NAME=INT",
        help=(
            "Define default values of resources for rules that do not define their own values. "
            "In addition to plain integers, python expressions over inputsize are allowed (e.g. '2*input.size_mb')."
            "When specifying this without any arguments (--default-resources), it defines 'mem_mb=max(2*input.size_mb, 1000)' "
            "'disk_mb=max(2*input.size_mb, 1000)', i.e., default disk and mem usage is twice the input file size but at least 1GB."
        ),
    )
    group_exec.add_argument(
        "--config",
        "-C",
        nargs="*",
        metavar="KEY=VALUE",
        help=(
            "Set or overwrite values in the workflow config object. "
            "The workflow config object is accessible as variable config inside "
            "the workflow. Default values can be set by providing a JSON file "
            "(see Documentation)."
        ),
    )
    group_exec.add_argument(
        "--configfile",
        "--configfiles",
        nargs="+",
        metavar="FILE",
        help=(
            "Specify or overwrite the config file of the workflow (see the docs). "
            "Values specified in JSON or YAML format are available in the global config "
            "dictionary inside the workflow. Multiple files overwrite each other in "
            "the given order."
        ),
    )
    group_exec.add_argument(
        "--envvars",
        nargs="+",
        metavar="VARNAME",
        help="Environment variables to pass to cloud jobs.",
    )
    group_exec.add_argument(
        "--directory",
        "-d",
        metavar="DIR",
        action="store",
        help=(
            "Specify working directory (relative paths in "
            "the snakefile will use this as their origin)."
        ),
    )
    group_exec.add_argument(
        "--touch",
        "-t",
        action="store_true",
        help=(
            "Touch output files (mark them up to date without really "
            "changing them) instead of running their commands. This is "
            "used to pretend that the rules were executed, in order to "
            "fool future invocations of snakemake. Fails if a file does "
            "not yet exist. Note that this will only touch files that would "
            "otherwise be recreated by Snakemake (e.g. because their input "
            "files are newer). For enforcing a touch, combine this with "
            "--force, --forceall, or --forcerun. Note however that you loose "
            "the provenance information when the files have been created in "
            "realitiy. Hence, this should be used only as a last resort."
        ),
    )
    group_exec.add_argument(
        "--keep-going",
        "-k",
        action="store_true",
        help="Go on with independent jobs if a job fails.",
    )
    group_exec.add_argument(
        "--force",
        "-f",
        action="store_true",
        help=(
            "Force the execution of the selected target or the first rule "
            "regardless of already created output."
        ),
    )
    group_exec.add_argument(
        "--forceall",
        "-F",
        action="store_true",
        help=(
            "Force the execution of the selected (or the first) rule and "
            "all rules it is dependent on regardless of already created "
            "output."
        ),
    )
    group_exec.add_argument(
        "--forcerun",
        "-R",
        nargs="*",
        metavar="TARGET",
        help=(
            "Force the re-execution or creation of the given rules or files."
            " Use this option if you changed a rule and want to have all its "
            "output in your workflow updated."
        ),
    )
    group_exec.add_argument(
        "--prioritize",
        "-P",
        nargs="+",
        metavar="TARGET",
        help=(
            "Tell the scheduler to assign creation of given targets "
            "(and all their dependencies) highest priority. (EXPERIMENTAL)"
        ),
    )
    group_exec.add_argument(
        "--batch",
        metavar="RULE=BATCH/BATCHES",
        help=(
            "Only create the given BATCH of the input files of the given RULE. "
            "This can be used to iteratively run parts of very large workflows. "
            "Only the execution plan of the relevant part of the workflow has to "
            "be calculated, thereby speeding up DAG computation. "
            "It is recommended to provide the most suitable rule for batching when "
            "documenting a workflow. It should be some aggregating rule that "
            "would be executed only once, and has a large number of input files. "
            "For example, it can be a rule that aggregates over samples."
        ),
    )
    group_exec.add_argument(
        "--until",
        "-U",
        nargs="+",
        metavar="TARGET",
        help=(
            "Runs the pipeline until it reaches the specified rules or "
            "files. Only runs jobs that are dependencies of the specified "
            "rule or files, does not run sibling DAGs. "
        ),
    )
    group_exec.add_argument(
        "--omit-from",
        "-O",
        nargs="+",
        metavar="TARGET",
        help=(
            "Prevent the execution or creation of the given rules or files "
            "as well as any rules or files that are downstream of these targets "
            "in the DAG. Also runs jobs in sibling DAGs that are independent of the "
            "rules or files specified here."
        ),
    )
    group_exec.add_argument(
        "--rerun-incomplete",
        "--ri",
        action="store_true",
        help=("Re-run all " "jobs the output of which is recognized as incomplete."),
    )
    group_exec.add_argument(
        "--shadow-prefix",
        metavar="DIR",
        help=(
            "Specify a directory in which the 'shadow' directory is created. "
            "If not supplied, the value is set to the '.snakemake' directory relative "
            "to the working directory."
        ),
    )

    group_report = parser.add_argument_group("REPORTS")

    group_report.add_argument(
        "--report",
        nargs="?",
        const="report.html",
        metavar="FILE",
        help="Create an HTML report with results and statistics. "
        "This can be either a .html file or a .zip file. "
        "In the former case, all results are embedded into the .html (this only works for small data). "
        "In the latter case, results are stored along with a file report.html in the zip archive. "
        "If no filename is given, an embedded report.html is the default.",
    )
    group_report.add_argument(
        "--report-stylesheet",
        metavar="CSSFILE",
        help="Custom stylesheet to use for report. In particular, this can be used for "
        "branding the report with e.g. a custom logo, see docs.",
    )

    group_notebooks = parser.add_argument_group("NOTEBOOKS")

    group_notebooks.add_argument(
        "--edit-notebook",
        metavar="TARGET",
        help="Interactively edit the notebook associated with the rule used to generate the given target file. "
        "This will start a local jupyter notebook server. "
        "Any changes to the notebook should be saved, and the server has to be stopped by "
        "closing the notebook and hitting the 'Quit' button on the jupyter dashboard. "
        "Afterwards, the updated notebook will be automatically stored in the path defined in the rule. "
        "If the notebook is not yet present, this will create an empty draft. ",
    )
    group_notebooks.add_argument(
        "--notebook-listen",
        metavar="IP:PORT",
        default="localhost:8888",
        help="The IP address and PORT the notebook server used for editing the notebook (--edit-notebook) will listen on.",
    )

    group_utils = parser.add_argument_group("UTILITIES")
    group_utils.add_argument(
        "--lint",
        nargs="?",
        const="text",
        choices=["text", "json"],
        help="Perform linting on the given workflow. This will print snakemake "
        "specific suggestions to improve code quality (work in progress, more lints "
        "to be added in the future). If no argument is provided, plain text output is used.",
    )

    group_utils.add_argument(
        "--export-cwl",
        action="store",
        metavar="FILE",
        help="Compile workflow to CWL and store it in given FILE.",
    )
    group_utils.add_argument(
        "--list",
        "-l",
        action="store_true",
        help="Show available rules in given Snakefile.",
    )
    group_utils.add_argument(
        "--list-target-rules",
        "--lt",
        action="store_true",
        help="Show available target rules in given Snakefile.",
    )
    group_utils.add_argument(
        "--dag",
        action="store_true",
        help="Do not execute anything and print the directed "
        "acyclic graph of jobs in the dot language. Recommended "
        "use on Unix systems: snakemake --dag | dot | display"
        "Note print statements in your Snakefile may interfere "
        "with visualization.",
    )
    group_utils.add_argument(
        "--rulegraph",
        action="store_true",
        help="Do not execute anything and print the dependency graph "
        "of rules in the dot language. This will be less "
        "crowded than above DAG of jobs, but also show less information. "
        "Note that each rule is displayed once, hence the displayed graph will be "
        "cyclic if a rule appears in several steps of the workflow. "
        "Use this if above option leads to a DAG that is too large. "
        "Recommended use on Unix systems: snakemake --rulegraph | dot | display"
        "Note print statements in your Snakefile may interfere "
        "with visualization.",
    )
    group_utils.add_argument(
        "--filegraph",
        action="store_true",
        help="Do not execute anything and print the dependency graph "
        "of rules with their input and output files in the dot language. "
        "This is an intermediate solution between above DAG of jobs and the rule graph. "
        "Note that each rule is displayed once, hence the displayed graph will be "
        "cyclic if a rule appears in several steps of the workflow. "
        "Use this if above option leads to a DAG that is too large. "
        "Recommended use on Unix systems: snakemake --filegraph | dot | display"
        "Note print statements in your Snakefile may interfere "
        "with visualization.",
    )
    group_utils.add_argument(
        "--d3dag",
        action="store_true",
        help="Print the DAG in D3.js compatible JSON format.",
    )
    group_utils.add_argument(
        "--summary",
        "-S",
        action="store_true",
        help="Print a summary of all files created by the workflow. The "
        "has the following columns: filename, modification time, "
        "rule version, status, plan.\n"
        "Thereby rule version contains the version"
        "the file was created with (see the version keyword of rules), and "
        "status denotes whether the file is missing, its input files are "
        "newer or if version or implementation of the rule changed since "
        "file creation. Finally the last column denotes whether the file "
        "will be updated or created during the next workflow execution.",
    )
    group_utils.add_argument(
        "--detailed-summary",
        "-D",
        action="store_true",
        help="Print a summary of all files created by the workflow. The "
        "has the following columns: filename, modification time, "
        "rule version, input file(s), shell command, status, plan.\n"
        "Thereby rule version contains the version "
        "the file was created with (see the version keyword of rules), and "
        "status denotes whether the file is missing, its input files are "
        "newer or if version or implementation of the rule changed since "
        "file creation. The input file and shell command columns are self "
        "explanatory. Finally the last column denotes whether the file "
        "will be updated or created during the next workflow execution.",
    )
    group_utils.add_argument(
        "--archive",
        metavar="FILE",
        help="Archive the workflow into the given tar archive FILE. The archive "
        "will be created such that the workflow can be re-executed on a vanilla "
        "system. The function needs conda and git to be installed. "
        "It will archive every file that is under git version control. "
        "Note that it is best practice to have the Snakefile, config files, and "
        "scripts under version control. Hence, they will be included in the archive. "
        "Further, it will add input files that are not generated by "
        "by the workflow itself and conda environments. Note that symlinks are "
        "dereferenced. Supported "
        "formats are .tar, .tar.gz, .tar.bz2 and .tar.xz.",
    )
    group_utils.add_argument(
        "--cleanup-metadata",
        "--cm",
        nargs="+",
        metavar="FILE",
        help="Cleanup the metadata "
        "of given files. That means that snakemake removes any tracked "
        "version info, and any marks that files are incomplete.",
    )
    group_utils.add_argument(
        "--cleanup-shadow",
        action="store_true",
        help="Cleanup old shadow directories which have not been deleted due "
        "to failures or power loss.",
    )
    group_utils.add_argument(
        "--skip-script-cleanup",
        action="store_true",
        help="Don't delete wrapper scripts used for execution",
    )
    group_utils.add_argument(
        "--unlock", action="store_true", help="Remove a lock on the working directory."
    )
    group_utils.add_argument(
        "--list-version-changes",
        "--lv",
        action="store_true",
        help="List all output files that have been created with "
        "a different version (as determined by the version keyword).",
    )
    group_utils.add_argument(
        "--list-code-changes",
        "--lc",
        action="store_true",
        help="List all output files for which the rule body (run or shell) have "
        "changed in the Snakefile.",
    )
    group_utils.add_argument(
        "--list-input-changes",
        "--li",
        action="store_true",
        help="List all output files for which the defined input files have changed "
        "in the Snakefile (e.g. new input files were added in the rule "
        "definition or files were renamed). For listing input file "
        "modification in the filesystem, use --summary.",
    )
    group_utils.add_argument(
        "--list-params-changes",
        "--lp",
        action="store_true",
        help="List all output files for which the defined params have changed "
        "in the Snakefile.",
    )
    group_utils.add_argument(
        "--list-untracked",
        "--lu",
        action="store_true",
        help="List all files in the working directory that are not used in the  "
        "workflow. This can be used e.g. for identifying leftover files. Hidden files "
        "and directories are ignored.",
    )
    group_utils.add_argument(
        "--delete-all-output",
        action="store_true",
        help="Remove all files generated by the workflow. Use together with --dry-run "
        "to list files without actually deleting anything. Note that this will "
        "not recurse into subworkflows. Write-protected files are not removed. "
        "Nevertheless, use with care!",
    )
    group_utils.add_argument(
        "--delete-temp-output",
        action="store_true",
        help="Remove all temporary files generated by the workflow. Use together "
        "with --dry-run to list files without actually deleting anything. Note "
        "that this will not recurse into subworkflows.",
    )
    group_utils.add_argument(
        "--bash-completion",
        action="store_true",
        help="Output code to register bash completion for snakemake. Put the "
        "following in your .bashrc (including the accents): "
        "`snakemake --bash-completion` or issue it in an open terminal "
        "session.",
    )
    group_utils.add_argument(
        "--keep-incomplete",
        action="store_true",
        help="Do not remove incomplete output files by failed jobs.",
    )
    group_utils.add_argument("--version", "-v", action="version", version=__version__)

    group_output = parser.add_argument_group("OUTPUT")
    group_output.add_argument(
        "--reason",
        "-r",
        action="store_true",
        help="Print the reason for each executed rule.",
    )
    group_output.add_argument(
        "--gui",
        nargs="?",
        const="8000",
        metavar="PORT",
        type=str,
        help="Serve an HTML based user interface to the given network and "
        "port e.g. 168.129.10.15:8000. By default Snakemake is only "
        "available in the local network (default port: 8000). To make "
        "Snakemake listen to all ip addresses add the special host address "
        "0.0.0.0 to the url (0.0.0.0:8000). This is important if Snakemake "
        "is used in a virtualised environment like Docker. If possible, a "
        "browser window is opened.",
    )
    group_output.add_argument(
        "--printshellcmds",
        "-p",
        action="store_true",
        help="Print out the shell commands that will be executed.",
    )
    group_output.add_argument(
        "--debug-dag",
        action="store_true",
        help="Print candidate and selected jobs (including their wildcards) while "
        "inferring DAG. This can help to debug unexpected DAG topology or errors.",
    )
    group_output.add_argument(
        "--stats",
        metavar="FILE",
        help="Write stats about Snakefile execution in JSON format to the given file.",
    )
    group_output.add_argument(
        "--nocolor", action="store_true", help="Do not use a colored output."
    )
    group_output.add_argument(
        "--quiet",
        "-q",
        action="store_true",
        help="Do not output any progress or rule information.",
    )
    group_output.add_argument(
        "--print-compilation",
        action="store_true",
        help="Print the python representation of the workflow.",
    )

    group_output.add_argument(
        "--verbose", action="store_true", help="Print debugging output."
    )

    group_behavior = parser.add_argument_group("BEHAVIOR")
    group_behavior.add_argument(
        "--force-use-threads",
        dest="force_use_threads",
        action="store_true",
        help="Force threads rather than processes. Helpful if shared memory (/dev/shm) is full or unavailable.",
    )
    group_behavior.add_argument(
        "--allow-ambiguity",
        "-a",
        action="store_true",
        help=(
            "Don't check for ambiguous rules and simply use the first if "
            "several can produce the same file. This allows the user to "
            "prioritize rules by their order in the snakefile."
        ),
    )
    group_behavior.add_argument(
        "--nolock", action="store_true", help="Do not lock the working directory"
    )
    group_behavior.add_argument(
        "--ignore-incomplete",
        "--ii",
        action="store_true",
        help="Do not check for incomplete output files.",
    )
    group_behavior.add_argument(
        "--latency-wait",
        "--output-wait",
        "-w",
        type=int,
        default=5,
        metavar="SECONDS",
        help="Wait given seconds if an output file of a job is not present after "
        "the job finished. This helps if your filesystem "
        "suffers from latency (default 5).",
    )
    group_behavior.add_argument(
        "--wait-for-files",
        nargs="*",
        metavar="FILE",
        help="Wait --latency-wait seconds for these "
        "files to be present before executing the workflow. "
        "This option is used internally to handle filesystem latency in cluster "
        "environments.",
    )
    group_behavior.add_argument(
        "--notemp",
        "--nt",
        action="store_true",
        help="Ignore temp() declarations. This is useful when running only "
        "a part of the workflow, since temp() would lead to deletion of "
        "probably needed files by other parts of the workflow.",
    )
    group_behavior.add_argument(
        "--keep-remote",
        action="store_true",
        help="Keep local copies of remote input files.",
    )
    group_behavior.add_argument(
        "--keep-target-files",
        action="store_true",
        help="Do not adjust the paths of given target files relative to the working directory.",
    )
    group_behavior.add_argument(
        "--allowed-rules",
        nargs="+",
        help="Only consider given rules. If omitted, all rules in Snakefile are "
        "used. Note that this is intended primarily for internal use and may "
        "lead to unexpected results otherwise.",
    )
    group_behavior.add_argument(
        "--max-jobs-per-second",
        default=10,
        type=float,
        help="Maximal number of cluster/drmaa jobs per second, default is 10, "
        "fractions allowed.",
    )
    group_behavior.add_argument(
        "--max-status-checks-per-second",
        default=10,
        type=float,
        help="Maximal number of job status checks per second, default is 10, "
        "fractions allowed.",
    )
    group_behavior.add_argument(
        "--restart-times",
        default=0,
        type=int,
        help="Number of times to restart failing jobs (defaults to 0).",
    )
    group_behavior.add_argument(
        "--attempt",
        default=1,
        type=int,
        help="Internal use only: define the initial value of the attempt "
        "parameter (default: 1).",
    )
    group_behavior.add_argument(
        "--wrapper-prefix",
        default="https://github.com/snakemake/snakemake-wrappers/raw/",
        help="Prefix for URL created from wrapper directive (default: "
        "https://github.com/snakemake/snakemake-wrappers/raw/). Set this to "
        "a different URL to use your fork or a local clone of the repository, "
        "e.g., use a git URL like 'git+file://path/to/your/local/clone@'.",
    )
    group_behavior.add_argument(
        "--default-remote-provider",
        choices=["S3", "GS", "FTP", "SFTP", "S3Mocked", "gfal", "gridftp", "iRODS", "AzBlob",
            "AzureStorage (deprecated; use AzBlob)"],
        help="Specify default remote provider to be used for "
        "all input and output files that don't yet specify "
        "one.",
    )
    group_behavior.add_argument(
        "--default-remote-prefix",
        default="",
        help="Specify prefix for default remote provider. E.g. " "a bucket name.",
    )
    group_behavior.add_argument(
        "--no-shared-fs",
        action="store_true",
        help="Do not assume that jobs share a common file "
        "system. When this flag is activated, Snakemake will "
        "assume that the filesystem on a cluster node is not "
        "shared with other nodes. For example, this will lead "
        "to downloading remote files on each cluster node "
        "separately. Further, it won't take special measures "
        "to deal with filesystem latency issues. This option "
        "will in most cases only make sense in combination with "
        "--default-remote-provider. Further, when using --cluster "
        "you will have to also provide --cluster-status. "
        "Only activate this if you "
        "know what you are doing.",
    )
    group_behavior.add_argument(
        "--greediness",
        type=float,
        default=None,
        help="Set the greediness of scheduling. This value between 0 and 1 "
        "determines how careful jobs are selected for execution. The default "
        "value (1.0) provides the best speed and still acceptable scheduling "
        "quality.",
    )
    group_behavior.add_argument(
        "--no-hooks",
        action="store_true",
        help="Do not invoke onstart, onsuccess or onerror hooks after execution.",
    )
    group_behavior.add_argument(
        "--overwrite-shellcmd",
        help="Provide a shell command that shall be executed instead of those "
        "given in the workflow. "
        "This is for debugging purposes only.",
    )
    group_behavior.add_argument(
        "--debug",
        action="store_true",
        help="Allow to debug rules with e.g. PDB. This flag "
        "allows to set breakpoints in run blocks.",
    )
    group_behavior.add_argument(
        "--runtime-profile",
        metavar="FILE",
        help="Profile Snakemake and write the output to FILE. This requires yappi "
        "to be installed.",
    )
    group_behavior.add_argument(
        "--mode",
        choices=[Mode.default, Mode.subprocess, Mode.cluster],
        default=Mode.default,
        type=int,
        help="Set execution mode of Snakemake (internal use only).",
    )
    group_behavior.add_argument(
        "--show-failed-logs",
        action="store_true",
        help="Automatically display logs of failed jobs.",
    )
    group_behavior.add_argument(
        "--log-handler-script",
        metavar="FILE",
        default=None,
        help="Provide a custom script containing a function 'def log_handler(msg):'. "
        "Snakemake will call this function for every logging output (given as a dictionary msg)"
        "allowing to e.g. send notifications in the form of e.g. slack messages or emails.",
    )

    group_behavior.add_argument(
        "--log-service",
        default=None,
        choices=["none", "slack"],
        help="Set a specific messaging service for logging output."
        "Snakemake will notify the service on errors and completed execution."
        "Currently only slack is supported.",
    )

    group_cluster = parser.add_argument_group("CLUSTER")

    # TODO extend below description to explain the wildcards that can be used
    cluster_mode_group = group_cluster.add_mutually_exclusive_group()
    cluster_mode_group.add_argument(
        "--cluster",
        "-c",
        metavar="CMD",
        help=(
            "Execute snakemake rules with the given submit command, "
            "e.g. qsub. Snakemake compiles jobs into scripts that are "
            "submitted to the cluster with the given command, once all input "
            "files for a particular job are present.\n"
            "The submit command can be decorated to make it aware of certain "
            "job properties (name, rulename, input, output, params, wildcards, log, threads "
            "and dependencies (see the argument below)), e.g.:\n"
            "$ snakemake --cluster 'qsub -pe threaded {threads}'."
        ),
    ),
    cluster_mode_group.add_argument(
        "--cluster-sync",
        metavar="CMD",
        help=(
            "cluster submission command will block, returning the remote exit"
            "status upon remote termination (for example, this should be used"
            "if the cluster command is 'qsub -sync y' (SGE)"
        ),
    ),
    cluster_mode_group.add_argument(
        "--drmaa",
        nargs="?",
        const="",
        metavar="ARGS",
        help="Execute snakemake on a cluster accessed via DRMAA, "
        "Snakemake compiles jobs into scripts that are "
        "submitted to the cluster with the given command, once all input "
        "files for a particular job are present. ARGS can be used to "
        "specify options of the underlying cluster system, "
        "thereby using the job properties name, rulename, input, output, params, wildcards, log, "
        "threads and dependencies, e.g.: "
        "--drmaa ' -pe threaded {threads}'. Note that ARGS must be given in quotes and "
        "with a leading whitespace.",
    )

    group_cluster.add_argument(
        "--cluster-config",
        "-u",
        metavar="FILE",
        default=[],
        action="append",
        help=(
            "A JSON or YAML file that defines the wildcards used in 'cluster'"
            "for specific rules, instead of having them specified in the Snakefile. "
            "For example, for rule 'job' you may define: "
            "{ 'job' : { 'time' : '24:00:00' } } to specify the time for rule 'job'. "
            "You can specify more than one file.  The configuration files are merged "
            "with later values overriding earlier ones. This option is deprecated in favor "
            "of using --profile, see docs."
        ),
    ),
    group_cluster.add_argument(
        "--immediate-submit",
        "--is",
        action="store_true",
        help="Immediately submit all jobs to the cluster instead of waiting "
        "for present input files. This will fail, unless you make "
        "the cluster aware of job dependencies, e.g. via:\n"
        "$ snakemake --cluster 'sbatch --dependency {dependencies}.\n"
        "Assuming that your submit script (here sbatch) outputs the "
        "generated job id to the first stdout line, {dependencies} will "
        "be filled with space separated job ids this job depends on.",
    )
    group_cluster.add_argument(
        "--jobscript",
        "--js",
        metavar="SCRIPT",
        help="Provide a custom job script for submission to the cluster. "
        "The default script resides as 'jobscript.sh' in the "
        "installation directory.",
    )
    group_cluster.add_argument(
        "--jobname",
        "--jn",
        default="snakejob.{name}.{jobid}.sh",
        metavar="NAME",
        help="Provide a custom name for the jobscript that is submitted to the "
        'cluster (see --cluster). NAME is "snakejob.{name}.{jobid}.sh" '
        "per default. The wildcard {jobid} has to be present in the name.",
    )
    group_cluster.add_argument(
        "--cluster-status",
        help="Status command for cluster execution. This is only considered "
        "in combination with the --cluster flag. If provided, Snakemake will "
        "use the status command to determine if a job has finished successfully "
        "or failed. For this it is necessary that the submit command provided "
        "to --cluster returns the cluster job id. Then, the status command "
        "will be invoked with the job id. Snakemake expects it to return "
        "'success' if the job was successfull, 'failed' if the job failed and "
        "'running' if the job still runs.",
    )
    group_cluster.add_argument(
        "--drmaa-log-dir",
        metavar="DIR",
        help="Specify a directory in which stdout and stderr files of DRMAA"
        " jobs will be written. The value may be given as a relative path,"
        " in which case Snakemake will use the current invocation directory"
        " as the origin. If given, this will override any given '-o' and/or"
        " '-e' native specification. If not given, all DRMAA stdout and"
        " stderr files are written to the current working directory.",
    )

    group_cloud = parser.add_argument_group("CLOUD")
    group_kubernetes = parser.add_argument_group("KUBERNETES")
    group_tibanna = parser.add_argument_group("TIBANNA")

    group_kubernetes.add_argument(
        "--kubernetes",
        metavar="NAMESPACE",
        nargs="?",
        const="default",
        help="Execute workflow in a kubernetes cluster (in the cloud). "
        "NAMESPACE is the namespace you want to use for your job (if nothing "
        "specified: 'default'). "
        "Usually, this requires --default-remote-provider and "
        "--default-remote-prefix to be set to a S3 or GS bucket where your . "
        "data shall be stored. It is further advisable to activate conda "
        "integration via --use-conda.",
    )
    group_kubernetes.add_argument(
        "--container-image",
        metavar="IMAGE",
        help="Docker image to use, e.g., when submitting jobs to kubernetes. "
        "By default, this is 'https://hub.docker.com/r/snakemake/snakemake', tagged with "
        "the same version as the currently running Snakemake instance. "
        "Note that overwriting this value is up to your responsibility. "
        "Any used image has to contain a working snakemake installation "
        "that is compatible with (or ideally the same as) the currently "
        "running version.",
    )
    group_tibanna.add_argument(
        "--tibanna",
        action="store_true",
        help="Execute workflow on AWS cloud using Tibanna. This requires "
        "--default-remote-prefix to be set to S3 bucket name and prefix"
        " (e.g. 'bucketname/subdirectory') where input is already stored"
        " and output will be sent to. Using --tibanna implies --default-resources"
        " is set as default. Optionally, use --precommand to"
        " specify any preparation command to run before snakemake command"
        " on the cloud (inside snakemake container on Tibanna VM)."
        " Also, --use-conda, --use-singularity, --config, --configfile are"
        " supported and will be carried over.",
    )
    group_tibanna.add_argument(
        "--tibanna-sfn",
        help="Name of Tibanna Unicorn step function (e.g. tibanna_unicorn_monty)."
        "This works as serverless scheduler/resource allocator and must be "
        "deployed first using tibanna cli. (e.g. tibanna deploy_unicorn --usergroup="
        "monty --buckets=bucketname)",
    )
    group_tibanna.add_argument(
        "--precommand",
        help="Any command to execute before snakemake command on AWS cloud "
        "such as wget, git clone, unzip, etc. This is used with --tibanna."
        "Do not include input/output download/upload commands - file transfer"
        " between S3 bucket and the run environment (container) is automatically"
        " handled by Tibanna.",
    )
    group_tibanna.add_argument(
        "--tibanna-config",
        nargs="+",
        help="Additional tibanan config e.g. --tibanna-config spot_instance=true subnet="
        "<subnet_id> security group=<security_group_id>",
    )

    group_conda = parser.add_argument_group("CONDA")

    group_conda.add_argument(
        "--use-conda",
        action="store_true",
        help="If defined in the rule, run job in a conda environment. "
        "If this flag is not set, the conda directive is ignored.",
    )
    group_conda.add_argument(
        "--list-conda-envs",
        action="store_true",
        help="List all conda environments and their location on " "disk.",
    )
    group_conda.add_argument(
        "--conda-prefix",
        metavar="DIR",
        help="Specify a directory in which the 'conda' and 'conda-archive' "
        "directories are created. These are used to store conda environments "
        "and their archives, respectively. If not supplied, the value is set "
        "to the '.snakemake' directory relative to the invocation directory. "
        "If supplied, the `--use-conda` flag must also be set. The value may "
        "be given as a relative path, which will be extrapolated to the "
        "invocation directory, or as an absolute path.",
    )
    group_conda.add_argument(
        "--conda-cleanup-envs",
        action="store_true",
        help="Cleanup unused conda environments.",
    )
    from snakemake.deployment.conda import CondaCleanupMode

    group_conda.add_argument(
        "--conda-cleanup-pkgs",
        type=CondaCleanupMode,
        const=CondaCleanupMode.tarballs,
        choices=list(CondaCleanupMode),
        nargs="?",
        help="Cleanup conda packages after creating environments. "
        "In case of 'tarballs' mode, will clean up all downloaded package tarballs. "
        "In case of 'cache' mode, will additionally clean up unused package caches. "
        "If mode is omitted, will default to only cleaning up the tarballs.",
    )
    group_conda.add_argument(
        "--conda-create-envs-only",
        action="store_true",
        help="If specified, only creates the job-specific "
        "conda environments then exits. The `--use-conda` "
        "flag must also be set.",
    )

    group_singularity = parser.add_argument_group("SINGULARITY")

    group_singularity.add_argument(
        "--use-singularity",
        action="store_true",
        help="If defined in the rule, run job within a singularity container. "
        "If this flag is not set, the singularity directive is ignored.",
    )
    group_singularity.add_argument(
        "--singularity-prefix",
        metavar="DIR",
        help="Specify a directory in which singularity images will be stored."
        "If not supplied, the value is set "
        "to the '.snakemake' directory relative to the invocation directory. "
        "If supplied, the `--use-singularity` flag must also be set. The value "
        "may be given as a relative path, which will be extrapolated to the "
        "invocation directory, or as an absolute path.",
    )
    group_singularity.add_argument(
        "--singularity-args",
        default="",
        metavar="ARGS",
        help="Pass additional args to singularity.",
    )

    group_env_modules = parser.add_argument_group("ENVIRONMENT MODULES")

    group_env_modules.add_argument(
        "--use-envmodules",
        action="store_true",
        help="If defined in the rule, run job within the given environment "
        "modules, loaded in the given order. This can be combined with "
        "--use-conda and --use-singularity, which will then be only used as a "
        "fallback for rules which don't define environment modules.",
    )

<<<<<<< HEAD
    group_env_modules = parser.add_argument_group("AZURE")

    group_env_modules.add_argument(
        "--az-store-credentials",
        help="Azure storage credentials file",
    )

    group_env_modules.add_argument(
        "--az-batch-configfile",
        help="Azure Batch config file",
    )

=======
>>>>>>> 76d1438d
    return parser


def main(argv=None):
    """Main entry point."""
    parser = get_argument_parser()
    args = parser.parse_args(argv)

    if args.profile:
        # reparse args while inferring config file from profile
        parser = get_argument_parser(args.profile)
        args = parser.parse_args(argv)

        def adjust_path(f):
            if os.path.exists(f) or os.path.isabs(f):
                return f
            else:
                return get_profile_file(args.profile, f, return_default=True)

        # update file paths to be relative to the profile
        # (if they do not exist relative to CWD)
        if args.jobscript:
            args.jobscript = adjust_path(args.jobscript)
        if args.cluster:
            args.cluster = adjust_path(args.cluster)
        if args.cluster_sync:
            args.cluster_sync = adjust_path(args.cluster_sync)
        if args.cluster_status:
            args.cluster_status = adjust_path(args.cluster_status)
        if args.report_stylesheet:
            args.report_stylesheet = adjust_path(args.report_stylesheet)

    if args.bash_completion:
        cmd = b"complete -o bashdefault -C snakemake-bash-completion snakemake"
        sys.stdout.buffer.write(cmd)
        sys.exit(0)

    if args.batch is not None and args.forceall:
        print(
            "--batch may not be combined with --forceall, because recomputed upstream "
            "jobs in subsequent batches may render already obtained results outdated."
        )

    try:
        resources = parse_resources(args.resources)
        config = parse_config(args)
        if (args.default_resources is not None and not args.default_resources) or (
            args.tibanna and not args.default_resources
        ):
            args.default_resources = [
                "mem_mb=max(2*input.size_mb, 1000)",
                "disk_mb=max(2*input.size_mb, 1000)",
            ]
        default_resources = DefaultResources(args.default_resources)
        batch = parse_batch(args)
        overwrite_threads = parse_set_threads(args)
    except ValueError as e:
        print(e, file=sys.stderr)
        print("", file=sys.stderr)
        sys.exit(1)

    local_exec = not (
        args.print_compilation
        or args.cluster
        or args.cluster_sync
        or args.drmaa
        or args.kubernetes
        or args.tibanna
        or args.list_code_changes
        or args.list_conda_envs
        or args.list_input_changes
        or args.list_params_changes
        or args.list
        or args.list_target_rules
        or args.list_untracked
        or args.list_version_changes
        or args.export_cwl
        or args.dag
        or args.d3dag
        or args.filegraph
        or args.rulegraph
        or args.summary
        or args.lint
        or args.report
    )

    if args.cores is not None:
        if args.cores == "all":
            args.cores = available_cpu_count()
        else:
            try:
                args.cores = int(args.cores)
            except ValueError:
                print(
                    "Error parsing number of cores (--cores, --jobs, -j): must be integer, empty, or 'all'.",
                    file=sys.stderr,
                )
                sys.exit(1)
    if args.cluster or args.cluster_sync or args.drmaa:
        if args.cores is None:
            if args.dryrun:
                args.cores = 1
            else:
                print(
                    "Error: you need to specify the maximum number of jobs to "
                    "be queued or executed at the same time with --jobs.",
                    file=sys.stderr,
                )
                sys.exit(1)
    elif args.cores is None:
        if local_exec and not args.dryrun:
            print(
                "Error: you need to specify the maximum number of CPU cores to "
                "be used at the same time with --cores.",
                file=sys.stderr,
            )
            sys.exit(1)
        else:
            args.cores = 1

    if args.drmaa_log_dir is not None:
        if not os.path.isabs(args.drmaa_log_dir):
            args.drmaa_log_dir = os.path.abspath(os.path.expanduser(args.drmaa_log_dir))

    if args.runtime_profile:
        import yappi

        yappi.start()

    if args.immediate_submit and not args.notemp:
        print(
            "Error: --immediate-submit has to be combined with --notemp, "
            "because temp file handling is not supported in this mode.",
            file=sys.stderr,
        )
        sys.exit(1)

    if (args.conda_prefix or args.conda_create_envs_only) and not args.use_conda:
        print(
            "Error: --use-conda must be set if --conda-prefix or "
            "--create-envs-only is set.",
            file=sys.stderr,
        )
        sys.exit(1)

    if args.singularity_prefix and not args.use_singularity:
        print(
            "Error: --use_singularity must be set if --singularity-prefix " "is set.",
            file=sys.stderr,
        )
        sys.exit(1)

    if args.kubernetes and (
        not args.default_remote_provider or not args.default_remote_prefix
    ):
        print(
            "Error: --kubernetes must be combined with "
            "--default-remote-provider and --default-remote-prefix, see "
            "https://snakemake.readthedocs.io/en/stable/executable.html"
            "#executing-a-snakemake-workflow-via-kubernetes",
            file=sys.stderr,
        )
        sys.exit(1)

    if args.tibanna:
        if not args.default_remote_prefix:
            print(
                "Error: --tibanna must be combined with --default-remote-prefix "
                "to provide bucket name and subdirectory (prefix) "
                "(e.g. 'bucketname/projectname'",
                file=sys.stderr,
            )
            sys.exit(1)
        args.default_remote_prefix = args.default_remote_prefix.rstrip("/")
        if not args.tibanna_sfn:
            args.tibanna_sfn = os.environ.get("TIBANNA_DEFAULT_STEP_FUNCTION_NAME", "")
            if not args.tibanna_sfn:
                print(
                    "Error: to use --tibanna, either --tibanna-sfn or environment variable "
                    "TIBANNA_DEFAULT_STEP_FUNCTION_NAME must be set and exported "
                    "to provide name of the tibanna unicorn step function "
                    "(e.g. 'tibanna_unicorn_monty'). The step function must be deployed first "
                    "using tibanna cli (e.g. tibanna deploy_unicorn --usergroup=monty "
                    "--buckets=bucketname)",
                    file=sys.stderr,
                )
                sys.exit(1)

    if args.delete_all_output and args.delete_temp_output:
        print(
            "Error: --delete-all-output and --delete-temp-output are mutually exclusive.",
            file=sys.stderr,
        )
        sys.exit(1)

    if args.snakefile is None:
        for p in SNAKEFILE_CHOICES:
            if os.path.exists(p):
                args.snakefile = p
                break
        if args.snakefile is None:
            print(
                "Error: no Snakefile found, tried {}.".format(
                    ", ".join(SNAKEFILE_CHOICES), file=sys.stderr
                )
            )
            sys.exit(1)

    if args.gui is not None:
        try:
            import snakemake.gui as gui
        except ImportError:
            print(
                "Error: GUI needs Flask to be installed. Install "
                "with easy_install or contact your administrator.",
                file=sys.stderr,
            )
            sys.exit(1)

        _logging.getLogger("werkzeug").setLevel(_logging.ERROR)

        _snakemake = partial(snakemake, os.path.abspath(args.snakefile))
        gui.register(_snakemake, args)

        if ":" in args.gui:
            host, port = args.gui.split(":")
        else:
            port = args.gui
            host = "127.0.0.1"

        url = "http://{}:{}".format(host, port)
        print("Listening on {}.".format(url), file=sys.stderr)

        def open_browser():
            try:
                webbrowser.open(url)
            except:
                pass

        print("Open this address in your browser to access the GUI.", file=sys.stderr)
        threading.Timer(0.5, open_browser).start()
        success = True

        try:
            gui.app.run(debug=False, threaded=True, port=int(port), host=host)

        except (KeyboardInterrupt, SystemExit):
            # silently close
            pass
    else:
        log_handler = []
        if args.log_handler_script is not None:
            if not os.path.exists(args.log_handler_script):
                print(
                    "Error: no log handler script found, {}.".format(
                        args.log_handler_script
                    ),
                    file=sys.stderr,
                )
                sys.exit(1)
            log_script = SourceFileLoader("log", args.log_handler_script).load_module()
            try:
                log_handler.append(log_script.log_handler)
            except:
                print(
                    'Error: Invalid log handler script, {}. Expect python function "log_handler(msg)".'.format(
                        args.log_handler_script
                    ),
                    file=sys.stderr,
                )
                sys.exit(1)

        if args.log_service == "slack":
            slack_logger = logging.SlackLogger()
            log_handler.append(slack_logger.log_handler)

        if args.edit_notebook:
            from snakemake import notebook

            args.target = [args.edit_notebook]
            args.force = True
            args.edit_notebook = notebook.Listen(args.notebook_listen)

        success = snakemake(
            args.snakefile,
            batch=batch,
            cache=args.cache,
            report=args.report,
            report_stylesheet=args.report_stylesheet,
            lint=args.lint,
            listrules=args.list,
            list_target_rules=args.list_target_rules,
            cores=args.cores,
            local_cores=args.local_cores,
            nodes=args.cores,
            resources=resources,
            overwrite_threads=overwrite_threads,
            default_resources=default_resources,
            config=config,
            configfiles=args.configfile,
            config_args=args.config,
            workdir=args.directory,
            targets=args.target,
            dryrun=args.dryrun,
            printshellcmds=args.printshellcmds,
            printreason=args.reason,
            debug_dag=args.debug_dag,
            printdag=args.dag,
            printrulegraph=args.rulegraph,
            printfilegraph=args.filegraph,
            printd3dag=args.d3dag,
            touch=args.touch,
            forcetargets=args.force,
            forceall=args.forceall,
            forcerun=args.forcerun,
            prioritytargets=args.prioritize,
            until=args.until,
            omit_from=args.omit_from,
            stats=args.stats,
            nocolor=args.nocolor,
            quiet=args.quiet,
            keepgoing=args.keep_going,
            cluster=args.cluster,
            cluster_config=args.cluster_config,
            cluster_sync=args.cluster_sync,
            drmaa=args.drmaa,
            drmaa_log_dir=args.drmaa_log_dir,
            kubernetes=args.kubernetes,
            container_image=args.container_image,
            tibanna=args.tibanna,
            tibanna_sfn=args.tibanna_sfn,
            precommand=args.precommand,
            tibanna_config=args.tibanna_config,
            jobname=args.jobname,
            immediate_submit=args.immediate_submit,
            standalone=True,
            ignore_ambiguity=args.allow_ambiguity,
            lock=not args.nolock,
            unlock=args.unlock,
            cleanup_metadata=args.cleanup_metadata,
            conda_cleanup_envs=args.conda_cleanup_envs,
            cleanup_shadow=args.cleanup_shadow,
            cleanup_scripts=not args.skip_script_cleanup,
            force_incomplete=args.rerun_incomplete,
            ignore_incomplete=args.ignore_incomplete,
            list_version_changes=args.list_version_changes,
            list_code_changes=args.list_code_changes,
            list_input_changes=args.list_input_changes,
            list_params_changes=args.list_params_changes,
            list_untracked=args.list_untracked,
            summary=args.summary,
            detailed_summary=args.detailed_summary,
            archive=args.archive,
            delete_all_output=args.delete_all_output,
            delete_temp_output=args.delete_temp_output,
            print_compilation=args.print_compilation,
            verbose=args.verbose,
            debug=args.debug,
            jobscript=args.jobscript,
            notemp=args.notemp,
            keep_remote_local=args.keep_remote,
            greediness=args.greediness,
            no_hooks=args.no_hooks,
            overwrite_shellcmd=args.overwrite_shellcmd,
            latency_wait=args.latency_wait,
            wait_for_files=args.wait_for_files,
            keep_target_files=args.keep_target_files,
            allowed_rules=args.allowed_rules,
            max_jobs_per_second=args.max_jobs_per_second,
            max_status_checks_per_second=args.max_status_checks_per_second,
            restart_times=args.restart_times,
            attempt=args.attempt,
            force_use_threads=args.force_use_threads,
            use_conda=args.use_conda,
            conda_prefix=args.conda_prefix,
            conda_cleanup_pkgs=args.conda_cleanup_pkgs,
            list_conda_envs=args.list_conda_envs,
            use_singularity=args.use_singularity,
            use_env_modules=args.use_envmodules,
            singularity_prefix=args.singularity_prefix,
            shadow_prefix=args.shadow_prefix,
            singularity_args=args.singularity_args,
            conda_create_envs_only=args.conda_create_envs_only,
            mode=args.mode,
            wrapper_prefix=args.wrapper_prefix,
            default_remote_provider=args.default_remote_provider,
            default_remote_prefix=args.default_remote_prefix,
            assume_shared_fs=not args.no_shared_fs,
            cluster_status=args.cluster_status,
            export_cwl=args.export_cwl,
            show_failed_logs=args.show_failed_logs,
            keep_incomplete=args.keep_incomplete,
            edit_notebook=args.edit_notebook,
            envvars=args.envvars,
            log_handler=log_handler,
<<<<<<< HEAD
            az_store_credentialsfile=args.az_store_credentials,
            az_batch_configfile=args.az_batch_configfile,
=======
>>>>>>> 76d1438d
        )

    if args.runtime_profile:
        with open(args.runtime_profile, "w") as out:
            profile = yappi.get_func_stats()
            profile.sort("totaltime")
            profile.print_all(out=out)

    sys.exit(0 if success else 1)


def bash_completion(snakefile="Snakefile"):
    """Entry point for bash completion."""
    if not len(sys.argv) >= 2:
        print(
            "Calculate bash completion for snakemake. This tool shall not be invoked by hand."
        )
        sys.exit(1)

    def print_candidates(candidates):
        if candidates:
            candidates = sorted(set(candidates))
            ## Use bytes for avoiding '^M' under Windows.
            sys.stdout.buffer.write(b"\n".join(s.encode() for s in candidates))

    prefix = sys.argv[2]

    if prefix.startswith("-"):
        print_candidates(
            action.option_strings[0]
            for action in get_argument_parser()._actions
            if action.option_strings and action.option_strings[0].startswith(prefix)
        )
    else:
        candidates = []
        files = glob.glob("{}*".format(prefix))
        if files:
            candidates.extend(files)
        if os.path.exists(snakefile):
            workflow = Workflow(snakefile=snakefile)
            workflow.include(snakefile)

            candidates.extend(
                [file for file in workflow.concrete_files if file.startswith(prefix)]
                + [rule.name for rule in workflow.rules if rule.name.startswith(prefix)]
            )
        if len(candidates) > 0:
            print_candidates(candidates)
    sys.exit(0)<|MERGE_RESOLUTION|>--- conflicted
+++ resolved
@@ -153,13 +153,9 @@
     show_failed_logs=False,
     keep_incomplete=False,
     messaging=None,
-<<<<<<< HEAD
-    az_store_credentialsfile=None,
     az_batch_configfile=None,
-=======
     edit_notebook=None,
     envvars=None,
->>>>>>> 76d1438d
 ):
     """Run snakemake on a given snakefile.
 
@@ -272,11 +268,7 @@
         keep_incomplete (bool):     keep incomplete output files of failed jobs
         edit_notebook (object):     "notebook.Listen" object to configuring notebook server for interactive editing of a rule notebook. If None, do not edit.
         log_handler (list):         redirect snakemake output to this list of custom log handler, each a function that takes a log message dictionary (see below) as its only argument (default []). The log message dictionary for the log handler has to following entries:
-<<<<<<< HEAD
-        az_store_credentialsfile (str): Azure storage credentials file
-        az_batch_configfile (str):      Azure Batch configuration file
-=======
->>>>>>> 76d1438d
+        az_batch_configfile (str):  Azure Batch configuration file
 
             :level:
                 the log level ("info", "error", "debug", "progress", "job_info")
@@ -349,6 +341,7 @@
             tibanna_config = tibanna_config_dict
 
     if az_batch:
+        # TODO check that other modes are not activated, e.g. tibanna, drmaa etc
         assume_shared_fs = False
         default_remote_provider = "AzureStorage"
         default_remote_prefix = default_remote_prefix.rstrip("/")
@@ -356,13 +349,8 @@
     if updated_files is None:
         updated_files = list()
 
-<<<<<<< HEAD
-    if cluster or cluster_sync or drmaa or tibanna or az_batch:
-        cores = sys.maxsize
-=======
-    if cluster or cluster_sync or drmaa or tibanna or kubernetes:
+    if cluster or cluster_sync or drmaa or tibanna or kubernetes or az_batch:
         cores = None
->>>>>>> 76d1438d
     else:
         nodes = None
 
@@ -381,14 +369,7 @@
     else:
         cluster_config_content = dict()
 
-<<<<<<< HEAD
-    run_local = not (
-        cluster or cluster_sync or drmaa or kubernetes or tibanna or az_batch)
-    if run_local and not dryrun:
-        # clean up all previously recorded jobids.
-        shell.cleanup()
-=======
-    run_local = not (cluster or cluster_sync or drmaa or kubernetes or tibanna)
+    run_local = not (cluster or cluster_sync or drmaa or kubernetes or tibanna or az_batch)
     if run_local:
         if not dryrun:
             # clean up all previously recorded jobids.
@@ -398,7 +379,6 @@
             raise WorkflowError(
                 "Notebook edit mode is only allowed with local execution."
             )
->>>>>>> 76d1438d
 
     # force thread use for any kind of cluster
     use_threads = (
@@ -479,19 +459,11 @@
 
     logger.setup_logfile()
 
-<<<<<<< HEAD
-    if az_store_credentialsfile:
-        az_store_credentials = load_configfile(az_store_credentialsfile)
-    else:
-        az_store_credentials = dict()
-
     if az_batch_configfile:
         az_batch_config = load_configfile(az_batch_configfile)
     else:
         az_batch_config = None
 
-=======
->>>>>>> 76d1438d
     try:
         # handle default remote provider
         _default_remote_provider = None
@@ -506,11 +478,7 @@
                 raise WorkflowError("Unknown default remote provider.")
             if rmt.RemoteProvider.supports_default:
                 _default_remote_provider = rmt.RemoteProvider(
-<<<<<<< HEAD
-                    keep_local=True, is_default=True, **az_store_credentials)
-=======
                     keep_local=True, is_default=True)
->>>>>>> 76d1438d
             else:
                 raise WorkflowError(
                     "Remote provider {} does not (yet) support to "
@@ -550,13 +518,9 @@
             cores=cores,
             nodes=nodes,
             resources=resources,
-<<<<<<< HEAD
-            az_store_credentials=az_store_credentials,
-            az_batch_config=az_batch_config,
-=======
             edit_notebook=edit_notebook,
             envvars=envvars,
->>>>>>> 76d1438d
+            az_batch_config=az_batch_config,
         )
         success = True
         workflow.include(
@@ -643,11 +607,7 @@
                     cluster_status=cluster_status,
                     max_jobs_per_second=max_jobs_per_second,
                     max_status_checks_per_second=max_status_checks_per_second,
-<<<<<<< HEAD
-                    az_store_credentials=az_store_credentials,
                     az_batch_configfile=az_batch_configfile,
-=======
->>>>>>> 76d1438d
                 )
                 success = workflow.execute(
                     targets=targets,
@@ -1926,21 +1886,13 @@
         "fallback for rules which don't define environment modules.",
     )
 
-<<<<<<< HEAD
     group_env_modules = parser.add_argument_group("AZURE")
-
-    group_env_modules.add_argument(
-        "--az-store-credentials",
-        help="Azure storage credentials file",
-    )
 
     group_env_modules.add_argument(
         "--az-batch-configfile",
         help="Azure Batch config file",
     )
 
-=======
->>>>>>> 76d1438d
     return parser
 
 
@@ -1990,6 +1942,7 @@
         if (args.default_resources is not None and not args.default_resources) or (
             args.tibanna and not args.default_resources
         ):
+        # FIXME do we need default resources for az_batch as well?
             args.default_resources = [
                 "mem_mb=max(2*input.size_mb, 1000)",
                 "disk_mb=max(2*input.size_mb, 1000)",
@@ -2009,6 +1962,7 @@
         or args.drmaa
         or args.kubernetes
         or args.tibanna
+        or args.az_batch_configfile
         or args.list_code_changes
         or args.list_conda_envs
         or args.list_input_changes
@@ -2089,6 +2043,17 @@
     if args.singularity_prefix and not args.use_singularity:
         print(
             "Error: --use_singularity must be set if --singularity-prefix " "is set.",
+            file=sys.stderr,
+        )
+        sys.exit(1)
+
+    if args.az_batch_configfile and (
+        not args.default_remote_provider or not args.default_remote_prefix
+    ): 
+        print(
+            "Error: --az-batch-configfile must be combined with "
+            "--default-remote-provider AzBlob and --default-remote-prefix to "
+            "provide a bucket name",
             file=sys.stderr,
         )
         sys.exit(1)
@@ -2336,11 +2301,7 @@
             edit_notebook=args.edit_notebook,
             envvars=args.envvars,
             log_handler=log_handler,
-<<<<<<< HEAD
-            az_store_credentialsfile=args.az_store_credentials,
             az_batch_configfile=args.az_batch_configfile,
-=======
->>>>>>> 76d1438d
         )
 
     if args.runtime_profile:
