--- conflicted
+++ resolved
@@ -158,11 +158,8 @@
     wrapper_prefix=None,
     kubernetes=None,
     container_image=None,
-<<<<<<< HEAD
     k8s_cpu_scalar=1.0,
-=======
     flux=False,
->>>>>>> 2a378036
     tibanna=False,
     tibanna_sfn=None,
     google_lifesciences=False,
@@ -297,11 +294,8 @@
         wrapper_prefix (str):       prefix for wrapper script URLs (default None)
         kubernetes (str):           submit jobs to Kubernetes, using the given namespace.
         container_image (str):      Docker image to use, e.g., for Kubernetes.
-<<<<<<< HEAD
         k8s_cpu_scalar (float):     What proportion of each k8s node's CPUs are availabe to snakemake?
-=======
         flux (bool):                Launch workflow to flux cluster.
->>>>>>> 2a378036
         default_remote_provider (str): default remote provider to use instead of local files (e.g. S3, GS)
         default_remote_prefix (str): prefix for default remote provider (e.g. name of the bucket).
         tibanna (bool):             submit jobs to AWS cloud using Tibanna.
@@ -2947,11 +2941,8 @@
             drmaa_log_dir=args.drmaa_log_dir,
             kubernetes=args.kubernetes,
             container_image=args.container_image,
-<<<<<<< HEAD
             k8s_cpu_scalar=args.k8s_cpu_scalar,
-=======
             flux=args.flux,
->>>>>>> 2a378036
             tibanna=args.tibanna,
             tibanna_sfn=args.tibanna_sfn,
             google_lifesciences=args.google_lifesciences,
