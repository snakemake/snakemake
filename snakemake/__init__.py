--- conflicted
+++ resolved
@@ -1,11 +1,6 @@
 __author__ = "Johannes Köster"
-<<<<<<< HEAD
 __contributors__ = ["Soohyun Lee", "Vanessa Sochat"]
-__copyright__ = "Copyright 2015, Johannes Köster"
-=======
-__contributors__ = ["Soohyun Lee"]
 __copyright__ = "Copyright 2015-2019, Johannes Köster"
->>>>>>> cd0be446
 __email__ = "koester@jimmy.harvard.edu"
 __license__ = "MIT"
 
