--- conflicted
+++ resolved
@@ -356,27 +356,21 @@
                 tibanna_config_dict.update({k: v})
             tibanna_config = tibanna_config_dict
 
-<<<<<<< HEAD
     if az_batch:
         # TODO check that other modes are not activated, e.g. tibanna, drmaa etc
         assume_shared_fs = False
         default_remote_provider = "AzureStorage"
-=======
+        
     # Google Cloud Life Sciences API uses compute engine and storage
     if google_lifesciences:
         assume_shared_fs = False
         default_remote_provider = "GS"
->>>>>>> 9ddeb203
         default_remote_prefix = default_remote_prefix.rstrip("/")
 
     if updated_files is None:
         updated_files = list()
 
-<<<<<<< HEAD
-    if cluster or cluster_sync or drmaa or tibanna or kubernetes or az_batch:
-=======
-    if cluster or cluster_sync or drmaa or tibanna or kubernetes or google_lifesciences:
->>>>>>> 9ddeb203
+    if cluster or cluster_sync or drmaa or tibanna or kubernetes or google_lifesciences or az_batch:
         cores = None
     else:
         nodes = None
@@ -396,13 +390,9 @@
     else:
         cluster_config_content = dict()
 
-<<<<<<< HEAD
-    run_local = not (cluster or cluster_sync or drmaa or kubernetes or tibanna or az_batch)
-=======
     run_local = not (
-        cluster or cluster_sync or drmaa or kubernetes or tibanna or google_lifesciences
-    )
->>>>>>> 9ddeb203
+        cluster or cluster_sync or drmaa or kubernetes or tibanna or google_lifesciences or or az_batch
+    )
     if run_local:
         if not dryrun:
             # clean up all previously recorded jobids.
