--- conflicted
+++ resolved
@@ -283,11 +283,7 @@
         log_handler (function):     redirect snakemake output to this custom log handler, a function that takes a log message dictionary (see below) as its only argument (default None). The log message dictionary for the log handler has to following entries:
         keep_incomplete (bool):     keep incomplete output files of failed jobs
         edit_notebook (object):     "notebook.Listen" object to configuring notebook server for interactive editing of a rule notebook. If None, do not edit.
-<<<<<<< HEAD
-        log_handler (list):         redirect snakemake output to this list of custom log handler, each a function that takes a log message dictionary (see below) as its only argument (default []). The log message dictionary for the log handler has to following entries:
         az_batch_configfile (str):  Azure Batch configuration file
-=======
->>>>>>> e6c62f27
         scheduler (str):            Select scheduling algorithm (default ilp)
         overwrite_groups (dict):    Rule to group assignments (default None)
         group_components (dict):    Number of connected components given groups shall span before being split up (1 by default if empty)
@@ -666,12 +662,9 @@
                     cluster_status=cluster_status,
                     max_jobs_per_second=max_jobs_per_second,
                     max_status_checks_per_second=max_status_checks_per_second,
-<<<<<<< HEAD
                     az_batch_configfile=az_batch_configfile,
-=======
                     overwrite_groups=overwrite_groups,
                     group_components=group_components,
->>>>>>> e6c62f27
                 )
                 success = workflow.execute(
                     targets=targets,
