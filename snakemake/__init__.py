--- conflicted
+++ resolved
@@ -250,12 +250,7 @@
         mode (snakemake.common.Mode): execution mode
         wrapper_prefix (str):       prefix for wrapper script URLs (default None)
         kubernetes (str):           submit jobs to kubernetes, using the given namespace.
-<<<<<<< HEAD
-        kubernetes_envvars (list):  environment variables that shall be passed to kubernetes jobs.
-        container_image (str):      Docker image to use, e.g., for kubernetes or Google Life Sciences.
-=======
         container_image (str):      Docker image to use, e.g., for kubernetes.
->>>>>>> 25601e51
         default_remote_provider (str): default remote provider to use instead of local files (e.g. S3, GS)
         default_remote_prefix (str): prefix for default remote provider (e.g. name of the bucket).
         tibanna (bool):             submit jobs to AWS cloud using Tibanna.
