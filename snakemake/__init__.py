__author__ = "Johannes Köster"
__copyright__ = "Copyright 2015, Johannes Köster"
__email__ = "koester@jimmy.harvard.edu"
__license__ = "MIT"

import os
import subprocess
import glob
import argparse
from argparse import ArgumentError
import logging as _logging
import re
import sys
import inspect
import threading
import webbrowser
from functools import partial
import importlib

from snakemake.workflow import Workflow
from snakemake.exceptions import print_exception
from snakemake.logging import setup_logger, logger
from snakemake.version import __version__
from snakemake.io import load_configfile
from snakemake.shell import shell
from snakemake.utils import update_config, available_cpu_count
from snakemake.common import Mode

def snakemake(snakefile,
              listrules=False,
              list_target_rules=False,
              cores=1,
              nodes=1,
              local_cores=1,
              resources=dict(),
              config=dict(),
              configfile=None,
              config_args=None,
              workdir=None,
              targets=None,
              dryrun=False,
              touch=False,
              forcetargets=False,
              forceall=False,
              forcerun=[],
              until=[],
              omit_from=[],
              prioritytargets=[],
              stats=None,
              printreason=False,
              printshellcmds=False,
              debug_dag=False,
              printdag=False,
              printrulegraph=False,
              printd3dag=False,
              nocolor=False,
              quiet=False,
              keepgoing=False,
              cluster=None,
              cluster_config=None,
              cluster_sync=None,
              drmaa=None,
              drmaa_log_dir=None,
              jobname="snakejob.{rulename}.{jobid}.sh",
              immediate_submit=False,
              standalone=False,
              ignore_ambiguity=False,
              snakemakepath=None,
              lock=True,
              unlock=False,
              cleanup_metadata=None,
              force_incomplete=False,
              ignore_incomplete=False,
              list_version_changes=False,
              list_code_changes=False,
              list_input_changes=False,
              list_params_changes=False,
              list_resources=False,
              summary=False,
              archive=None,
              detailed_summary=False,
              latency_wait=3,
              benchmark_repeats=1,
              wait_for_files=None,
              print_compilation=False,
              debug=False,
              notemp=False,
              keep_remote_local=False,
              nodeps=False,
              keep_target_files=False,
              keep_shadow=False,
              allowed_rules=None,
              jobscript=None,
              timestamp=False,
              greediness=None,
              no_hooks=False,
              overwrite_shellcmd=None,
              updated_files=None,
              log_handler=None,
              keep_logger=False,
              max_jobs_per_second=None,
              restart_times=0,
              verbose=False,
              force_use_threads=False,
              use_conda=False,
              conda_prefix=None,
              mode=Mode.default,
              wrapper_prefix=None,
<<<<<<< HEAD
              kubernetes=None,
              kubernetes_envvars=None,
=======
>>>>>>> 331b442a
              default_remote_provider=None,
              default_remote_prefix=""):
    """Run snakemake on a given snakefile.

    This function provides access to the whole snakemake functionality. It is not thread-safe.

    Args:
        snakefile (str):            the path to the snakefile
        listrules (bool):           list rules (default False)
        list_target_rules (bool):   list target rules (default False)
        cores (int):                the number of provided cores (ignored when using cluster support) (default 1)
        nodes (int):                the number of provided cluster nodes (ignored without cluster support) (default 1)
        local_cores (int):                the number of provided local cores if in cluster mode (ignored without cluster support) (default 1)
        resources (dict):           provided resources, a dictionary assigning integers to resource names, e.g. {gpu=1, io=5} (default {})
        config (dict):              override values for workflow config
        workdir (str):              path to working directory (default None)
        targets (list):             list of targets, e.g. rule or file names (default None)
        dryrun (bool):              only dry-run the workflow (default False)
        touch (bool):               only touch all output files if present (default False)
        forcetargets (bool):        force given targets to be re-created (default False)
        forceall (bool):            force all output files to be re-created (default False)
        forcerun (list):            list of files and rules that shall be re-created/re-executed (default [])
        prioritytargets (list):     list of targets that shall be run with maximum priority (default [])
        stats (str):                path to file that shall contain stats about the workflow execution (default None)
        printreason (bool):         print the reason for the execution of each job (default false)
        printshellcmds (bool):      print the shell command of each job (default False)
        printdag (bool):            print the dag in the graphviz dot language (default False)
        printrulegraph (bool):      print the graph of rules in the graphviz dot language (default False)
        printd3dag (bool):          print a D3.js compatible JSON representation of the DAG (default False)
        nocolor (bool):             do not print colored output (default False)
        quiet (bool):               do not print any default job information (default False)
        keepgoing (bool):           keep goind upon errors (default False)
        cluster (str):              submission command of a cluster or batch system to use, e.g. qsub (default None)
        cluster_config (str,list):  configuration file for cluster options, or list thereof (default None)
        cluster_sync (str):         blocking cluster submission command (like SGE 'qsub -sync y')  (default None)
        drmaa (str):                if not None use DRMAA for cluster support, str specifies native args passed to the cluster when submitting a job
        drmaa_log_dir (str):        the path to stdout and stderr output of DRMAA jobs (default None)
        jobname (str):              naming scheme for cluster job scripts (default "snakejob.{rulename}.{jobid}.sh")
        immediate_submit (bool):    immediately submit all cluster jobs, regardless of dependencies (default False)
        standalone (bool):          kill all processes very rudely in case of failure (do not use this if you use this API) (default False) (deprecated)
        ignore_ambiguity (bool):    ignore ambiguous rules and always take the first possible one (default False)
        snakemakepath (str):        Deprecated parameter whose value is ignored. Do not use.
        lock (bool):                lock the working directory when executing the workflow (default True)
        unlock (bool):              just unlock the working directory (default False)
        cleanup_metadata (bool):    just cleanup metadata of output files (default False)
        force_incomplete (bool):    force the re-creation of incomplete files (default False)
        ignore_incomplete (bool):   ignore incomplete files (default False)
        list_version_changes (bool): list output files with changed rule version (default False)
        list_code_changes (bool):   list output files with changed rule code (default False)
        list_input_changes (bool):  list output files with changed input files (default False)
        list_params_changes (bool): list output files with changed params (default False)
        summary (bool):             list summary of all output files and their status (default False)
        archive (str):              archive workflow into the given tarball
        latency_wait (int):         how many seconds to wait for an output file to appear after the execution of a job, e.g. to handle filesystem latency (default 3)
        benchmark_repeats (int):    number of repeated runs of a job if declared for benchmarking (default 1)
        wait_for_files (list):      wait for given files to be present before executing the workflow
        list_resources (bool):      list resources used in the workflow (default False)
        summary (bool):             list summary of all output files and their status (default False). If no option  is specified a basic summary will be ouput. If 'detailed' is added as an option e.g --summary detailed, extra info about the input and shell commands will be included
        detailed_summary (bool):    list summary of all input and output files and their status (default False)
        print_compilation (bool):   print the compilation of the snakefile (default False)
        debug (bool):               allow to use the debugger within rules
        notemp (bool):              ignore temp file flags, e.g. do not delete output files marked as temp after use (default False)
        keep_remote_local (bool):   keep local copies of remote files (default False)
        nodeps (bool):              ignore dependencies (default False)
        keep_target_files (bool):   Do not adjust the paths of given target files relative to the working directory.
        keep_shadow (bool):         Do not delete the shadow directory on snakemake startup.
        allowed_rules (set):        Restrict allowed rules to the given set. If None or empty, all rules are used.
        jobscript (str):            path to a custom shell script template for cluster jobs (default None)
        timestamp (bool):           print time stamps in front of any output (default False)
        greediness (float):         set the greediness of scheduling. This value between 0 and 1 determines how careful jobs are selected for execution. The default value (0.5 if prioritytargets are used, 1.0 else) provides the best speed and still acceptable scheduling quality.
        overwrite_shellcmd (str):   a shell command that shall be executed instead of those given in the workflow. This is for debugging purposes only.
        updated_files(list):        a list that will be filled with the files that are updated or created during the workflow execution
        verbose (bool):             show additional debug output (default False)
        max_jobs_per_second (int):  maximal number of cluster/drmaa jobs per second, None to impose no limit (default None)
        restart_times (int):        number of times to restart failing jobs (default 1)
        force_use_threads:          whether to force use of threads over processes. helpful if shared memory is full or unavailable (default False)
        use_conda (bool):           create conda environments for each job (defined with conda directive of rules)
        conda_prefix (str):         the directories in which conda environments will be created (default None)
        mode (snakemake.common.Mode): Execution mode
        wrapper_prefix (str):       Prefix for wrapper script URLs (default None)
        default_remote_provider (str): Default remote provider to use instead of local files (S3, GS)
        default_remote_prefix (str): Prefix for default remote provider (e.g. name of the bucket).
        log_handler (function):     redirect snakemake output to this custom log handler, a function that takes a log message dictionary (see below) as its only argument (default None). The log message dictionary for the log handler has to following entries:

            :level:
                the log level ("info", "error", "debug", "progress", "job_info")

            :level="info", "error" or "debug":
                :msg:
                    the log message
            :level="progress":
                :done:
                    number of already executed jobs

                :total:
                    number of total jobs

            :level="job_info":
                :input:
                    list of input files of a job

                :output:
                    list of output files of a job

                :log:
                    path to log file of a job

                :local:
                    whether a job is executed locally (i.e. ignoring cluster)

                :msg:
                    the job message

                :reason:
                    the job reason

                :priority:
                    the job priority

                :threads:
                    the threads of the job


    Returns:
        bool:   True if workflow execution was successful.

    """
    assert not immediate_submit or (immediate_submit and notemp), "immediate_submit has to be combined with notemp (it does not support temp file handling)"

    if updated_files is None:
        updated_files = list()

    if cluster or cluster_sync or drmaa:
        cores = sys.maxsize
    else:
        nodes = sys.maxsize

    if isinstance(cluster_config, str):
        # Loading configuration from one file is still supported for
        # backward compatibility
        cluster_config = [cluster_config]
    if cluster_config:
        # Load all configuration files
        configs = [load_configfile(f) for f in cluster_config]
        # Merge in the order as specified, overriding earlier values with
        # later ones
        cluster_config = configs[0]
        for other in configs[1:]:
            update_config(cluster_config, other)
    else:
        cluster_config = dict()

    # force thread use for any kind of cluster
    use_threads = force_use_threads or (os.name != "posix") or cluster or cluster_sync or drmaa
    if not keep_logger:
        stdout = (
            (dryrun and not (printdag or printd3dag or printrulegraph)) or
            listrules or list_target_rules or list_resources
        )
        setup_logger(handler=log_handler,
                     quiet=quiet,
                     printreason=printreason,
                     printshellcmds=printshellcmds,
                     debug_dag=debug_dag,
                     nocolor=nocolor,
                     stdout=stdout,
                     debug=verbose,
                     timestamp=timestamp,
                     use_threads=use_threads,
                     mode=mode)

    if greediness is None:
        greediness = 0.5 if prioritytargets else 1.0
    else:
        if not (0 <= greediness <= 1.0):
            logger.error("Error: greediness must be a float between 0 and 1.")
            return False

    if not os.path.exists(snakefile):
        logger.error("Error: Snakefile \"{}\" not present.".format(snakefile))
        return False
    snakefile = os.path.abspath(snakefile)

    cluster_mode = (cluster is not None) + (cluster_sync is not
                                            None) + (drmaa is not None)
    if cluster_mode > 1:
        logger.error("Error: cluster and drmaa args are mutually exclusive")
        return False
    if debug and (cores > 1 or cluster_mode):
        logger.error(
            "Error: debug mode cannot be used with more than one core or cluster execution.")
        return False

    overwrite_config = dict()
    if configfile:
        overwrite_config.update(load_configfile(configfile))
        configfile = os.path.abspath(configfile)
    if config:
        overwrite_config.update(config)

    if workdir:
        olddir = os.getcwd()
        if not os.path.exists(workdir):
            logger.info(
                "Creating specified working directory {}.".format(workdir))
            os.makedirs(workdir)
        workdir = os.path.abspath(workdir)
        os.chdir(workdir)

    # handle default remote provider
    _default_remote_provider = None
    if default_remote_provider is not None:
        try:
            rmt = importlib.import_module("snakemake.remote." +
                                          default_remote_provider)
        except ImportError as e:
            raise WorkflowError("Unknown default remote provider.")
        if rmt.RemoteProvider.supports_default:
            _default_remote_provider = rmt.RemoteProvider()
        else:
            raise WorkflowError("Remote provider {} does not (yet) support to "
                                "be used as default provider.")

    workflow = Workflow(snakefile=snakefile,
                        jobscript=jobscript,
                        overwrite_shellcmd=overwrite_shellcmd,
                        overwrite_config=overwrite_config,
                        overwrite_workdir=workdir,
                        overwrite_configfile=configfile,
                        overwrite_clusterconfig=cluster_config,
                        config_args=config_args,
                        debug=debug,
                        use_conda=use_conda,
                        conda_prefix=conda_prefix,
                        mode=mode,
                        wrapper_prefix=wrapper_prefix,
                        printshellcmds=printshellcmds,
                        restart_times=restart_times,
                        default_remote_provider=_default_remote_provider,
                        default_remote_prefix=default_remote_prefix)
    success = True
    try:
        workflow.include(snakefile,
                         overwrite_first_rule=True,
                         print_compilation=print_compilation)
        workflow.check()

        if not print_compilation:
            if listrules:
                workflow.list_rules()
            elif list_target_rules:
                workflow.list_rules(only_targets=True)
            elif list_resources:
                workflow.list_resources()
            else:
                # if not printdag and not printrulegraph:
                # handle subworkflows
                subsnakemake = partial(snakemake,
                                       cores=cores,
                                       nodes=nodes,
                                       local_cores=local_cores,
                                       resources=resources,
                                       dryrun=dryrun,
                                       touch=touch,
                                       printreason=printreason,
                                       printshellcmds=printshellcmds,
                                       debug_dag=debug_dag,
                                       nocolor=nocolor,
                                       quiet=quiet,
                                       keepgoing=keepgoing,
                                       cluster=cluster,
                                       cluster_sync=cluster_sync,
                                       drmaa=drmaa,
                                       drmaa_log_dir=drmaa_log_dir,
                                       jobname=jobname,
                                       immediate_submit=immediate_submit,
                                       standalone=standalone,
                                       ignore_ambiguity=ignore_ambiguity,
                                       lock=lock,
                                       unlock=unlock,
                                       cleanup_metadata=cleanup_metadata,
                                       force_incomplete=force_incomplete,
                                       ignore_incomplete=ignore_incomplete,
                                       latency_wait=latency_wait,
                                       benchmark_repeats=benchmark_repeats,
                                       verbose=verbose,
                                       notemp=notemp,
                                       keep_remote_local=keep_remote_local,
                                       nodeps=nodeps,
                                       jobscript=jobscript,
                                       timestamp=timestamp,
                                       greediness=greediness,
                                       no_hooks=no_hooks,
                                       overwrite_shellcmd=overwrite_shellcmd,
                                       config=config,
                                       config_args=config_args,
                                       cluster_config=cluster_config,
                                       keep_logger=True,
                                       keep_shadow=True,
                                       force_use_threads=use_threads,
                                       use_conda=use_conda,
                                       conda_prefix=conda_prefix,
<<<<<<< HEAD
                                       kubernetes=kubernetes,
                                       kubernetes_envvars=kubernetes_envvars,
=======
>>>>>>> 331b442a
                                       default_remote_provider=default_remote_provider,
                                       default_remote_prefix=default_remote_prefix)

                success = workflow.execute(
                    targets=targets,
                    dryrun=dryrun,
                    touch=touch,
                    cores=cores,
                    nodes=nodes,
                    local_cores=local_cores,
                    forcetargets=forcetargets,
                    forceall=forceall,
                    forcerun=forcerun,
                    prioritytargets=prioritytargets,
                    until=until,
                    omit_from=omit_from,
                    quiet=quiet,
                    keepgoing=keepgoing,
                    printshellcmds=printshellcmds,
                    printreason=printreason,
                    printrulegraph=printrulegraph,
                    printdag=printdag,
                    cluster=cluster,
                    cluster_sync=cluster_sync,
                    jobname=jobname,
                    drmaa=drmaa,
                    drmaa_log_dir=drmaa_log_dir,
                    kubernetes=kubernetes,
                    kubernetes_envvars=kubernetes_envvars,
                    max_jobs_per_second=max_jobs_per_second,
                    printd3dag=printd3dag,
                    immediate_submit=immediate_submit,
                    ignore_ambiguity=ignore_ambiguity,
                    stats=stats,
                    force_incomplete=force_incomplete,
                    ignore_incomplete=ignore_incomplete,
                    list_version_changes=list_version_changes,
                    list_code_changes=list_code_changes,
                    list_input_changes=list_input_changes,
                    list_params_changes=list_params_changes,
                    summary=summary,
                    archive=archive,
                    latency_wait=latency_wait,
                    benchmark_repeats=benchmark_repeats,
                    wait_for_files=wait_for_files,
                    detailed_summary=detailed_summary,
                    nolock=not lock,
                    unlock=unlock,
                    resources=resources,
                    notemp=notemp,
                    keep_remote_local=keep_remote_local,
                    nodeps=nodeps,
                    keep_target_files=keep_target_files,
                    keep_shadow=keep_shadow,
                    cleanup_metadata=cleanup_metadata,
                    subsnakemake=subsnakemake,
                    updated_files=updated_files,
                    allowed_rules=allowed_rules,
                    greediness=greediness,
                    no_hooks=no_hooks,
                    force_use_threads=use_threads)

    except BrokenPipeError:
        # ignore this exception and stop. It occurs if snakemake output is piped into less and less quits before reading the whole output.
        # in such a case, snakemake shall stop scheduling and quit with error 1
        success = False
    except (Exception, BaseException) as ex:
        print_exception(ex, workflow.linemaps)
        success = False
    if workdir:
        os.chdir(olddir)
    if workflow.persistence:
        workflow.persistence.unlock()
    if not keep_logger:
        logger.cleanup()
    return success


def parse_resources(args):
    """Parse resources from args."""
    resources = dict()
    if args.resources is not None:
        valid = re.compile("[a-zA-Z_]\w*$")
        for res in args.resources:
            try:
                res, val = res.split("=")
            except ValueError:
                raise ValueError(
                    "Resources have to be defined as name=value pairs.")
            if not valid.match(res):
                raise ValueError(
                    "Resource definition must start with a valid identifier.")
            try:
                val = int(val)
            except ValueError:
                raise ValueError(
                    "Resource definiton must contain an integer after the identifier.")
            if res == "_cores":
                raise ValueError(
                    "Resource _cores is already defined internally. Use a different name.")
            resources[res] = val
    return resources


def parse_config(args):
    """Parse config from args."""
    parsers = [int, float, eval, str]
    config = dict()
    if args.config is not None:
        valid = re.compile("[a-zA-Z_]\w*$")
        for entry in args.config:
            try:
                key, val = entry.split("=", 1)
            except ValueError:
                raise ValueError(
                    "Config entries have to be defined as name=value pairs.")
            if not valid.match(key):
                raise ValueError(
                    "Config entry must start with a valid identifier.")
            v = None
            for parser in parsers:
                try:
                    v = parser(val)
                    # avoid accidental interpretation as function
                    if not callable(v):
                        break
                except:
                    pass
            assert v is not None
            config[key] = v
    return config


def get_argument_parser():
    """Generate and return argument parser."""
    parser = argparse.ArgumentParser(
        description="Snakemake is a Python based language and execution "
        "environment for GNU Make-like workflows.")

    parser.add_argument("target",
                        nargs="*",
                        default=None,
                        help="Targets to build. May be rules or files.")
    parser.add_argument("--snakefile", "-s",
                        metavar="FILE",
                        default="Snakefile",
                        help="The workflow definition in a snakefile.")
    parser.add_argument(
        "--gui",
        nargs="?",
        const="8000",
        metavar="PORT",
        type=int,
        help="Serve an HTML based user interface to the given port "
        "(default: 8000). If possible, a browser window is opened.")
    parser.add_argument(
        "--cores", "--jobs", "-j",
        action="store",
        const=available_cpu_count(),
        nargs="?",
        metavar="N",
        type=int,
        help=("Use at most N cores in parallel (default: 1). "
              "If N is omitted, the limit is set to the number of "
              "available cores."))
    parser.add_argument(
        "--local-cores",
        action="store",
        default=available_cpu_count(),
        metavar="N",
        type=int,
        help=
        ("In cluster mode, use at most N cores of the host machine in parallel "
         " (default: number of CPU cores of the host). The cores are used to execute "
         "local rules. This option is ignored when not in cluster mode."))
    parser.add_argument(
        "--resources", "--res",
        nargs="*",
        metavar="NAME=INT",
        help=("Define additional resources that shall constrain the scheduling "
              "analogously to threads (see above). A resource is defined as "
              "a name and an integer value. E.g. --resources gpu=1. Rules can "
              "use resources by defining the resource keyword, e.g. "
              "resources: gpu=1. If now two rules require 1 of the resource "
              "'gpu' they won't be run in parallel by the scheduler."))
    parser.add_argument(
        "--config", "-C",
        nargs="*",
        metavar="KEY=VALUE",
        help=
        ("Set or overwrite values in the workflow config object. "
         "The workflow config object is accessible as variable config inside "
         "the workflow. Default values can be set by providing a JSON file "
         "(see Documentation)."))
    parser.add_argument(
        "--configfile",
        metavar="FILE",
        help=
        ("Specify or overwrite the config file of the workflow (see the docs). "
         "Values specified in JSON or YAML format are available in the global config "
         "dictionary inside the workflow."))
    parser.add_argument("--list", "-l",
                        action="store_true",
                        help="Show availiable rules in given Snakefile.")
    parser.add_argument("--list-target-rules", "--lt",
                        action="store_true",
                        help="Show available target rules in given Snakefile.")
    parser.add_argument("--directory", "-d",
                        metavar="DIR",
                        action="store",
                        help=("Specify working directory (relative paths in "
                              "the snakefile will use this as their origin)."))
    parser.add_argument("--dryrun", "-n",
                        action="store_true",
                        help="Do not execute anything.")
    parser.add_argument(
        "--printshellcmds", "-p",
        action="store_true",
        help="Print out the shell commands that will be executed.")
    parser.add_argument(
        "--debug-dag",
        action="store_true",
        help="Print candidate and selected jobs (including their wildcards) while "
        "inferring DAG. This can help to debug unexpected DAG topology or errors.")
    parser.add_argument(
        "--dag",
        action="store_true",
        help="Do not execute anything and print the directed "
        "acyclic graph of jobs in the dot language. Recommended "
        "use on Unix systems: snakemake --dag | dot | display")
    parser.add_argument(
        "--force-use-threads",
        dest="force_use_threads",
        action="store_true",
        help="Force threads rather than processes. Helpful if shared memory (/dev/shm) is full or unavailable.")
    parser.add_argument(
        "--rulegraph",
        action="store_true",
        help="Do not execute anything and print the dependency graph "
        "of rules in the dot language. This will be less "
        "crowded than above DAG of jobs, but also show less information. "
        "Note that each rule is displayed once, hence the displayed graph will be "
        "cyclic if a rule appears in several steps of the workflow. "
        "Use this if above option leads to a DAG that is too large. "
        "Recommended use on Unix systems: snakemake --rulegraph | dot | display")
    parser.add_argument("--d3dag",
                        action="store_true",
                        help="Print the DAG in D3.js compatible JSON format.")
    parser.add_argument(
        "--summary", "-S",
        action="store_true",
        help="Print a summary of all files created by the workflow. The "
        "has the following columns: filename, modification time, "
        "rule version, status, plan.\n"
        "Thereby rule version contains the version"
        "the file was created with (see the version keyword of rules), and "
        "status denotes whether the file is missing, its input files are "
        "newer or if version or implementation of the rule changed since "
        "file creation. Finally the last column denotes whether the file "
        "will be updated or created during the next workflow execution.")
    parser.add_argument(
        "--detailed-summary", "-D",
        action="store_true",
        help="Print a summary of all files created by the workflow. The "
        "has the following columns: filename, modification time, "
        "rule version, input file(s), shell command, status, plan.\n"
        "Thereby rule version contains the version"
        "the file was created with (see the version keyword of rules), and "
        "status denotes whether the file is missing, its input files are "
        "newer or if version or implementation of the rule changed since "
        "file creation. The input file and shell command columns are self"
        "explanatory. Finally the last column denotes whether the file "
        "will be updated or created during the next workflow execution.")
    parser.add_argument(
        "--archive",
        metavar="FILE",
        help="Archive the workflow into the given tar archive FILE. The archive "
        "will be created such that the workflow can be re-executed on a vanilla "
        "system. The function needs conda and git to be installed. "
        "It will archive every file that is under git version control. "
        "Note that it is best practice to have the Snakefile, config files, and "
        "scripts under version control. Hence, they will be included in the archive. "
        "Further, it will add input files that are not generated by "
        "by the workflow itself and conda environments. Note that symlinks are "
        "dereferenced. Supported "
        "formats are .tar, .tar.gz, .tar.bz2 and .tar.xz."
    )
    parser.add_argument(
        "--touch", "-t",
        action="store_true",
        help=("Touch output files (mark them up to date without really "
              "changing them) instead of running their commands. This is "
              "used to pretend that the rules were executed, in order to "
              "fool future invocations of snakemake. Fails if a file does "
              "not yet exist."))
    parser.add_argument("--keep-going", "-k",
                        action="store_true",
                        help="Go on with independent jobs if a job fails.")
    parser.add_argument(
        "--force", "-f",
        action="store_true",
        help=("Force the execution of the selected target or the first rule "
              "regardless of already created output."))
    parser.add_argument(
        "--forceall", "-F",
        action="store_true",
        help=("Force the execution of the selected (or the first) rule and "
              "all rules it is dependent on regardless of already created "
              "output."))
    parser.add_argument(
        "--forcerun", "-R",
        nargs="*",
        metavar="TARGET",
        help=("Force the re-execution or creation of the given rules or files."
              " Use this option if you changed a rule and want to have all its "
              "output in your workflow updated."))
    parser.add_argument(
        "--prioritize", "-P",
        nargs="+",
        metavar="TARGET",
        help=("Tell the scheduler to assign creation of given targets "
              "(and all their dependencies) highest priority. (EXPERIMENTAL)"))
    parser.add_argument(
        "--until", "-U",
        nargs="+",
        metavar="TARGET",
        help=("Runs the pipeline until it reaches the specified rules or "
              "files. Only runs jobs that are dependencies of the specified "
              "rule or files, does not run sibling DAGs. "))
    parser.add_argument(
        "--omit-from", "-O",
        nargs="+",
        metavar="TARGET",
        help=("Prevent the execution or creation of the given rules or files "
              "as well as any rules or files that are downstream of these targets "
              "in the DAG. Also runs jobs in sibling DAGs that are independent of the "
              "rules or files specified here."))
    parser.add_argument(
        "--allow-ambiguity", "-a",
        action="store_true",
        help=("Don't check for ambiguous rules and simply use the first if "
              "several can produce the same file. This allows the user to "
              "prioritize rules by their order in the snakefile."))
    # TODO extend below description to explain the wildcards that can be used

    cluster_group = parser.add_mutually_exclusive_group()
    cluster_group.add_argument(
        "--cluster", "-c",
        metavar="CMD",
        help=
        ("Execute snakemake rules with the given submit command, "
         "e.g. qsub. Snakemake compiles jobs into scripts that are "
         "submitted to the cluster with the given command, once all input "
         "files for a particular job are present.\n"
         "The submit command can be decorated to make it aware of certain "
         "job properties (input, output, params, wildcards, log, threads "
         "and dependencies (see the argument below)), e.g.:\n"
         "$ snakemake --cluster 'qsub -pe threaded {threads}'.")),
    cluster_group.add_argument(
        "--cluster-sync",
        metavar="CMD",
        help=
        ("cluster submission command will block, returning the remote exit"
         "status upon remote termination (for example, this should be used"
         "if the cluster command is 'qsub -sync y' (SGE)")),
    cluster_group.add_argument(
        "--drmaa",
        nargs="?",
        const="",
        metavar="ARGS",
        help="Execute snakemake on a cluster accessed via DRMAA, "
        "Snakemake compiles jobs into scripts that are "
        "submitted to the cluster with the given command, once all input "
        "files for a particular job are present. ARGS can be used to "
        "specify options of the underlying cluster system, "
        "thereby using the job properties input, output, params, wildcards, log, "
        "threads and dependencies, e.g.: "
        "--drmaa ' -pe threaded {threads}'. Note that ARGS must be given in quotes and "
        "with a leading whitespace.")

    parser.add_argument(
        "--drmaa-log-dir",
        metavar="DIR",
        help="Specify a directory in which stdout and stderr files of DRMAA"
        " jobs will be written. The value may be given as a relative path,"
        " in which case Snakemake will use the current invocation directory"
        " as the origin. If given, this will override any given '-o' and/or"
        " '-e' native specification. If not given, all DRMAA stdout and"
        " stderr files are written to the current working directory.")

    parser.add_argument(
        "--cluster-config", "-u",
        metavar="FILE",
        default=[],
        action="append",
        help=
        ("A JSON or YAML file that defines the wildcards used in 'cluster'"
         "for specific rules, instead of having them specified in the Snakefile. "
         "For example, for rule 'job' you may define: "
         "{ 'job' : { 'time' : '24:00:00' } } to specify the time for rule 'job'. "
         "You can specify more than one file.  The configuration files are merged "
         "with later values overriding earlier ones.")),
    parser.add_argument(
        "--immediate-submit", "--is",
        action="store_true",
        help="Immediately submit all jobs to the cluster instead of waiting "
        "for present input files. This will fail, unless you make "
        "the cluster aware of job dependencies, e.g. via:\n"
        "$ snakemake --cluster 'sbatch --dependency {dependencies}.\n"
        "Assuming that your submit script (here sbatch) outputs the "
        "generated job id to the first stdout line, {dependencies} will "
        "be filled with space separated job ids this job depends on.")
    parser.add_argument(
        "--jobscript", "--js",
        metavar="SCRIPT",
        help="Provide a custom job script for submission to the cluster. "
        "The default script resides as 'jobscript.sh' in the "
        "installation directory.")
    parser.add_argument(
        "--jobname", "--jn",
        default="snakejob.{rulename}.{jobid}.sh",
        metavar="NAME",
        help="Provide a custom name for the jobscript that is submitted to the "
        "cluster (see --cluster). NAME is \"snakejob.{rulename}.{jobid}.sh\" "
        "per default. The wildcard {jobid} has to be present in the name.")

    parser.add_argument(
        "--kubernetes", metavar="NAMESPACE",
        nargs="?", const="default",
        help="Execute workflow in a kubernetes cluster (in the cloud). "
        "NAMESPACE is the namespace you want to use for your job (if nothing "
        "specified: 'default'). "
        "Usually, this requires --default-remote-provider and "
        "--default-remote-prefix to be set to a S3 or GS bucket where your . "
        "data shall be stored. It is further advisable to activate conda "
        "integration via --use-conda.")
    parser.add_argument(
        "--kubernetes-env", nargs="+", metavar="ENVVAR", default=[],
        help="Specify environment variables to pass to the kubernetes job.")
    parser.add_argument("--default-remote-provider",
                        help="Specify default remote provider to be used for "
                        "all input and output files that don't yet specify "
                        "one.")
    parser.add_argument("--default-remote-prefix",
                        default="",
                        help="Specify prefix for default remote provider. E.g. "
                        "a bucket name.")

    parser.add_argument("--reason", "-r",
                        action="store_true",
                        help="Print the reason for each executed rule.")
    parser.add_argument(
        "--stats",
        metavar="FILE",
        help=
        "Write stats about Snakefile execution in JSON format to the given file.")
    parser.add_argument("--nocolor",
                        action="store_true",
                        help="Do not use a colored output.")
    parser.add_argument("--quiet", "-q",
                        action="store_true",
                        help="Do not output any progress or rule information.")
    parser.add_argument("--nolock",
                        action="store_true",
                        help="Do not lock the working directory")
    parser.add_argument("--unlock",
                        action="store_true",
                        help="Remove a lock on the working directory.")
    parser.add_argument(
        "--cleanup-metadata", "--cm",
        nargs="+",
        metavar="FILE",
        help="Cleanup the metadata "
        "of given files. That means that snakemake removes any tracked "
        "version info, and any marks that files are incomplete.")
    parser.add_argument(
        "--rerun-incomplete", "--ri",
        action="store_true",
        help="Re-run all "
        "jobs the output of which is recognized as incomplete.")
    parser.add_argument("--ignore-incomplete", "--ii",
                        action="store_true",
                        help="Do not check for incomplete output files.")
    parser.add_argument(
        "--list-version-changes", "--lv",
        action="store_true",
        help="List all output files that have been created with "
        "a different version (as determined by the version keyword).")
    parser.add_argument(
        "--list-code-changes", "--lc",
        action="store_true",
        help=
        "List all output files for which the rule body (run or shell) have "
        "changed in the Snakefile.")
    parser.add_argument(
        "--list-input-changes", "--li",
        action="store_true",
        help=
        "List all output files for which the defined input files have changed "
        "in the Snakefile (e.g. new input files were added in the rule "
        "definition or files were renamed). For listing input file "
        "modification in the filesystem, use --summary.")
    parser.add_argument(
        "--list-params-changes", "--lp",
        action="store_true",
        help="List all output files for which the defined params have changed "
        "in the Snakefile.")
    parser.add_argument(
        "--latency-wait", "--output-wait", "-w",
        type=int,
        default=5,
        metavar="SECONDS",
        help=
        "Wait given seconds if an output file of a job is not present after "
        "the job finished. This helps if your filesystem "
        "suffers from latency (default 5).")
    parser.add_argument(
        "--wait-for-files",
        nargs="*",
        metavar="FILE",
        help="Wait --latency-wait seconds for these "
        "files to be present before executing the workflow. "
        "This option is used internally to handle filesystem latency in cluster "
        "environments.")
    parser.add_argument(
        "--benchmark-repeats",
        type=int,
        default=1,
        metavar="N",
        help="Repeat a job N times if marked for benchmarking (default 1).")
    parser.add_argument(
        "--notemp", "--nt",
        action="store_true",
        help="Ignore temp() declarations. This is useful when running only "
        "a part of the workflow, since temp() would lead to deletion of "
        "probably needed files by other parts of the workflow.")
    parser.add_argument(
        "--keep-remote",
        action="store_true",
        help="Keep local copies of remote input files.")
    parser.add_argument(
        "--keep-target-files",
        action="store_true",
        help=
        "Do not adjust the paths of given target files relative to the working directory.")
    parser.add_argument(
        "--keep-shadow",
        action="store_true",
        help=
        "Do not delete the shadow directory on snakemake startup.")
    parser.add_argument(
        "--allowed-rules",
        nargs="+",
        help=
        "Only consider given rules. If omitted, all rules in Snakefile are "
        "used. Note that this is intended primarily for internal use and may "
        "lead to unexpected results otherwise.")
    parser.add_argument(
        "--max-jobs-per-second", default=None, type=float,
        help=
        "Maximal number of cluster/drmaa jobs per second, default is no limit")
    parser.add_argument(
        "--restart-times", default=0, type=int,
        help=
        "Number of times to restart failing jobs (defaults to 0).")
    parser.add_argument('--timestamp', '-T',
                        action='store_true',
                        help='Add a timestamp to all logging output')
    parser.add_argument(
        "--greediness",
        type=float,
        default=None,
        help="Set the greediness of scheduling. This value between 0 and 1 "
        "determines how careful jobs are selected for execution. The default "
        "value (1.0) provides the best speed and still acceptable scheduling "
        "quality.")
    parser.add_argument(
        "--no-hooks",
        action="store_true",
        help="Do not invoke onstart, onsuccess or onerror hooks after execution.")
    parser.add_argument(
        "--print-compilation",
        action="store_true",
        help="Print the python representation of the workflow.")
    parser.add_argument(
        "--overwrite-shellcmd",
        help="Provide a shell command that shall be executed instead of those "
        "given in the workflow. "
        "This is for debugging purposes only.")
    parser.add_argument("--verbose",
                        action="store_true",
                        help="Print debugging output.")
    parser.add_argument("--debug",
                        action="store_true",
                        help="Allow to debug rules with e.g. PDB. This flag "
                        "allows to set breakpoints in run blocks.")
    parser.add_argument(
        "--profile",
        metavar="FILE",
        help=
        "Profile Snakemake and write the output to FILE. This requires yappi "
        "to be installed.")
    parser.add_argument(
        "--mode",
        choices=[Mode.default, Mode.subprocess, Mode.cluster],
        default=Mode.default,
        type=int,
        help="Set execution mode of Snakemake (internal use only)."
    )
    parser.add_argument(
        "--bash-completion",
        action="store_true",
        help="Output code to register bash completion for snakemake. Put the "
        "following in your .bashrc (including the accents): "
        "`snakemake --bash-completion` or issue it in an open terminal "
        "session.")
    parser.add_argument(
        "--use-conda",
        action="store_true",
        help="If defined in the rule, create job specific conda environments. "
        "If this flag is not set, the conda directive is ignored.")
    parser.add_argument(
        "--conda-prefix",
        metavar="DIR",
        help="Specify a directory in which the 'conda' and 'conda-archive' "
        "directories are created. These are used to store conda environments "
        "and their archives, respectively. If not supplied, the value is set "
        "to the '.snakemake' directory relative to the invocation directory. "
        "If supplied, the `--use-conda` flag must also be set. The value may "
        "be given as a relative path, which will be extrapolated to the "
        "invocation directory, or as an absolute path.")
    parser.add_argument(
        "--wrapper-prefix",
        default="https://bitbucket.org/snakemake/snakemake-wrappers/raw/",
        help="Prefix for URL created from wrapper directive (default: "
        "https://bitbucket.org/snakemake/snakemake-wrappers/raw/). Set this to "
        "a different URL to use your fork or a local clone of the repository."
    )
    parser.add_argument("--default-remote-provider",
                        choices=["S3", "GS", "SFTP", "S3Mocked"],
                        help="Specify default remote provider to be used for "
                        "all input and output files that don't yet specify "
                        "one.")
    parser.add_argument("--default-remote-prefix",
                        default="",
                        help="Specify prefix for default remote provider. E.g. "
                        "a bucket name.")
    parser.add_argument("--version", "-v",
                        action="version",
                        version=__version__)
    return parser


def main(argv=None):
    """Main entry point."""
    parser = get_argument_parser()
    args = parser.parse_args(argv)

    if args.bash_completion:
        cmd = b"complete -o bashdefault -C snakemake-bash-completion snakemake"
        sys.stdout.buffer.write(cmd)
        sys.exit(0)

    try:
        resources = parse_resources(args)
        config = parse_config(args)
    except ValueError as e:
        print(e, file=sys.stderr)
        print("", file=sys.stderr)
        parser.print_help()
        sys.exit(1)

    if (args.cluster or args.cluster_sync or args.drmaa):
        if args.cores is None:
            if args.dryrun:
                args.cores = 1
            else:
                print(
                    "Error: you need to specify the maximum number of jobs to "
                    "be queued or executed at the same time with --jobs.",
                    file=sys.stderr)
                sys.exit(1)
    elif args.cores is None:
        args.cores = 1

    if args.drmaa_log_dir is not None:
        if not os.path.isabs(args.drmaa_log_dir):
            args.drmaa_log_dir = os.path.abspath(os.path.expanduser(args.drmaa_log_dir))

    if args.profile:
        import yappi
        yappi.start()

    if args.immediate_submit and not args.notemp:
        print(
            "Error: --immediate-submit has to be combined with --notemp, "
            "because temp file handling is not supported in this mode.",
            file=sys.stderr)
        sys.exit(1)

    if args.conda_prefix and not args.use_conda:
        print(
            "Error: --use-conda must be set if --conda-prefix is set.",
            file=sys.stderr)
        sys.exit(1)

    if args.gui is not None:
        try:
            import snakemake.gui as gui
        except ImportError:
            print("Error: GUI needs Flask to be installed. Install "
                  "with easy_install or contact your administrator.",
                  file=sys.stderr)
            sys.exit(1)

        _logging.getLogger("werkzeug").setLevel(_logging.ERROR)

        _snakemake = partial(snakemake, os.path.abspath(args.snakefile))
        gui.register(_snakemake, args)
        url = "http://127.0.0.1:{}".format(args.gui)
        print("Listening on {}.".format(url), file=sys.stderr)

        def open_browser():
            try:
                webbrowser.open(url)
            except:
                pass

        print("Open this address in your browser to access the GUI.",
              file=sys.stderr)
        threading.Timer(0.5, open_browser).start()
        success = True
        try:
            gui.app.run(debug=False, threaded=True, port=args.gui)
        except (KeyboardInterrupt, SystemExit):
            # silently close
            pass
    else:
        success = snakemake(args.snakefile,
                            listrules=args.list,
                            list_target_rules=args.list_target_rules,
                            cores=args.cores,
                            local_cores=args.local_cores,
                            nodes=args.cores,
                            resources=resources,
                            config=config,
                            configfile=args.configfile,
                            config_args=args.config,
                            workdir=args.directory,
                            targets=args.target,
                            dryrun=args.dryrun,
                            printshellcmds=args.printshellcmds,
                            printreason=args.reason,
                            debug_dag=args.debug_dag,
                            printdag=args.dag,
                            printrulegraph=args.rulegraph,
                            printd3dag=args.d3dag,
                            touch=args.touch,
                            forcetargets=args.force,
                            forceall=args.forceall,
                            forcerun=args.forcerun,
                            prioritytargets=args.prioritize,
                            until=args.until,
                            omit_from=args.omit_from,
                            stats=args.stats,
                            nocolor=args.nocolor,
                            quiet=args.quiet,
                            keepgoing=args.keep_going,
                            cluster=args.cluster,
                            cluster_config=args.cluster_config,
                            cluster_sync=args.cluster_sync,
                            drmaa=args.drmaa,
                            drmaa_log_dir=args.drmaa_log_dir,
                            kubernetes=args.kubernetes,
                            kubernetes_envvars=args.kubernetes_env,
                            jobname=args.jobname,
                            immediate_submit=args.immediate_submit,
                            standalone=True,
                            ignore_ambiguity=args.allow_ambiguity,
                            lock=not args.nolock,
                            unlock=args.unlock,
                            cleanup_metadata=args.cleanup_metadata,
                            force_incomplete=args.rerun_incomplete,
                            ignore_incomplete=args.ignore_incomplete,
                            list_version_changes=args.list_version_changes,
                            list_code_changes=args.list_code_changes,
                            list_input_changes=args.list_input_changes,
                            list_params_changes=args.list_params_changes,
                            summary=args.summary,
                            detailed_summary=args.detailed_summary,
                            archive=args.archive,
                            print_compilation=args.print_compilation,
                            verbose=args.verbose,
                            debug=args.debug,
                            jobscript=args.jobscript,
                            notemp=args.notemp,
                            keep_remote_local=args.keep_remote,
                            timestamp=args.timestamp,
                            greediness=args.greediness,
                            no_hooks=args.no_hooks,
                            overwrite_shellcmd=args.overwrite_shellcmd,
                            latency_wait=args.latency_wait,
                            benchmark_repeats=args.benchmark_repeats,
                            wait_for_files=args.wait_for_files,
                            keep_target_files=args.keep_target_files,
                            keep_shadow=args.keep_shadow,
                            allowed_rules=args.allowed_rules,
                            max_jobs_per_second=args.max_jobs_per_second,
                            restart_times=args.restart_times,
                            force_use_threads=args.force_use_threads,
                            use_conda=args.use_conda,
                            conda_prefix=args.conda_prefix,
                            mode=args.mode,
                            wrapper_prefix=args.wrapper_prefix,
                            default_remote_provider=args.default_remote_provider,
                            default_remote_prefix=args.default_remote_prefix)

    if args.profile:
        with open(args.profile, "w") as out:
            profile = yappi.get_func_stats()
            profile.sort("totaltime")
            profile.print_all(out=out)

    sys.exit(0 if success else 1)


def bash_completion(snakefile="Snakefile"):
    """Entry point for bash completion."""
    if not len(sys.argv) >= 2:
        print(
            "Calculate bash completion for snakemake. This tool shall not be invoked by hand.")
        sys.exit(1)

    def print_candidates(candidates):
        if candidates:
            candidates = sorted(set(candidates))
            ## Use bytes for avoiding '^M' under Windows.
            sys.stdout.buffer.write(b'\n'.join(s.encode() for s in candidates))

    prefix = sys.argv[2]

    if prefix.startswith("-"):
        print_candidates(action.option_strings[0]
                         for action in get_argument_parser()._actions
                         if action.option_strings and
                         action.option_strings[0].startswith(prefix))
    else:
        files = glob.glob("{}*".format(prefix))
        if files:
            print_candidates(files)
        elif os.path.exists(snakefile):
            workflow = Workflow(snakefile=snakefile)
            workflow.include(snakefile)

            print_candidates([file
                              for file in workflow.concrete_files
                              if file.startswith(prefix)] +
                             [rule.name
                              for rule in workflow.rules
                              if rule.name.startswith(prefix)])
    sys.exit(0)<|MERGE_RESOLUTION|>--- conflicted
+++ resolved
@@ -106,11 +106,8 @@
               conda_prefix=None,
               mode=Mode.default,
               wrapper_prefix=None,
-<<<<<<< HEAD
               kubernetes=None,
               kubernetes_envvars=None,
-=======
->>>>>>> 331b442a
               default_remote_provider=None,
               default_remote_prefix=""):
     """Run snakemake on a given snakefile.
@@ -413,11 +410,8 @@
                                        force_use_threads=use_threads,
                                        use_conda=use_conda,
                                        conda_prefix=conda_prefix,
-<<<<<<< HEAD
                                        kubernetes=kubernetes,
                                        kubernetes_envvars=kubernetes_envvars,
-=======
->>>>>>> 331b442a
                                        default_remote_provider=default_remote_provider,
                                        default_remote_prefix=default_remote_prefix)
 
@@ -857,15 +851,6 @@
     parser.add_argument(
         "--kubernetes-env", nargs="+", metavar="ENVVAR", default=[],
         help="Specify environment variables to pass to the kubernetes job.")
-    parser.add_argument("--default-remote-provider",
-                        help="Specify default remote provider to be used for "
-                        "all input and output files that don't yet specify "
-                        "one.")
-    parser.add_argument("--default-remote-prefix",
-                        default="",
-                        help="Specify prefix for default remote provider. E.g. "
-                        "a bucket name.")
-
     parser.add_argument("--reason", "-r",
                         action="store_true",
                         help="Print the reason for each executed rule.")
