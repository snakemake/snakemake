__author__ = "Johannes Köster"
__copyright__ = "Copyright 2015-2019, Johannes Köster"
__email__ = "koester@jimmy.harvard.edu"
__license__ = "MIT"

import os
import subprocess
import glob
from argparse import ArgumentError, ArgumentDefaultsHelpFormatter
import logging as _logging
import re
import sys
import inspect
import threading
import webbrowser
from functools import partial
import importlib
import shutil
from importlib.machinery import SourceFileLoader

from snakemake.workflow import Workflow
from snakemake.dag import Batch
from snakemake.exceptions import print_exception, WorkflowError
from snakemake.logging import setup_logger, logger, SlackLogger
from snakemake.io import load_configfile
from snakemake.shell import shell
from snakemake.utils import update_config, available_cpu_count
from snakemake.common import Mode, __version__
from snakemake.resources import parse_resources, DefaultResources


SNAKEFILE_CHOICES = [
    "Snakefile",
    "snakefile",
    "workflow/Snakefile",
    "workflow/snakefile",
]


def snakemake(
    snakefile,
    batch=None,
    cache=None,
    report=None,
    report_stylesheet=None,
    lint=None,
    listrules=False,
    list_target_rules=False,
    cores=1,
    nodes=1,
    local_cores=1,
    resources=dict(),
    overwrite_threads=None,
    overwrite_scatter=None,
    default_resources=None,
    config=dict(),
    configfiles=None,
    config_args=None,
    workdir=None,
    targets=None,
    dryrun=False,
    touch=False,
    forcetargets=False,
    forceall=False,
    forcerun=[],
    until=[],
    omit_from=[],
    prioritytargets=[],
    stats=None,
    printreason=False,
    printshellcmds=False,
    debug_dag=False,
    printdag=False,
    printrulegraph=False,
    printfilegraph=False,
    printd3dag=False,
    nocolor=False,
    quiet=False,
    keepgoing=False,
    cluster=None,
    cluster_config=None,
    cluster_sync=None,
    drmaa=None,
    drmaa_log_dir=None,
    jobname="snakejob.{rulename}.{jobid}.sh",
    immediate_submit=False,
    standalone=False,
    ignore_ambiguity=False,
    snakemakepath=None,
    lock=True,
    unlock=False,
    cleanup_metadata=None,
    conda_cleanup_envs=False,
    cleanup_shadow=False,
    cleanup_scripts=True,
    force_incomplete=False,
    ignore_incomplete=False,
    list_version_changes=False,
    list_code_changes=False,
    list_input_changes=False,
    list_params_changes=False,
    list_untracked=False,
    list_resources=False,
    summary=False,
    archive=None,
    delete_all_output=False,
    delete_temp_output=False,
    detailed_summary=False,
    latency_wait=3,
    wait_for_files=None,
    print_compilation=False,
    debug=False,
    notemp=False,
    keep_remote_local=False,
    nodeps=False,
    keep_target_files=False,
    allowed_rules=None,
    jobscript=None,
    greediness=None,
    no_hooks=False,
    overwrite_shellcmd=None,
    updated_files=None,
    log_handler=[],
    keep_logger=False,
    wms_monitor=None,
    max_jobs_per_second=None,
    max_status_checks_per_second=100,
    restart_times=0,
    attempt=1,
    verbose=False,
    force_use_threads=False,
    use_conda=False,
    use_singularity=False,
    use_env_modules=False,
    singularity_args="",
    conda_frontend="conda",
    conda_prefix=None,
    conda_cleanup_pkgs=None,
    list_conda_envs=False,
    singularity_prefix=None,
    shadow_prefix=None,
    scheduler=None,
    conda_create_envs_only=False,
    mode=Mode.default,
    wrapper_prefix=None,
    kubernetes=None,
    container_image=None,
    tibanna=False,
    tibanna_sfn=None,
    google_lifesciences=False,
    google_lifesciences_regions=None,
    google_lifesciences_location=None,
    google_lifesciences_cache=False,
    preemption_default=None,
    preemptible_rules=None,
    precommand="",
    default_remote_provider=None,
    default_remote_prefix="",
    tibanna_config=False,
    assume_shared_fs=True,
    cluster_status=None,
    export_cwl=None,
    show_failed_logs=False,
    keep_incomplete=False,
    messaging=None,
    edit_notebook=None,
    envvars=None,
    overwrite_groups=None,
    group_components=None,
):
    """Run snakemake on a given snakefile.

    This function provides access to the whole snakemake functionality. It is not thread-safe.

    Args:
        snakefile (str):            the path to the snakefile
        batch (Batch):              whether to compute only a partial DAG, defined by the given Batch object (default None)
        report (str):               create an HTML report for a previous run at the given path
        lint (str):                 print lints instead of executing (None, "plain" or "json", default None)
        listrules (bool):           list rules (default False)
        list_target_rules (bool):   list target rules (default False)
        cores (int):                the number of provided cores (ignored when using cluster support) (default 1)
        nodes (int):                the number of provided cluster nodes (ignored without cluster support) (default 1)
        local_cores (int):          the number of provided local cores if in cluster mode (ignored without cluster support) (default 1)
        resources (dict):           provided resources, a dictionary assigning integers to resource names, e.g. {gpu=1, io=5} (default {})
        default_resources (DefaultResources):   default values for resources not defined in rules (default None)
        config (dict):              override values for workflow config
        workdir (str):              path to working directory (default None)
        targets (list):             list of targets, e.g. rule or file names (default None)
        dryrun (bool):              only dry-run the workflow (default False)
        touch (bool):               only touch all output files if present (default False)
        forcetargets (bool):        force given targets to be re-created (default False)
        forceall (bool):            force all output files to be re-created (default False)
        forcerun (list):            list of files and rules that shall be re-created/re-executed (default [])
        prioritytargets (list):     list of targets that shall be run with maximum priority (default [])
        stats (str):                path to file that shall contain stats about the workflow execution (default None)
        printreason (bool):         print the reason for the execution of each job (default false)
        printshellcmds (bool):      print the shell command of each job (default False)
        printdag (bool):            print the dag in the graphviz dot language (default False)
        printrulegraph (bool):      print the graph of rules in the graphviz dot language (default False)
        printfilegraph (bool):      print the graph of rules with their input and output files in the graphviz dot language (default False)
        printd3dag (bool):          print a D3.js compatible JSON representation of the DAG (default False)
        nocolor (bool):             do not print colored output (default False)
        quiet (bool):               do not print any default job information (default False)
        keepgoing (bool):           keep goind upon errors (default False)
        cluster (str):              submission command of a cluster or batch system to use, e.g. qsub (default None)
        cluster_config (str,list):  configuration file for cluster options, or list thereof (default None)
        cluster_sync (str):         blocking cluster submission command (like SGE 'qsub -sync y')  (default None)
        drmaa (str):                if not None use DRMAA for cluster support, str specifies native args passed to the cluster when submitting a job
        drmaa_log_dir (str):        the path to stdout and stderr output of DRMAA jobs (default None)
        jobname (str):              naming scheme for cluster job scripts (default "snakejob.{rulename}.{jobid}.sh")
        immediate_submit (bool):    immediately submit all cluster jobs, regardless of dependencies (default False)
        standalone (bool):          kill all processes very rudely in case of failure (do not use this if you use this API) (default False) (deprecated)
        ignore_ambiguity (bool):    ignore ambiguous rules and always take the first possible one (default False)
        snakemakepath (str):        deprecated parameter whose value is ignored. Do not use.
        lock (bool):                lock the working directory when executing the workflow (default True)
        unlock (bool):              just unlock the working directory (default False)
        cleanup_metadata (list):    just cleanup metadata of given list of output files (default None)
        conda_cleanup_envs (bool):  just cleanup unused conda environments (default False)
        cleanup_shadow (bool):      just cleanup old shadow directories (default False)
        cleanup_scripts (bool):     delete wrapper scripts used for execution (default True)
        force_incomplete (bool):    force the re-creation of incomplete files (default False)
        ignore_incomplete (bool):   ignore incomplete files (default False)
        list_version_changes (bool): list output files with changed rule version (default False)
        list_code_changes (bool):   list output files with changed rule code (default False)
        list_input_changes (bool):  list output files with changed input files (default False)
        list_params_changes (bool): list output files with changed params (default False)
        list_untracked (bool):      list files in the workdir that are not used in the workflow (default False)
        summary (bool):             list summary of all output files and their status (default False)
        archive (str):              archive workflow into the given tarball
        delete_all_output (bool)    remove all files generated by the workflow (default False)
        delete_temp_output (bool)   remove all temporary files generated by the workflow (default False)
        latency_wait (int):         how many seconds to wait for an output file to appear after the execution of a job, e.g. to handle filesystem latency (default 3)
        wait_for_files (list):      wait for given files to be present before executing the workflow
        list_resources (bool):      list resources used in the workflow (default False)
        summary (bool):             list summary of all output files and their status (default False). If no option  is specified a basic summary will be ouput. If 'detailed' is added as an option e.g --summary detailed, extra info about the input and shell commands will be included
        detailed_summary (bool):    list summary of all input and output files and their status (default False)
        print_compilation (bool):   print the compilation of the snakefile (default False)
        debug (bool):               allow to use the debugger within rules
        notemp (bool):              ignore temp file flags, e.g. do not delete output files marked as temp after use (default False)
        keep_remote_local (bool):   keep local copies of remote files (default False)
        nodeps (bool):              ignore dependencies (default False)
        keep_target_files (bool):   do not adjust the paths of given target files relative to the working directory.
        allowed_rules (set):        restrict allowed rules to the given set. If None or empty, all rules are used.
        jobscript (str):            path to a custom shell script template for cluster jobs (default None)
        greediness (float):         set the greediness of scheduling. This value between 0 and 1 determines how careful jobs are selected for execution. The default value (0.5 if prioritytargets are used, 1.0 else) provides the best speed and still acceptable scheduling quality.
        overwrite_shellcmd (str):   a shell command that shall be executed instead of those given in the workflow. This is for debugging purposes only.
        updated_files(list):        a list that will be filled with the files that are updated or created during the workflow execution
        verbose (bool):             show additional debug output (default False)
        max_jobs_per_second (int):  maximal number of cluster/drmaa jobs per second, None to impose no limit (default None)
        restart_times (int):        number of times to restart failing jobs (default 0)
        attempt (int):              initial value of Job.attempt. This is intended for internal use only (default 1).
        force_use_threads:          whether to force use of threads over processes. helpful if shared memory is full or unavailable (default False)
        use_conda (bool):           use conda environments for each job (defined with conda directive of rules)
        use_singularity (bool):     run jobs in singularity containers (if defined with singularity directive)
        use_env_modules (bool):     load environment modules if defined in rules
        singularity_args (str):     additional arguments to pass to singularity
        conda_prefix (str):         the directory in which conda environments will be created (default None)
        conda_cleanup_pkgs (snakemake.deployment.conda.CondaCleanupMode):
                                    whether to clean up conda tarballs after env creation (default None), valid values: "tarballs", "cache"
        singularity_prefix (str):   the directory to which singularity images will be pulled (default None)
        shadow_prefix (str):        prefix for shadow directories. The job-specific shadow directories will be created in $SHADOW_PREFIX/shadow/ (default None)
        wms-monitor (str):          workflow management system monitor. Send post requests to the specified (server/IP). (default None)
        conda_create_envs_only (bool):    if specified, only builds the conda environments specified for each job, then exits.
        list_conda_envs (bool):     list conda environments and their location on disk.
        mode (snakemake.common.Mode): execution mode
        wrapper_prefix (str):       prefix for wrapper script URLs (default None)
        kubernetes (str):           submit jobs to kubernetes, using the given namespace.
        container_image (str):      Docker image to use, e.g., for kubernetes.
        default_remote_provider (str): default remote provider to use instead of local files (e.g. S3, GS)
        default_remote_prefix (str): prefix for default remote provider (e.g. name of the bucket).
        tibanna (bool):             submit jobs to AWS cloud using Tibanna.
        tibanna_sfn (str):          Step function (Unicorn) name of Tibanna (e.g. tibanna_unicorn_monty). This must be deployed first using tibanna cli.
        google_lifesciences (bool): submit jobs to Google Cloud Life Sciences (pipelines API).
        google_lifesciences_regions (list): a list of regions (e.g., us-east1)
        google_lifesciences_location (str): Life Sciences API location (e.g., us-central1)
        google_lifesciences_cache (bool): save a cache of the compressed working directories in Google Cloud Storage for later usage.
        precommand (str):           commands to run on AWS cloud before the snakemake command (e.g. wget, git clone, unzip, etc). Use with --tibanna.
        preemption_default (int):   set a default number of preemptible instance retries (for Google Life Sciences executor only)
        preemptible_rules (list):    define custom preemptible instance retries for specific rules (for Google Life Sciences executor only)
        tibanna_config (list):      Additional tibanna config e.g. --tibanna-config spot_instance=true subnet=<subnet_id> security group=<security_group_id>
        assume_shared_fs (bool):    assume that cluster nodes share a common filesystem (default true).
        cluster_status (str):       status command for cluster execution. If None, Snakemake will rely on flag files. Otherwise, it expects the command to return "success", "failure" or "running" when executing with a cluster jobid as single argument.
        export_cwl (str):           Compile workflow to CWL and save to given file
        log_handler (function):     redirect snakemake output to this custom log handler, a function that takes a log message dictionary (see below) as its only argument (default None). The log message dictionary for the log handler has to following entries:
        keep_incomplete (bool):     keep incomplete output files of failed jobs
        edit_notebook (object):     "notebook.Listen" object to configuring notebook server for interactive editing of a rule notebook. If None, do not edit.
        scheduler (str):            Select scheduling algorithm (default ilp)
        overwrite_groups (dict):    Rule to group assignments (default None)
        group_components (dict):    Number of connected components given groups shall span before being split up (1 by default if empty)
        log_handler (list):         redirect snakemake output to this list of custom log handler, each a function that takes a log message dictionary (see below) as its only argument (default []). The log message dictionary for the log handler has to following entries:

            :level:
                the log level ("info", "error", "debug", "progress", "job_info")

            :level="info", "error" or "debug":
                :msg:
                    the log message
            :level="progress":
                :done:
                    number of already executed jobs

                :total:
                    number of total jobs

            :level="job_info":
                :input:
                    list of input files of a job

                :output:
                    list of output files of a job

                :log:
                    path to log file of a job

                :local:
                    whether a job is executed locally (i.e. ignoring cluster)

                :msg:
                    the job message

                :reason:
                    the job reason

                :priority:
                    the job priority

                :threads:
                    the threads of the job


    Returns:
        bool:   True if workflow execution was successful.

    """
    assert not immediate_submit or (
        immediate_submit and notemp
    ), "immediate_submit has to be combined with notemp (it does not support temp file handling)"

    if tibanna:
        assume_shared_fs = False
        default_remote_provider = "S3"
        default_remote_prefix = default_remote_prefix.rstrip("/")
        assert (
            default_remote_prefix
        ), "default_remote_prefix needed if tibanna is specified"
        assert tibanna_sfn, "tibanna_sfn needed if tibanna is specified"
        if tibanna_config:
            tibanna_config_dict = dict()
            for cf in tibanna_config:
                k, v = cf.split("=")
                if v == "true":
                    v = True
                elif v == "false":
                    v = False
                elif v.isnumeric():
                    v = int(v)
                else:
                    try:
                        v = float(v)
                    except ValueError:
                        pass
                tibanna_config_dict.update({k: v})
            tibanna_config = tibanna_config_dict

    # Google Cloud Life Sciences API uses compute engine and storage
    if google_lifesciences:
        assume_shared_fs = False
        default_remote_provider = "GS"
        default_remote_prefix = default_remote_prefix.rstrip("/")

    # Currently preemptible instances only supported for Google LifeSciences Executor
    if preemption_default or preemptible_rules and not google_lifesciences:
        logger.warning(
            "Preemptible instances are only available for the Google Life Sciences Executor."
        )

    if updated_files is None:
        updated_files = list()

    if cluster or cluster_sync or drmaa or tibanna or kubernetes or google_lifesciences:
        cores = None
    else:
        nodes = None

    if isinstance(cluster_config, str):
        # Loading configuration from one file is still supported for
        # backward compatibility
        cluster_config = [cluster_config]
    if cluster_config:
        # Load all configuration files
        configs = [load_configfile(f) for f in cluster_config]
        # Merge in the order as specified, overriding earlier values with
        # later ones
        cluster_config_content = configs[0]
        for other in configs[1:]:
            update_config(cluster_config_content, other)
    else:
        cluster_config_content = dict()

    run_local = not (
        cluster or cluster_sync or drmaa or kubernetes or tibanna or google_lifesciences
    )
    if run_local:
        if not dryrun:
            # clean up all previously recorded jobids.
            shell.cleanup()
    else:
        if edit_notebook:
            raise WorkflowError(
                "Notebook edit mode is only allowed with local execution."
            )

    # force thread use for any kind of cluster
    use_threads = (
        force_use_threads
        or (os.name not in ["posix", "nt"])
        or cluster
        or cluster_sync
        or drmaa
    )

    if not keep_logger:
        stdout = (
            (
                dryrun
                and not (printdag or printd3dag or printrulegraph or printfilegraph)
            )
            or listrules
            or list_target_rules
            or list_resources
        )

        setup_logger(
            handler=log_handler,
            quiet=quiet,
            printreason=printreason,
            printshellcmds=printshellcmds,
            debug_dag=debug_dag,
            nocolor=nocolor,
            stdout=stdout,
            debug=verbose,
            use_threads=use_threads,
            mode=mode,
            show_failed_logs=show_failed_logs,
            wms_monitor=wms_monitor,
        )

    if greediness is None:
        greediness = 0.5 if prioritytargets else 1.0
    else:
        if not (0 <= greediness <= 1.0):
            logger.error("Error: greediness must be a float between 0 and 1.")
            return False

    if not os.path.exists(snakefile):
        logger.error('Error: Snakefile "{}" not found.'.format(snakefile))
        return False
    snakefile = os.path.abspath(snakefile)

    cluster_mode = (
        (cluster is not None) + (cluster_sync is not None) + (drmaa is not None)
    )
    if cluster_mode > 1:
        logger.error("Error: cluster and drmaa args are mutually exclusive")
        return False

    if debug and (cluster_mode or cores is not None and cores > 1):
        logger.error(
            "Error: debug mode cannot be used with more than one core or cluster execution."
        )
        return False

    overwrite_config = dict()
    if configfiles is None:
        configfiles = []
    for f in configfiles:
        # get values to override. Later configfiles override earlier ones.
        overwrite_config.update(load_configfile(f))
    # convert provided paths to absolute paths
    configfiles = list(map(os.path.abspath, configfiles))

    # directly specified elements override any configfiles
    if config:
        overwrite_config.update(config)
        if config_args is None:
            config_args = unparse_config(config)

    if workdir:
        olddir = os.getcwd()
        if not os.path.exists(workdir):
            logger.info("Creating specified working directory {}.".format(workdir))
            os.makedirs(workdir)
        workdir = os.path.abspath(workdir)
        os.chdir(workdir)

    logger.setup_logfile()

    try:
        # handle default remote provider
        _default_remote_provider = None
        if default_remote_provider is not None:
            try:
                rmt = importlib.import_module(
                    "snakemake.remote." + default_remote_provider
                )
            except ImportError as e:
                raise WorkflowError("Unknown default remote provider.")
            if rmt.RemoteProvider.supports_default:
                _default_remote_provider = rmt.RemoteProvider(
                    keep_local=True, is_default=True
                )
            else:
                raise WorkflowError(
                    "Remote provider {} does not (yet) support to "
                    "be used as default provider."
                )

        workflow = Workflow(
            snakefile=snakefile,
            jobscript=jobscript,
            overwrite_shellcmd=overwrite_shellcmd,
            overwrite_config=overwrite_config,
            overwrite_workdir=workdir,
            overwrite_configfiles=configfiles,
            overwrite_clusterconfig=cluster_config_content,
            overwrite_threads=overwrite_threads,
            overwrite_scatter=overwrite_scatter,
            overwrite_groups=overwrite_groups,
            group_components=group_components,
            config_args=config_args,
            debug=debug,
            verbose=verbose,
            use_conda=use_conda or list_conda_envs or conda_cleanup_envs,
            use_singularity=use_singularity,
            use_env_modules=use_env_modules,
            conda_frontend=conda_frontend,
            conda_prefix=conda_prefix,
            conda_cleanup_pkgs=conda_cleanup_pkgs,
            singularity_prefix=singularity_prefix,
            shadow_prefix=shadow_prefix,
            singularity_args=singularity_args,
            scheduler_type=scheduler,
            mode=mode,
            wrapper_prefix=wrapper_prefix,
            printshellcmds=printshellcmds,
            restart_times=restart_times,
            attempt=attempt,
            default_remote_provider=_default_remote_provider,
            default_remote_prefix=default_remote_prefix,
            run_local=run_local,
            default_resources=default_resources,
            cache=cache,
            cores=cores,
            nodes=nodes,
            resources=resources,
            edit_notebook=edit_notebook,
            envvars=envvars,
        )
        success = True

        workflow.include(
            snakefile, overwrite_first_rule=True, print_compilation=print_compilation
        )
        workflow.check()

        if not print_compilation:
            if lint:
                success = not workflow.lint(json=lint == "json")
            elif listrules:
                workflow.list_rules()
            elif list_target_rules:
                workflow.list_rules(only_targets=True)
            elif list_resources:
                workflow.list_resources()
            else:
                # if not printdag and not printrulegraph:
                # handle subworkflows
                subsnakemake = partial(
                    snakemake,
                    local_cores=local_cores,
                    cache=cache,
                    overwrite_threads=overwrite_threads,
                    overwrite_scatter=overwrite_scatter,
                    default_resources=default_resources,
                    dryrun=dryrun,
                    touch=touch,
                    printreason=printreason,
                    printshellcmds=printshellcmds,
                    debug_dag=debug_dag,
                    nocolor=nocolor,
                    quiet=quiet,
                    keepgoing=keepgoing,
                    cluster=cluster,
                    cluster_sync=cluster_sync,
                    drmaa=drmaa,
                    drmaa_log_dir=drmaa_log_dir,
                    jobname=jobname,
                    immediate_submit=immediate_submit,
                    standalone=standalone,
                    ignore_ambiguity=ignore_ambiguity,
                    restart_times=restart_times,
                    attempt=attempt,
                    lock=lock,
                    unlock=unlock,
                    cleanup_metadata=cleanup_metadata,
                    conda_cleanup_envs=conda_cleanup_envs,
                    cleanup_shadow=cleanup_shadow,
                    cleanup_scripts=cleanup_scripts,
                    force_incomplete=force_incomplete,
                    ignore_incomplete=ignore_incomplete,
                    latency_wait=latency_wait,
                    verbose=verbose,
                    notemp=notemp,
                    keep_remote_local=keep_remote_local,
                    nodeps=nodeps,
                    jobscript=jobscript,
                    greediness=greediness,
                    no_hooks=no_hooks,
                    overwrite_shellcmd=overwrite_shellcmd,
                    config=config,
                    config_args=config_args,
                    cluster_config=cluster_config,
                    keep_logger=True,
                    force_use_threads=use_threads,
                    use_conda=use_conda,
                    use_singularity=use_singularity,
                    use_env_modules=use_env_modules,
                    conda_prefix=conda_prefix,
                    conda_cleanup_pkgs=conda_cleanup_pkgs,
                    singularity_prefix=singularity_prefix,
                    shadow_prefix=shadow_prefix,
                    singularity_args=singularity_args,
                    scheduler=scheduler,
                    list_conda_envs=list_conda_envs,
                    kubernetes=kubernetes,
                    container_image=container_image,
                    conda_create_envs_only=conda_create_envs_only,
                    default_remote_provider=default_remote_provider,
                    default_remote_prefix=default_remote_prefix,
                    tibanna=tibanna,
                    tibanna_sfn=tibanna_sfn,
                    google_lifesciences=google_lifesciences,
                    google_lifesciences_regions=google_lifesciences_regions,
                    google_lifesciences_location=google_lifesciences_location,
                    google_lifesciences_cache=google_lifesciences_cache,
                    precommand=precommand,
                    preemption_default=preemption_default,
                    preemptible_rules=preemptible_rules,
                    tibanna_config=tibanna_config,
                    assume_shared_fs=assume_shared_fs,
                    cluster_status=cluster_status,
                    max_jobs_per_second=max_jobs_per_second,
                    max_status_checks_per_second=max_status_checks_per_second,
                    overwrite_groups=overwrite_groups,
                    group_components=group_components,
                )
                success = workflow.execute(
                    targets=targets,
                    dryrun=dryrun,
                    touch=touch,
                    scheduler_type=scheduler,
                    local_cores=local_cores,
                    forcetargets=forcetargets,
                    forceall=forceall,
                    forcerun=forcerun,
                    prioritytargets=prioritytargets,
                    until=until,
                    omit_from=omit_from,
                    quiet=quiet,
                    keepgoing=keepgoing,
                    printshellcmds=printshellcmds,
                    printreason=printreason,
                    printrulegraph=printrulegraph,
                    printfilegraph=printfilegraph,
                    printdag=printdag,
                    cluster=cluster,
                    cluster_sync=cluster_sync,
                    jobname=jobname,
                    drmaa=drmaa,
                    drmaa_log_dir=drmaa_log_dir,
                    kubernetes=kubernetes,
                    container_image=container_image,
                    tibanna=tibanna,
                    tibanna_sfn=tibanna_sfn,
                    google_lifesciences=google_lifesciences,
                    google_lifesciences_regions=google_lifesciences_regions,
                    google_lifesciences_location=google_lifesciences_location,
                    google_lifesciences_cache=google_lifesciences_cache,
                    precommand=precommand,
                    preemption_default=preemption_default,
                    preemptible_rules=preemptible_rules,
                    tibanna_config=tibanna_config,
                    max_jobs_per_second=max_jobs_per_second,
                    max_status_checks_per_second=max_status_checks_per_second,
                    printd3dag=printd3dag,
                    immediate_submit=immediate_submit,
                    ignore_ambiguity=ignore_ambiguity,
                    stats=stats,
                    force_incomplete=force_incomplete,
                    ignore_incomplete=ignore_incomplete,
                    list_version_changes=list_version_changes,
                    list_code_changes=list_code_changes,
                    list_input_changes=list_input_changes,
                    list_params_changes=list_params_changes,
                    list_untracked=list_untracked,
                    list_conda_envs=list_conda_envs,
                    summary=summary,
                    archive=archive,
                    delete_all_output=delete_all_output,
                    delete_temp_output=delete_temp_output,
                    latency_wait=latency_wait,
                    wait_for_files=wait_for_files,
                    detailed_summary=detailed_summary,
                    nolock=not lock,
                    unlock=unlock,
                    notemp=notemp,
                    keep_remote_local=keep_remote_local,
                    nodeps=nodeps,
                    keep_target_files=keep_target_files,
                    cleanup_metadata=cleanup_metadata,
                    conda_cleanup_envs=conda_cleanup_envs,
                    cleanup_shadow=cleanup_shadow,
                    cleanup_scripts=cleanup_scripts,
                    subsnakemake=subsnakemake,
                    updated_files=updated_files,
                    allowed_rules=allowed_rules,
                    greediness=greediness,
                    no_hooks=no_hooks,
                    force_use_threads=use_threads,
                    conda_create_envs_only=conda_create_envs_only,
                    assume_shared_fs=assume_shared_fs,
                    cluster_status=cluster_status,
                    report=report,
                    report_stylesheet=report_stylesheet,
                    export_cwl=export_cwl,
                    batch=batch,
                    keepincomplete=keep_incomplete,
                )

    except BrokenPipeError:
        # ignore this exception and stop. It occurs if snakemake output is piped into less and less quits before reading the whole output.
        # in such a case, snakemake shall stop scheduling and quit with error 1
        success = False
    except (Exception, BaseException) as ex:
        if "workflow" in locals():
            print_exception(ex, workflow.linemaps)
        else:
            print_exception(ex, dict())
        success = False

    if workdir:
        os.chdir(olddir)
    if "workflow" in locals() and workflow.persistence:
        workflow.persistence.unlock()
    if not keep_logger:
        logger.cleanup()
    return success


def parse_set_threads(args):
    return parse_set_ints(
        args.set_threads,
        "Invalid threads definition: entries have to be defined as RULE=THREADS pairs "
        "(with THREADS being a positive integer).",
    )


def parse_set_scatter(args):
    return parse_set_ints(
        args.set_scatter,
        "Invalid scatter definition: entries have to be defined as NAME=SCATTERITEMS pairs "
        "(with SCATTERITEMS being a positive integer).",
    )


def parse_set_ints(arg, errmsg):
    assignments = dict()
    if arg is not None:
        for entry in arg:
            key, value = parse_key_value_arg(entry, errmsg=errmsg)
            try:
                value = int(value)
            except ValueError:
                raise ValueError(errmsg)
            if value < 0:
                raise ValueError(errmsg)
            assignments[key] = value
    return assignments


def parse_batch(args):
    errmsg = "Invalid batch definition: batch entry has to be defined as RULE=BATCH/BATCHES (with integers BATCH <= BATCHES, BATCH >= 1)."
    if args.batch is not None:
        rule, batchdef = parse_key_value_arg(args.batch, errmsg=errmsg)
        try:
            batch, batches = batchdef.split("/")
            batch = int(batch)
            batches = int(batches)
        except ValueError:
            raise ValueError(errmsg)
        if batch > batches or batch < 1:
            raise ValueError(errmsg)
        return Batch(rule, batch, batches)
    return None


def parse_groups(args):
    errmsg = "Invalid groups definition: entries have to be defined as RULE=GROUP pairs"
    overwrite_groups = dict()
    if args.groups is not None:
        for entry in args.groups:
            rule, group = parse_key_value_arg(entry, errmsg=errmsg)
            overwrite_groups[rule] = group
    return overwrite_groups


def parse_group_components(args):
    errmsg = "Invalid group components definition: entries have to be defined as GROUP=COMPONENTS pairs (with COMPONENTS being a positive integer)"
    group_components = dict()
    if args.group_components is not None:
        for entry in args.group_components:
            group, count = parse_key_value_arg(entry, errmsg=errmsg)
            try:
                count = int(count)
            except ValueError:
                raise ValueError(errmsg)
            if count <= 0:
                raise ValueError(errmsg)
            group_components[group] = count
    return group_components


def parse_key_value_arg(arg, errmsg):
    try:
        key, val = arg.split("=", 1)
    except ValueError:
        raise ValueError(errmsg + " Unparseable value: %r." % arg)
    return key, val


def parse_config(args):
    """Parse config from args."""
    parsers = [int, float, eval, str]
    config = dict()
    if args.config is not None:
        valid = re.compile(r"[a-zA-Z_]\w*$")
        for entry in args.config:
            key, val = parse_key_value_arg(
                entry,
                errmsg="Invalid config definition: Config entries have to be defined as name=value pairs.",
            )
            if not valid.match(key):
                raise ValueError(
                    "Invalid config definition: Config entry must start with a valid identifier."
                )
            v = None
            for parser in parsers:
                try:
                    v = parser(val)
                    # avoid accidental interpretation as function
                    if not callable(v):
                        break
                except:
                    pass
            assert v is not None
            config[key] = v
    return config


def unparse_config(config):
    if not isinstance(config, dict):
        raise ValueError("config is not a dict")
    items = []
    for key, value in config.items():
        if isinstance(value, dict):
            raise ValueError("config may only be a flat dict")
        encoded = "'{}'".format(value) if isinstance(value, str) else value
        items.append("{}={}".format(key, encoded))
    return items


APPDIRS = None


def get_appdirs():
    global APPDIRS
    if APPDIRS is None:
        from appdirs import AppDirs

        APPDIRS = AppDirs("snakemake", "snakemake")
    return APPDIRS


def get_profile_file(profile, file, return_default=False):
    dirs = get_appdirs()
    if os.path.isabs(profile):
        search_dirs = [os.path.dirname(profile)]
        profile = os.path.basename(profile)
    else:
        search_dirs = [os.getcwd(), dirs.user_config_dir, dirs.site_config_dir]
    get_path = lambda d: os.path.join(d, profile, file)
    for d in search_dirs:
        p = get_path(d)
        if os.path.exists(p):
            return p

    if return_default:
        return file
    return None


def get_argument_parser(profile=None):
    """Generate and return argument parser."""
    import configargparse
    from configargparse import YAMLConfigFileParser

    dirs = get_appdirs()
    config_files = []
    if profile:
        if profile == "":
            print("Error: invalid profile name.", file=sys.stderr)
            exit(1)

        config_file = get_profile_file(profile, "config.yaml")
        if config_file is None:
            print(
                "Error: profile given but no config.yaml found. "
                "Profile has to be given as either absolute path, relative "
                "path or name of a directory available in either "
                "{site} or {user}.".format(
                    site=dirs.site_config_dir, user=dirs.user_config_dir
                ),
                file=sys.stderr,
            )
            exit(1)
        config_files = [config_file]

    parser = configargparse.ArgumentParser(
        description="Snakemake is a Python based language and execution "
        "environment for GNU Make-like workflows.",
        formatter_class=ArgumentDefaultsHelpFormatter,
        default_config_files=config_files,
        config_file_parser_class=YAMLConfigFileParser,
    )

    group_exec = parser.add_argument_group("EXECUTION")

    group_exec.add_argument(
        "target",
        nargs="*",
        default=None,
        help="Targets to build. May be rules or files.",
    )

    group_exec.add_argument(
        "--dry-run",
        "--dryrun",
        "-n",
        dest="dryrun",
        action="store_true",
        help="Do not execute anything, and display what would be done. "
        "If you have a very large workflow, use --dry-run --quiet to just "
        "print a summary of the DAG of jobs.",
    )

    group_exec.add_argument(
        "--profile",
        help="""
                        Name of profile to use for configuring
                        Snakemake. Snakemake will search for a corresponding
                        folder in {} and {}. Alternatively, this can be an
                        absolute or relative path.
                        The profile folder has to contain a file 'config.yaml'.
                        This file can be used to set default values for command
                        line options in YAML format. For example,
                        '--cluster qsub' becomes 'cluster: qsub' in the YAML
                        file. Profiles can be obtained from
                        https://github.com/snakemake-profiles.
                        """.format(
            dirs.site_config_dir, dirs.user_config_dir
        ),
    )

    group_exec.add_argument(
        "--cache",
        nargs="*",
        metavar="RULE",
        help="Store output files of given rules in a central cache given by the environment "
        "variable $SNAKEMAKE_OUTPUT_CACHE. Likewise, retrieve output files of the given rules "
        "from this cache if they have been created before (by anybody writing to the same cache), "
        "instead of actually executing the rules. Output files are identified by hashing all "
        "steps, parameters and software stack (conda envs or containers) needed to create them.",
    )

    group_exec.add_argument(
        "--snakefile",
        "-s",
        metavar="FILE",
        help=(
            "The workflow definition in form of a snakefile."
            "Usually, you should not need to specify this. "
            "By default, Snakemake will search for {} "
            "beneath the current working "
            "directory, in this order. "
            "Only if you definitely want a different layout, "
            "you need to use this parameter."
        ).format(", ".join(map("'{}'".format, SNAKEFILE_CHOICES))),
    )
    group_exec.add_argument(
        "--cores",
        "--jobs",
        "-j",
        action="store",
        const=available_cpu_count(),
        nargs="?",
        metavar="N",
        help=(
            "Use at most N CPU cores/jobs in parallel. "
            "If N is omitted or 'all', the limit is set to the number of "
            "available CPU cores."
        ),
    )
    group_exec.add_argument(
        "--local-cores",
        action="store",
        default=available_cpu_count(),
        metavar="N",
        type=int,
        help=(
            "In cluster mode, use at most N cores of the host machine in parallel "
            " (default: number of CPU cores of the host). The cores are used to execute "
            "local rules. This option is ignored when not in cluster mode."
        ),
    )
    group_exec.add_argument(
        "--resources",
        "--res",
        nargs="*",
        metavar="NAME=INT",
        help=(
            "Define additional resources that shall constrain the scheduling "
            "analogously to threads (see above). A resource is defined as "
            "a name and an integer value. E.g. --resources mem_mb=1000. Rules can "
            "use resources by defining the resource keyword, e.g. "
            "resources: mem_mb=600. If now two rules require 600 of the resource "
            "'mem_mb' they won't be run in parallel by the scheduler."
        ),
    )
    group_exec.add_argument(
        "--set-threads",
        metavar="RULE=THREADS",
        nargs="+",
        help="Overwrite thread usage of rules. This allows to fine-tune workflow "
        "parallelization. In particular, this is helpful to target certain cluster nodes "
        "by e.g. shifting a rule to use more, or less threads than defined in the workflow. "
        "Thereby, THREADS has to be a positive integer, and RULE has to be the name of the rule.",
    )
    group_exec.add_argument(
        "--set-scatter",
        metavar="NAME=SCATTERITEMS",
        nargs="+",
        help="Overwrite number of scatter items of scattergather processes. This allows to fine-tune "
        "workflow parallelization. Thereby, SCATTERITEMS has to be a positive integer, and NAME has to be "
        "the name of the scattergather process defined via a scattergather directive in the workflow.",
    )
    group_exec.add_argument(
        "--default-resources",
        "--default-res",
        nargs="*",
        metavar="NAME=INT",
        help=(
            "Define default values of resources for rules that do not define their own values. "
            "In addition to plain integers, python expressions over inputsize are allowed (e.g. '2*input.size_mb')."
            "When specifying this without any arguments (--default-resources), it defines 'mem_mb=max(2*input.size_mb, 1000)' "
            "'disk_mb=max(2*input.size_mb, 1000)', i.e., default disk and mem usage is twice the input file size but at least 1GB."
        ),
    )

    group_exec.add_argument(
        "--preemption-default",
        type=int,
        default=None,
        help=(
            "A preemptible instance can be requested when using the Google Life Sciences API. If you set a --preemption-default,"
            "all rules will be subject to the default. Specifically, this integer is the number of restart attempts that will be "
            "made given that the instance is killed unexpectedly. Note that preemptible instances have a maximum running time of 24 "
            "hours. If you want to set preemptible instances for only a subset of rules, use --preemptible-rules instead."
        ),
    )

    group_exec.add_argument(
        "--preemptible-rules",
        nargs="+",
        default=None,
        help=(
            "A preemptible instance can be requested when using the Google Life Sciences API. If you want to use these instances "
            "for a subset of your rules, you can use --preemptible-rules and then specify a list of rule and integer pairs, where "
            "each integer indicates the number of restarts to use for the rule's instance in the case that the instance is "
            "terminated unexpectedly. --preemptible-rules can be used in combination with --preemption-default, and will take "
            "priority. Note that preemptible instances have a maximum running time of 24. If you want to apply a consistent "
            "number of retries across all your rules, use --premption-default instead. "
            "Example: snakemake --preemption-default 10 --preemptible-rules map_reads=3 call_variants=0"
        ),
    )

    group_exec.add_argument(
        "--config",
        "-C",
        nargs="*",
        metavar="KEY=VALUE",
        help=(
            "Set or overwrite values in the workflow config object. "
            "The workflow config object is accessible as variable config inside "
            "the workflow. Default values can be set by providing a JSON file "
            "(see Documentation)."
        ),
    )
    group_exec.add_argument(
        "--configfile",
        "--configfiles",
        nargs="+",
        metavar="FILE",
        help=(
            "Specify or overwrite the config file of the workflow (see the docs). "
            "Values specified in JSON or YAML format are available in the global config "
            "dictionary inside the workflow. Multiple files overwrite each other in "
            "the given order."
        ),
    )
    group_exec.add_argument(
        "--envvars",
        nargs="+",
        metavar="VARNAME",
        help="Environment variables to pass to cloud jobs.",
    )
    group_exec.add_argument(
        "--directory",
        "-d",
        metavar="DIR",
        action="store",
        help=(
            "Specify working directory (relative paths in "
            "the snakefile will use this as their origin)."
        ),
    )
    group_exec.add_argument(
        "--touch",
        "-t",
        action="store_true",
        help=(
            "Touch output files (mark them up to date without really "
            "changing them) instead of running their commands. This is "
            "used to pretend that the rules were executed, in order to "
            "fool future invocations of snakemake. Fails if a file does "
            "not yet exist. Note that this will only touch files that would "
            "otherwise be recreated by Snakemake (e.g. because their input "
            "files are newer). For enforcing a touch, combine this with "
            "--force, --forceall, or --forcerun. Note however that you loose "
            "the provenance information when the files have been created in "
            "realitiy. Hence, this should be used only as a last resort."
        ),
    )
    group_exec.add_argument(
        "--keep-going",
        "-k",
        action="store_true",
        help="Go on with independent jobs if a job fails.",
    )
    group_exec.add_argument(
        "--force",
        "-f",
        action="store_true",
        help=(
            "Force the execution of the selected target or the first rule "
            "regardless of already created output."
        ),
    )
    group_exec.add_argument(
        "--forceall",
        "-F",
        action="store_true",
        help=(
            "Force the execution of the selected (or the first) rule and "
            "all rules it is dependent on regardless of already created "
            "output."
        ),
    )
    group_exec.add_argument(
        "--forcerun",
        "-R",
        nargs="*",
        metavar="TARGET",
        help=(
            "Force the re-execution or creation of the given rules or files."
            " Use this option if you changed a rule and want to have all its "
            "output in your workflow updated."
        ),
    )
    group_exec.add_argument(
        "--prioritize",
        "-P",
        nargs="+",
        metavar="TARGET",
        help=(
            "Tell the scheduler to assign creation of given targets "
            "(and all their dependencies) highest priority. (EXPERIMENTAL)"
        ),
    )
    group_exec.add_argument(
        "--batch",
        metavar="RULE=BATCH/BATCHES",
        help=(
            "Only create the given BATCH of the input files of the given RULE. "
            "This can be used to iteratively run parts of very large workflows. "
            "Only the execution plan of the relevant part of the workflow has to "
            "be calculated, thereby speeding up DAG computation. "
            "It is recommended to provide the most suitable rule for batching when "
            "documenting a workflow. It should be some aggregating rule that "
            "would be executed only once, and has a large number of input files. "
            "For example, it can be a rule that aggregates over samples."
        ),
    )
    group_exec.add_argument(
        "--until",
        "-U",
        nargs="+",
        metavar="TARGET",
        help=(
            "Runs the pipeline until it reaches the specified rules or "
            "files. Only runs jobs that are dependencies of the specified "
            "rule or files, does not run sibling DAGs. "
        ),
    )
    group_exec.add_argument(
        "--omit-from",
        "-O",
        nargs="+",
        metavar="TARGET",
        help=(
            "Prevent the execution or creation of the given rules or files "
            "as well as any rules or files that are downstream of these targets "
            "in the DAG. Also runs jobs in sibling DAGs that are independent of the "
            "rules or files specified here."
        ),
    )
    group_exec.add_argument(
        "--rerun-incomplete",
        "--ri",
        action="store_true",
        help=("Re-run all " "jobs the output of which is recognized as incomplete."),
    )
    group_exec.add_argument(
        "--shadow-prefix",
        metavar="DIR",
        help=(
            "Specify a directory in which the 'shadow' directory is created. "
            "If not supplied, the value is set to the '.snakemake' directory relative "
            "to the working directory."
        ),
    ),
    group_exec.add_argument(
        "--scheduler",
        default="ilp",
        nargs="?",
        choices=["ilp", "greedy"],
        help=(
            "Specifies if jobs are selected by a greedy algorithm or by solving an ilp. "
            "The ilp scheduler aims to reduce runtime and hdd usage by best possible use of resources."
        ),
    )
    group_exec.add_argument(
        "--wms-monitor",
        action="store",
        nargs="?",
        help=(
            "IP and port of workflow management system to monitor the execution of snakemake (e.g. http://127.0.0.1:5000"
        ),
    )

<<<<<<< HEAD
    group_utils = parser.add_argument_group("UTILITIES")
=======
    # TODO add group_partitioning, allowing to define --group rulename=groupname.
    # i.e. setting groups via the CLI for improving cluster performance given
    # available resources.
    # TODO add an additional flag --group-components groupname=3, allowing to set the
    # number of connected components a group is allowed to span. By default, this is 1
    # (as now), but the flag allows to extend this. This can be used to run e.g.
    # 3 jobs of the same rule in the same group, although they are not connected.
    # Can be helpful for putting together many small jobs or benefitting of shared memory
    # setups.

    group_group = parser.add_argument_group("GROUPING")
    group_group.add_argument(
        "--groups",
        nargs="+",
        help="Assign rules to groups (this overwrites any "
        "group definitions from the workflow).",
    )
    group_group.add_argument(
        "--group-components",
        nargs="+",
        help="Set the number of connected components a group is "
        "allowed to span. By default, this is 1, but this flag "
        "allows to extend this. This can be used to run e.g. 3 "
        "jobs of the same rule in the same group, although they "
        "are not connected. It can be helpful for putting together "
        "many small jobs or benefitting of shared memory setups.",
    )

>>>>>>> a9d155ec
    group_report = parser.add_argument_group("REPORTS")

    group_report.add_argument(
        "--report",
        nargs="?",
        const="report.html",
        metavar="FILE",
        help="Create an HTML report with results and statistics. "
        "This can be either a .html file or a .zip file. "
        "In the former case, all results are embedded into the .html (this only works for small data). "
        "In the latter case, results are stored along with a file report.html in the zip archive. "
        "If no filename is given, an embedded report.html is the default.",
    )
    group_report.add_argument(
        "--report-stylesheet",
        metavar="CSSFILE",
        help="Custom stylesheet to use for report. In particular, this can be used for "
        "branding the report with e.g. a custom logo, see docs.",
    )

    group_notebooks = parser.add_argument_group("NOTEBOOKS")

    group_notebooks.add_argument(
        "--edit-notebook",
        metavar="TARGET",
        help="Interactively edit the notebook associated with the rule used to generate the given target file. "
        "This will start a local jupyter notebook server. "
        "Any changes to the notebook should be saved, and the server has to be stopped by "
        "closing the notebook and hitting the 'Quit' button on the jupyter dashboard. "
        "Afterwards, the updated notebook will be automatically stored in the path defined in the rule. "
        "If the notebook is not yet present, this will create an empty draft. ",
    )
    group_notebooks.add_argument(
        "--notebook-listen",
        metavar="IP:PORT",
        default="localhost:8888",
        help="The IP address and PORT the notebook server used for editing the notebook (--edit-notebook) will listen on.",
    )

    group_utils = parser.add_argument_group("UTILITIES")
    group_utils.add_argument(
        "--lint",
        nargs="?",
        const="text",
        choices=["text", "json"],
        help="Perform linting on the given workflow. This will print snakemake "
        "specific suggestions to improve code quality (work in progress, more lints "
        "to be added in the future). If no argument is provided, plain text output is used.",
    )

    group_utils.add_argument(
        "--export-cwl",
        action="store",
        metavar="FILE",
        help="Compile workflow to CWL and store it in given FILE.",
    )
    group_utils.add_argument(
        "--list",
        "-l",
        action="store_true",
        help="Show available rules in given Snakefile.",
    )
    group_utils.add_argument(
        "--list-target-rules",
        "--lt",
        action="store_true",
        help="Show available target rules in given Snakefile.",
    )
    group_utils.add_argument(
        "--dag",
        action="store_true",
        help="Do not execute anything and print the directed "
        "acyclic graph of jobs in the dot language. Recommended "
        "use on Unix systems: snakemake --dag | dot | display"
        "Note print statements in your Snakefile may interfere "
        "with visualization.",
    )
    group_utils.add_argument(
        "--rulegraph",
        action="store_true",
        help="Do not execute anything and print the dependency graph "
        "of rules in the dot language. This will be less "
        "crowded than above DAG of jobs, but also show less information. "
        "Note that each rule is displayed once, hence the displayed graph will be "
        "cyclic if a rule appears in several steps of the workflow. "
        "Use this if above option leads to a DAG that is too large. "
        "Recommended use on Unix systems: snakemake --rulegraph | dot | display"
        "Note print statements in your Snakefile may interfere "
        "with visualization.",
    )
    group_utils.add_argument(
        "--filegraph",
        action="store_true",
        help="Do not execute anything and print the dependency graph "
        "of rules with their input and output files in the dot language. "
        "This is an intermediate solution between above DAG of jobs and the rule graph. "
        "Note that each rule is displayed once, hence the displayed graph will be "
        "cyclic if a rule appears in several steps of the workflow. "
        "Use this if above option leads to a DAG that is too large. "
        "Recommended use on Unix systems: snakemake --filegraph | dot | display"
        "Note print statements in your Snakefile may interfere "
        "with visualization.",
    )
    group_utils.add_argument(
        "--d3dag",
        action="store_true",
        help="Print the DAG in D3.js compatible JSON format.",
    )
    group_utils.add_argument(
        "--summary",
        "-S",
        action="store_true",
        help="Print a summary of all files created by the workflow. The "
        "has the following columns: filename, modification time, "
        "rule version, status, plan.\n"
        "Thereby rule version contains the version"
        "the file was created with (see the version keyword of rules), and "
        "status denotes whether the file is missing, its input files are "
        "newer or if version or implementation of the rule changed since "
        "file creation. Finally the last column denotes whether the file "
        "will be updated or created during the next workflow execution.",
    )
    group_utils.add_argument(
        "--detailed-summary",
        "-D",
        action="store_true",
        help="Print a summary of all files created by the workflow. The "
        "has the following columns: filename, modification time, "
        "rule version, input file(s), shell command, status, plan.\n"
        "Thereby rule version contains the version "
        "the file was created with (see the version keyword of rules), and "
        "status denotes whether the file is missing, its input files are "
        "newer or if version or implementation of the rule changed since "
        "file creation. The input file and shell command columns are self "
        "explanatory. Finally the last column denotes whether the file "
        "will be updated or created during the next workflow execution.",
    )
    group_utils.add_argument(
        "--archive",
        metavar="FILE",
        help="Archive the workflow into the given tar archive FILE. The archive "
        "will be created such that the workflow can be re-executed on a vanilla "
        "system. The function needs conda and git to be installed. "
        "It will archive every file that is under git version control. "
        "Note that it is best practice to have the Snakefile, config files, and "
        "scripts under version control. Hence, they will be included in the archive. "
        "Further, it will add input files that are not generated by "
        "by the workflow itself and conda environments. Note that symlinks are "
        "dereferenced. Supported "
        "formats are .tar, .tar.gz, .tar.bz2 and .tar.xz.",
    )
    group_utils.add_argument(
        "--cleanup-metadata",
        "--cm",
        nargs="+",
        metavar="FILE",
        help="Cleanup the metadata "
        "of given files. That means that snakemake removes any tracked "
        "version info, and any marks that files are incomplete.",
    )
    group_utils.add_argument(
        "--cleanup-shadow",
        action="store_true",
        help="Cleanup old shadow directories which have not been deleted due "
        "to failures or power loss.",
    )
    group_utils.add_argument(
        "--skip-script-cleanup",
        action="store_true",
        help="Don't delete wrapper scripts used for execution",
    )
    group_utils.add_argument(
        "--unlock", action="store_true", help="Remove a lock on the working directory."
    )
    group_utils.add_argument(
        "--list-version-changes",
        "--lv",
        action="store_true",
        help="List all output files that have been created with "
        "a different version (as determined by the version keyword).",
    )
    group_utils.add_argument(
        "--list-code-changes",
        "--lc",
        action="store_true",
        help="List all output files for which the rule body (run or shell) have "
        "changed in the Snakefile.",
    )
    group_utils.add_argument(
        "--list-input-changes",
        "--li",
        action="store_true",
        help="List all output files for which the defined input files have changed "
        "in the Snakefile (e.g. new input files were added in the rule "
        "definition or files were renamed). For listing input file "
        "modification in the filesystem, use --summary.",
    )
    group_utils.add_argument(
        "--list-params-changes",
        "--lp",
        action="store_true",
        help="List all output files for which the defined params have changed "
        "in the Snakefile.",
    )
    group_utils.add_argument(
        "--list-untracked",
        "--lu",
        action="store_true",
        help="List all files in the working directory that are not used in the  "
        "workflow. This can be used e.g. for identifying leftover files. Hidden files "
        "and directories are ignored.",
    )
    group_utils.add_argument(
        "--delete-all-output",
        action="store_true",
        help="Remove all files generated by the workflow. Use together with --dry-run "
        "to list files without actually deleting anything. Note that this will "
        "not recurse into subworkflows. Write-protected files are not removed. "
        "Nevertheless, use with care!",
    )
    group_utils.add_argument(
        "--delete-temp-output",
        action="store_true",
        help="Remove all temporary files generated by the workflow. Use together "
        "with --dry-run to list files without actually deleting anything. Note "
        "that this will not recurse into subworkflows.",
    )
    group_utils.add_argument(
        "--bash-completion",
        action="store_true",
        help="Output code to register bash completion for snakemake. Put the "
        "following in your .bashrc (including the accents): "
        "`snakemake --bash-completion` or issue it in an open terminal "
        "session.",
    )
    group_utils.add_argument(
        "--keep-incomplete",
        action="store_true",
        help="Do not remove incomplete output files by failed jobs.",
    )
    group_utils.add_argument("--version", "-v", action="version", version=__version__)

    group_output = parser.add_argument_group("OUTPUT")
    group_output.add_argument(
        "--reason",
        "-r",
        action="store_true",
        help="Print the reason for each executed rule.",
    )
    group_output.add_argument(
        "--gui",
        nargs="?",
        const="8000",
        metavar="PORT",
        type=str,
        help="Serve an HTML based user interface to the given network and "
        "port e.g. 168.129.10.15:8000. By default Snakemake is only "
        "available in the local network (default port: 8000). To make "
        "Snakemake listen to all ip addresses add the special host address "
        "0.0.0.0 to the url (0.0.0.0:8000). This is important if Snakemake "
        "is used in a virtualised environment like Docker. If possible, a "
        "browser window is opened.",
    )
    group_output.add_argument(
        "--printshellcmds",
        "-p",
        action="store_true",
        help="Print out the shell commands that will be executed.",
    )
    group_output.add_argument(
        "--debug-dag",
        action="store_true",
        help="Print candidate and selected jobs (including their wildcards) while "
        "inferring DAG. This can help to debug unexpected DAG topology or errors.",
    )
    group_output.add_argument(
        "--stats",
        metavar="FILE",
        help="Write stats about Snakefile execution in JSON format to the given file.",
    )
    group_output.add_argument(
        "--nocolor", action="store_true", help="Do not use a colored output."
    )
    group_output.add_argument(
        "--quiet",
        "-q",
        action="store_true",
        help="Do not output any progress or rule information.",
    )
    group_output.add_argument(
        "--print-compilation",
        action="store_true",
        help="Print the python representation of the workflow.",
    )

    group_output.add_argument(
        "--verbose", action="store_true", help="Print debugging output."
    )

    group_behavior = parser.add_argument_group("BEHAVIOR")
    group_behavior.add_argument(
        "--force-use-threads",
        dest="force_use_threads",
        action="store_true",
        help="Force threads rather than processes. Helpful if shared memory (/dev/shm) is full or unavailable.",
    )
    group_behavior.add_argument(
        "--allow-ambiguity",
        "-a",
        action="store_true",
        help=(
            "Don't check for ambiguous rules and simply use the first if "
            "several can produce the same file. This allows the user to "
            "prioritize rules by their order in the snakefile."
        ),
    )
    group_behavior.add_argument(
        "--nolock", action="store_true", help="Do not lock the working directory"
    )
    group_behavior.add_argument(
        "--ignore-incomplete",
        "--ii",
        action="store_true",
        help="Do not check for incomplete output files.",
    )
    group_behavior.add_argument(
        "--latency-wait",
        "--output-wait",
        "-w",
        type=int,
        default=5,
        metavar="SECONDS",
        help="Wait given seconds if an output file of a job is not present after "
        "the job finished. This helps if your filesystem "
        "suffers from latency (default 5).",
    )
    group_behavior.add_argument(
        "--wait-for-files",
        nargs="*",
        metavar="FILE",
        help="Wait --latency-wait seconds for these "
        "files to be present before executing the workflow. "
        "This option is used internally to handle filesystem latency in cluster "
        "environments.",
    )
    group_behavior.add_argument(
        "--notemp",
        "--nt",
        action="store_true",
        help="Ignore temp() declarations. This is useful when running only "
        "a part of the workflow, since temp() would lead to deletion of "
        "probably needed files by other parts of the workflow.",
    )
    group_behavior.add_argument(
        "--keep-remote",
        action="store_true",
        help="Keep local copies of remote input files.",
    )
    group_behavior.add_argument(
        "--keep-target-files",
        action="store_true",
        help="Do not adjust the paths of given target files relative to the working directory.",
    )
    group_behavior.add_argument(
        "--allowed-rules",
        nargs="+",
        help="Only consider given rules. If omitted, all rules in Snakefile are "
        "used. Note that this is intended primarily for internal use and may "
        "lead to unexpected results otherwise.",
    )
    group_behavior.add_argument(
        "--max-jobs-per-second",
        default=10,
        type=float,
        help="Maximal number of cluster/drmaa jobs per second, default is 10, "
        "fractions allowed.",
    )
    group_behavior.add_argument(
        "--max-status-checks-per-second",
        default=10,
        type=float,
        help="Maximal number of job status checks per second, default is 10, "
        "fractions allowed.",
    )
    group_behavior.add_argument(
        "-T",
        "--restart-times",
        default=0,
        type=int,
        help="Number of times to restart failing jobs (defaults to 0).",
    )
    group_behavior.add_argument(
        "--attempt",
        default=1,
        type=int,
        help="Internal use only: define the initial value of the attempt "
        "parameter (default: 1).",
    )
    group_behavior.add_argument(
        "--wrapper-prefix",
        default="https://github.com/snakemake/snakemake-wrappers/raw/",
        help="Prefix for URL created from wrapper directive (default: "
        "https://github.com/snakemake/snakemake-wrappers/raw/). Set this to "
        "a different URL to use your fork or a local clone of the repository, "
        "e.g., use a git URL like 'git+file://path/to/your/local/clone@'.",
    )
    group_behavior.add_argument(
        "--default-remote-provider",
        choices=[
            "S3",
            "GS",
            "FTP",
            "SFTP",
            "S3Mocked",
            "gfal",
            "gridftp",
            "iRODS",
            "AzBlob",
        ],
        help="Specify default remote provider to be used for "
        "all input and output files that don't yet specify "
        "one.",
    )
    group_behavior.add_argument(
        "--default-remote-prefix",
        default="",
        help="Specify prefix for default remote provider. E.g. " "a bucket name.",
    )
    group_behavior.add_argument(
        "--no-shared-fs",
        action="store_true",
        help="Do not assume that jobs share a common file "
        "system. When this flag is activated, Snakemake will "
        "assume that the filesystem on a cluster node is not "
        "shared with other nodes. For example, this will lead "
        "to downloading remote files on each cluster node "
        "separately. Further, it won't take special measures "
        "to deal with filesystem latency issues. This option "
        "will in most cases only make sense in combination with "
        "--default-remote-provider. Further, when using --cluster "
        "you will have to also provide --cluster-status. "
        "Only activate this if you "
        "know what you are doing.",
    )
    group_behavior.add_argument(
        "--greediness",
        type=float,
        default=None,
        help="Set the greediness of scheduling. This value between 0 and 1 "
        "determines how careful jobs are selected for execution. The default "
        "value (1.0) provides the best speed and still acceptable scheduling "
        "quality.",
    )
    group_behavior.add_argument(
        "--no-hooks",
        action="store_true",
        help="Do not invoke onstart, onsuccess or onerror hooks after execution.",
    )
    group_behavior.add_argument(
        "--overwrite-shellcmd",
        help="Provide a shell command that shall be executed instead of those "
        "given in the workflow. "
        "This is for debugging purposes only.",
    )
    group_behavior.add_argument(
        "--debug",
        action="store_true",
        help="Allow to debug rules with e.g. PDB. This flag "
        "allows to set breakpoints in run blocks.",
    )
    group_behavior.add_argument(
        "--runtime-profile",
        metavar="FILE",
        help="Profile Snakemake and write the output to FILE. This requires yappi "
        "to be installed.",
    )
    group_behavior.add_argument(
        "--mode",
        choices=[Mode.default, Mode.subprocess, Mode.cluster],
        default=Mode.default,
        type=int,
        help="Set execution mode of Snakemake (internal use only).",
    )
    group_behavior.add_argument(
        "--show-failed-logs",
        action="store_true",
        help="Automatically display logs of failed jobs.",
    )
    group_behavior.add_argument(
        "--log-handler-script",
        metavar="FILE",
        default=None,
        help="Provide a custom script containing a function 'def log_handler(msg):'. "
        "Snakemake will call this function for every logging output (given as a dictionary msg)"
        "allowing to e.g. send notifications in the form of e.g. slack messages or emails.",
    )

    group_behavior.add_argument(
        "--log-service",
        default=None,
        choices=["none", "slack"],
        help="Set a specific messaging service for logging output."
        "Snakemake will notify the service on errors and completed execution."
        "Currently only slack is supported.",
    )

    group_cluster = parser.add_argument_group("CLUSTER")

    # TODO extend below description to explain the wildcards that can be used
    cluster_mode_group = group_cluster.add_mutually_exclusive_group()
    cluster_mode_group.add_argument(
        "--cluster",
        "-c",
        metavar="CMD",
        help=(
            "Execute snakemake rules with the given submit command, "
            "e.g. qsub. Snakemake compiles jobs into scripts that are "
            "submitted to the cluster with the given command, once all input "
            "files for a particular job are present.\n"
            "The submit command can be decorated to make it aware of certain "
            "job properties (name, rulename, input, output, params, wildcards, log, threads "
            "and dependencies (see the argument below)), e.g.:\n"
            "$ snakemake --cluster 'qsub -pe threaded {threads}'."
        ),
    ),
    cluster_mode_group.add_argument(
        "--cluster-sync",
        metavar="CMD",
        help=(
            "cluster submission command will block, returning the remote exit"
            "status upon remote termination (for example, this should be used"
            "if the cluster command is 'qsub -sync y' (SGE)"
        ),
    ),
    cluster_mode_group.add_argument(
        "--drmaa",
        nargs="?",
        const="",
        metavar="ARGS",
        help="Execute snakemake on a cluster accessed via DRMAA, "
        "Snakemake compiles jobs into scripts that are "
        "submitted to the cluster with the given command, once all input "
        "files for a particular job are present. ARGS can be used to "
        "specify options of the underlying cluster system, "
        "thereby using the job properties name, rulename, input, output, params, wildcards, log, "
        "threads and dependencies, e.g.: "
        "--drmaa ' -pe threaded {threads}'. Note that ARGS must be given in quotes and "
        "with a leading whitespace.",
    )

    group_cluster.add_argument(
        "--cluster-config",
        "-u",
        metavar="FILE",
        default=[],
        action="append",
        help=(
            "A JSON or YAML file that defines the wildcards used in 'cluster'"
            "for specific rules, instead of having them specified in the Snakefile. "
            "For example, for rule 'job' you may define: "
            "{ 'job' : { 'time' : '24:00:00' } } to specify the time for rule 'job'. "
            "You can specify more than one file.  The configuration files are merged "
            "with later values overriding earlier ones. This option is deprecated in favor "
            "of using --profile, see docs."
        ),
    ),
    group_cluster.add_argument(
        "--immediate-submit",
        "--is",
        action="store_true",
        help="Immediately submit all jobs to the cluster instead of waiting "
        "for present input files. This will fail, unless you make "
        "the cluster aware of job dependencies, e.g. via:\n"
        "$ snakemake --cluster 'sbatch --dependency {dependencies}.\n"
        "Assuming that your submit script (here sbatch) outputs the "
        "generated job id to the first stdout line, {dependencies} will "
        "be filled with space separated job ids this job depends on.",
    )
    group_cluster.add_argument(
        "--jobscript",
        "--js",
        metavar="SCRIPT",
        help="Provide a custom job script for submission to the cluster. "
        "The default script resides as 'jobscript.sh' in the "
        "installation directory.",
    )
    group_cluster.add_argument(
        "--jobname",
        "--jn",
        default="snakejob.{name}.{jobid}.sh",
        metavar="NAME",
        help="Provide a custom name for the jobscript that is submitted to the "
        'cluster (see --cluster). NAME is "snakejob.{name}.{jobid}.sh" '
        "per default. The wildcard {jobid} has to be present in the name.",
    )
    group_cluster.add_argument(
        "--cluster-status",
        help="Status command for cluster execution. This is only considered "
        "in combination with the --cluster flag. If provided, Snakemake will "
        "use the status command to determine if a job has finished successfully "
        "or failed. For this it is necessary that the submit command provided "
        "to --cluster returns the cluster job id. Then, the status command "
        "will be invoked with the job id. Snakemake expects it to return "
        "'success' if the job was successfull, 'failed' if the job failed and "
        "'running' if the job still runs.",
    )
    group_cluster.add_argument(
        "--drmaa-log-dir",
        metavar="DIR",
        help="Specify a directory in which stdout and stderr files of DRMAA"
        " jobs will be written. The value may be given as a relative path,"
        " in which case Snakemake will use the current invocation directory"
        " as the origin. If given, this will override any given '-o' and/or"
        " '-e' native specification. If not given, all DRMAA stdout and"
        " stderr files are written to the current working directory.",
    )

    group_cloud = parser.add_argument_group("CLOUD")
    group_kubernetes = parser.add_argument_group("KUBERNETES")
    group_tibanna = parser.add_argument_group("TIBANNA")
    group_google_life_science = parser.add_argument_group("GOOGLE_LIFE_SCIENCE")

    group_kubernetes.add_argument(
        "--kubernetes",
        metavar="NAMESPACE",
        nargs="?",
        const="default",
        help="Execute workflow in a kubernetes cluster (in the cloud). "
        "NAMESPACE is the namespace you want to use for your job (if nothing "
        "specified: 'default'). "
        "Usually, this requires --default-remote-provider and "
        "--default-remote-prefix to be set to a S3 or GS bucket where your . "
        "data shall be stored. It is further advisable to activate conda "
        "integration via --use-conda.",
    )
    group_kubernetes.add_argument(
        "--container-image",
        metavar="IMAGE",
        help="Docker image to use, e.g., when submitting jobs to kubernetes "
        "Defaults to 'https://hub.docker.com/r/snakemake/snakemake', tagged with "
        "the same version as the currently running Snakemake instance. "
        "Note that overwriting this value is up to your responsibility. "
        "Any used image has to contain a working snakemake installation "
        "that is compatible with (or ideally the same as) the currently "
        "running version.",
    )

    group_tibanna.add_argument(
        "--tibanna",
        action="store_true",
        help="Execute workflow on AWS cloud using Tibanna. This requires "
        "--default-remote-prefix to be set to S3 bucket name and prefix"
        " (e.g. 'bucketname/subdirectory') where input is already stored"
        " and output will be sent to. Using --tibanna implies --default-resources"
        " is set as default. Optionally, use --precommand to"
        " specify any preparation command to run before snakemake command"
        " on the cloud (inside snakemake container on Tibanna VM)."
        " Also, --use-conda, --use-singularity, --config, --configfile are"
        " supported and will be carried over.",
    )
    group_tibanna.add_argument(
        "--tibanna-sfn",
        help="Name of Tibanna Unicorn step function (e.g. tibanna_unicorn_monty)."
        "This works as serverless scheduler/resource allocator and must be "
        "deployed first using tibanna cli. (e.g. tibanna deploy_unicorn --usergroup="
        "monty --buckets=bucketname)",
    )
    group_tibanna.add_argument(
        "--precommand",
        help="Any command to execute before snakemake command on AWS cloud "
        "such as wget, git clone, unzip, etc. This is used with --tibanna."
        "Do not include input/output download/upload commands - file transfer"
        " between S3 bucket and the run environment (container) is automatically"
        " handled by Tibanna.",
    )
    group_tibanna.add_argument(
        "--tibanna-config",
        nargs="+",
        help="Additional tibanna config e.g. --tibanna-config spot_instance=true subnet="
        "<subnet_id> security group=<security_group_id>",
    )
    group_google_life_science.add_argument(
        "--google-lifesciences",
        action="store_true",
        help="Execute workflow on Google Cloud cloud using the Google Life. "
        " Science API. This requires default application credentials (json) "
        " to be created and export to the environment to use Google Cloud "
        " Storage, Compute Engine, and Life Sciences. The credential file "
        " should be exported as GOOGLE_APPLICATION_CREDENTIALS for snakemake "
        " to discover. Also, --use-conda, --use-singularity, --config, "
        "--configfile are supported and will be carried over.",
    )
    group_google_life_science.add_argument(
        "--google-lifesciences-regions",
        nargs="+",
        default=["us-east1", "us-west1", "us-central1"],
        help="Specify one or more valid instance regions (defaults to US)",
    )
    group_google_life_science.add_argument(
        "--google-lifesciences-location",
        help="The Life Sciences API service used to schedule the jobs. "
        " E.g., us-centra1 (Iowa) and europe-west2 (London) "
        " Watch the terminal output to see all options found to be available. "
        " If not specified, defaults to the first found with a matching prefix "
        " from regions specified with --google-lifesciences-regions.",
    )
    group_google_life_science.add_argument(
        "--google-lifesciences-keep-cache",
        action="store_true",
        help="Cache workflows in your Google Cloud Storage Bucket specified "
        "by --default-remote-prefix/{source}/{cache}. Each workflow working "
        "directory is compressed to a .tar.gz, named by the hash of the "
        "contents, and kept in Google Cloud Storage. By default, the caches "
        "are deleted at the shutdown step of the workflow.",
    )

    group_conda = parser.add_argument_group("CONDA")

    group_conda.add_argument(
        "--use-conda",
        action="store_true",
        help="If defined in the rule, run job in a conda environment. "
        "If this flag is not set, the conda directive is ignored.",
    )
    group_conda.add_argument(
        "--list-conda-envs",
        action="store_true",
        help="List all conda environments and their location on " "disk.",
    )
    group_conda.add_argument(
        "--conda-prefix",
        metavar="DIR",
        help="Specify a directory in which the 'conda' and 'conda-archive' "
        "directories are created. These are used to store conda environments "
        "and their archives, respectively. If not supplied, the value is set "
        "to the '.snakemake' directory relative to the invocation directory. "
        "If supplied, the `--use-conda` flag must also be set. The value may "
        "be given as a relative path, which will be extrapolated to the "
        "invocation directory, or as an absolute path.",
    )
    group_conda.add_argument(
        "--conda-cleanup-envs",
        action="store_true",
        help="Cleanup unused conda environments.",
    )

    from snakemake.deployment.conda import CondaCleanupMode

    group_conda.add_argument(
        "--conda-cleanup-pkgs",
        type=CondaCleanupMode,
        const=CondaCleanupMode.tarballs,
        choices=list(CondaCleanupMode),
        nargs="?",
        help="Cleanup conda packages after creating environments. "
        "In case of 'tarballs' mode, will clean up all downloaded package tarballs. "
        "In case of 'cache' mode, will additionally clean up unused package caches. "
        "If mode is omitted, will default to only cleaning up the tarballs.",
    )
    group_conda.add_argument(
        "--conda-create-envs-only",
        action="store_true",
        help="If specified, only creates the job-specific "
        "conda environments then exits. The `--use-conda` "
        "flag must also be set.",
    )
    group_conda.add_argument(
        "--conda-frontend",
        default="conda",
        choices=["conda", "mamba"],
        help="Choose the conda frontend for installing environments. "
        "Caution: mamba is much faster, but still in beta test.",
    )

    group_singularity = parser.add_argument_group("SINGULARITY")

    group_singularity.add_argument(
        "--use-singularity",
        action="store_true",
        help="If defined in the rule, run job within a singularity container. "
        "If this flag is not set, the singularity directive is ignored.",
    )
    group_singularity.add_argument(
        "--singularity-prefix",
        metavar="DIR",
        help="Specify a directory in which singularity images will be stored."
        "If not supplied, the value is set "
        "to the '.snakemake' directory relative to the invocation directory. "
        "If supplied, the `--use-singularity` flag must also be set. The value "
        "may be given as a relative path, which will be extrapolated to the "
        "invocation directory, or as an absolute path.",
    )
    group_singularity.add_argument(
        "--singularity-args",
        default="",
        metavar="ARGS",
        help="Pass additional args to singularity.",
    )

    group_env_modules = parser.add_argument_group("ENVIRONMENT MODULES")

    group_env_modules.add_argument(
        "--use-envmodules",
        action="store_true",
        help="If defined in the rule, run job within the given environment "
        "modules, loaded in the given order. This can be combined with "
        "--use-conda and --use-singularity, which will then be only used as a "
        "fallback for rules which don't define environment modules.",
    )

    return parser


def main(argv=None):
    """Main entry point."""
    parser = get_argument_parser()
    args = parser.parse_args(argv)

    if args.profile:
        # reparse args while inferring config file from profile
        parser = get_argument_parser(args.profile)
        args = parser.parse_args(argv)

        def adjust_path(f):
            if os.path.exists(f) or os.path.isabs(f):
                return f
            else:
                return get_profile_file(args.profile, f, return_default=True)

        # update file paths to be relative to the profile
        # (if they do not exist relative to CWD)
        if args.jobscript:
            args.jobscript = adjust_path(args.jobscript)
        if args.cluster:
            args.cluster = adjust_path(args.cluster)
        if args.cluster_sync:
            args.cluster_sync = adjust_path(args.cluster_sync)
        if args.cluster_status:
            args.cluster_status = adjust_path(args.cluster_status)
        if args.report_stylesheet:
            args.report_stylesheet = adjust_path(args.report_stylesheet)

    if args.bash_completion:
        cmd = b"complete -o bashdefault -C snakemake-bash-completion snakemake"
        sys.stdout.buffer.write(cmd)
        sys.exit(0)

    if args.batch is not None and args.forceall:
        print(
            "--batch may not be combined with --forceall, because recomputed upstream "
            "jobs in subsequent batches may render already obtained results outdated."
        )

    try:
        resources = parse_resources(args.resources)
        config = parse_config(args)

        # Cloud executors should have default-resources flag
        if (
            (args.default_resources is not None and not args.default_resources)
            or (args.tibanna and not args.default_resources)
            or (args.google_lifesciences and not args.default_resources)
        ):
            args.default_resources = [
                "mem_mb=max(2*input.size_mb, 1000)",
                "disk_mb=max(2*input.size_mb, 1000)",
            ]
        default_resources = DefaultResources(args.default_resources)
        batch = parse_batch(args)
        overwrite_threads = parse_set_threads(args)

        overwrite_scatter = parse_set_scatter(args)

        overwrite_groups = parse_groups(args)
        group_components = parse_group_components(args)
    except ValueError as e:
        print(e, file=sys.stderr)
        print("", file=sys.stderr)
        sys.exit(1)

    local_exec = not (
        args.print_compilation
        or args.cluster
        or args.cluster_sync
        or args.drmaa
        or args.google_lifesciences
        or args.kubernetes
        or args.tibanna
        or args.list_code_changes
        or args.list_conda_envs
        or args.list_input_changes
        or args.list_params_changes
        or args.list
        or args.list_target_rules
        or args.list_untracked
        or args.list_version_changes
        or args.export_cwl
        or args.dag
        or args.d3dag
        or args.filegraph
        or args.rulegraph
        or args.summary
        or args.lint
        or args.report
    )

    if args.cores is not None:
        if args.cores == "all":
            args.cores = available_cpu_count()
        else:
            try:
                args.cores = int(args.cores)
            except ValueError:
                print(
                    "Error parsing number of cores (--cores, --jobs, -j): must be integer, empty, or 'all'.",
                    file=sys.stderr,
                )
                sys.exit(1)
    if args.cluster or args.cluster_sync or args.drmaa:
        if args.cores is None:
            if args.dryrun:
                args.cores = 1
            else:
                print(
                    "Error: you need to specify the maximum number of jobs to "
                    "be queued or executed at the same time with --jobs.",
                    file=sys.stderr,
                )
                sys.exit(1)
    elif args.cores is None:
        if local_exec and not args.dryrun:
            print(
                "Error: you need to specify the maximum number of CPU cores to "
                "be used at the same time. If you want to use N cores, say --cores N or "
                "-jN. For all cores on your system (be sure that this is appropriate) "
                "use --cores all. For no parallelization use --cores 1 or -j1.",
                file=sys.stderr,
            )
            sys.exit(1)
        else:
            args.cores = 1

    if args.drmaa_log_dir is not None:
        if not os.path.isabs(args.drmaa_log_dir):
            args.drmaa_log_dir = os.path.abspath(os.path.expanduser(args.drmaa_log_dir))

    if args.runtime_profile:
        import yappi

        yappi.start()

    if args.immediate_submit and not args.notemp:
        print(
            "Error: --immediate-submit has to be combined with --notemp, "
            "because temp file handling is not supported in this mode.",
            file=sys.stderr,
        )
        sys.exit(1)

    if (args.conda_prefix or args.conda_create_envs_only) and not args.use_conda:
        print(
            "Error: --use-conda must be set if --conda-prefix or "
            "--create-envs-only is set.",
            file=sys.stderr,
        )
        sys.exit(1)

    if args.singularity_prefix and not args.use_singularity:
        print(
            "Error: --use_singularity must be set if --singularity-prefix " "is set.",
            file=sys.stderr,
        )
        sys.exit(1)

    if args.kubernetes and (
        not args.default_remote_provider or not args.default_remote_prefix
    ):
        print(
            "Error: --kubernetes must be combined with "
            "--default-remote-provider and --default-remote-prefix, see "
            "https://snakemake.readthedocs.io/en/stable/executing/cloud.html"
            "#executing-a-snakemake-workflow-via-kubernetes",
            file=sys.stderr,
        )
        sys.exit(1)

    if args.tibanna:
        if not args.default_remote_prefix:
            print(
                "Error: --tibanna must be combined with --default-remote-prefix "
                "to provide bucket name and subdirectory (prefix) "
                "(e.g. 'bucketname/projectname'",
                file=sys.stderr,
            )
            sys.exit(1)
        args.default_remote_prefix = args.default_remote_prefix.rstrip("/")
        if not args.tibanna_sfn:
            args.tibanna_sfn = os.environ.get("TIBANNA_DEFAULT_STEP_FUNCTION_NAME", "")
            if not args.tibanna_sfn:
                print(
                    "Error: to use --tibanna, either --tibanna-sfn or environment variable "
                    "TIBANNA_DEFAULT_STEP_FUNCTION_NAME must be set and exported "
                    "to provide name of the tibanna unicorn step function "
                    "(e.g. 'tibanna_unicorn_monty'). The step function must be deployed first "
                    "using tibanna cli (e.g. tibanna deploy_unicorn --usergroup=monty "
                    "--buckets=bucketname)",
                    file=sys.stderr,
                )
                sys.exit(1)

    if args.google_lifesciences:
        if not os.environ.get("GOOGLE_APPLICATION_CREDENTIALS"):
            print(
                "Error: GOOGLE_APPLICATION_CREDENTIALS environment variable must "
                "be available for --google-lifesciences",
                file=sys.stderr,
            )
            sys.exit(1)

        if not args.default_remote_prefix:
            print(
                "Error: --google-life-sciences must be combined with "
                " --default-remote-prefix to provide bucket name and "
                "subdirectory (prefix) (e.g. 'bucketname/projectname'",
                file=sys.stderr,
            )
            sys.exit(1)

    if args.delete_all_output and args.delete_temp_output:
        print(
            "Error: --delete-all-output and --delete-temp-output are mutually exclusive.",
            file=sys.stderr,
        )
        sys.exit(1)

    if args.snakefile is None:
        for p in SNAKEFILE_CHOICES:
            if os.path.exists(p):
                args.snakefile = p
                break
        if args.snakefile is None:
            print(
                "Error: no Snakefile found, tried {}.".format(
                    ", ".join(SNAKEFILE_CHOICES), file=sys.stderr
                )
            )
            sys.exit(1)

    if args.gui is not None:
        try:
            import snakemake.gui as gui
        except ImportError:
            print(
                "Error: GUI needs Flask to be installed. Install "
                "with easy_install or contact your administrator.",
                file=sys.stderr,
            )
            sys.exit(1)

        _logging.getLogger("werkzeug").setLevel(_logging.ERROR)

        _snakemake = partial(snakemake, os.path.abspath(args.snakefile))
        gui.register(_snakemake, args)

        if ":" in args.gui:
            host, port = args.gui.split(":")
        else:
            port = args.gui
            host = "127.0.0.1"

        url = "http://{}:{}".format(host, port)
        print("Listening on {}.".format(url), file=sys.stderr)

        def open_browser():
            try:
                webbrowser.open(url)
            except:
                pass

        print("Open this address in your browser to access the GUI.", file=sys.stderr)
        threading.Timer(0.5, open_browser).start()
        success = True

        try:
            gui.app.run(debug=False, threaded=True, port=int(port), host=host)

        except (KeyboardInterrupt, SystemExit):
            # silently close
            pass
    else:
        log_handler = []
        if args.log_handler_script is not None:
            if not os.path.exists(args.log_handler_script):
                print(
                    "Error: no log handler script found, {}.".format(
                        args.log_handler_script
                    ),
                    file=sys.stderr,
                )
                sys.exit(1)
            log_script = SourceFileLoader("log", args.log_handler_script).load_module()
            try:
                log_handler.append(log_script.log_handler)
            except:
                print(
                    'Error: Invalid log handler script, {}. Expect python function "log_handler(msg)".'.format(
                        args.log_handler_script
                    ),
                    file=sys.stderr,
                )
                sys.exit(1)

        if args.log_service == "slack":
            slack_logger = logging.SlackLogger()
            log_handler.append(slack_logger.log_handler)

        if args.edit_notebook:
            from snakemake import notebook

            args.target = [args.edit_notebook]
            args.force = True
            args.edit_notebook = notebook.Listen(args.notebook_listen)

        success = snakemake(
            args.snakefile,
            batch=batch,
            cache=args.cache,
            report=args.report,
            report_stylesheet=args.report_stylesheet,
            lint=args.lint,
            listrules=args.list,
            list_target_rules=args.list_target_rules,
            cores=args.cores,
            local_cores=args.local_cores,
            nodes=args.cores,
            resources=resources,
            overwrite_threads=overwrite_threads,
            overwrite_scatter=overwrite_scatter,
            default_resources=default_resources,
            config=config,
            configfiles=args.configfile,
            config_args=args.config,
            workdir=args.directory,
            targets=args.target,
            dryrun=args.dryrun,
            printshellcmds=args.printshellcmds,
            printreason=args.reason,
            debug_dag=args.debug_dag,
            printdag=args.dag,
            printrulegraph=args.rulegraph,
            printfilegraph=args.filegraph,
            printd3dag=args.d3dag,
            touch=args.touch,
            forcetargets=args.force,
            forceall=args.forceall,
            forcerun=args.forcerun,
            prioritytargets=args.prioritize,
            until=args.until,
            omit_from=args.omit_from,
            stats=args.stats,
            nocolor=args.nocolor,
            quiet=args.quiet,
            keepgoing=args.keep_going,
            cluster=args.cluster,
            cluster_config=args.cluster_config,
            cluster_sync=args.cluster_sync,
            drmaa=args.drmaa,
            drmaa_log_dir=args.drmaa_log_dir,
            kubernetes=args.kubernetes,
            container_image=args.container_image,
            tibanna=args.tibanna,
            tibanna_sfn=args.tibanna_sfn,
            google_lifesciences=args.google_lifesciences,
            google_lifesciences_regions=args.google_lifesciences_regions,
            google_lifesciences_location=args.google_lifesciences_location,
            google_lifesciences_cache=args.google_lifesciences_keep_cache,
            precommand=args.precommand,
            preemption_default=args.preemption_default,
            preemptible_rules=args.preemptible_rules,
            tibanna_config=args.tibanna_config,
            jobname=args.jobname,
            immediate_submit=args.immediate_submit,
            standalone=True,
            ignore_ambiguity=args.allow_ambiguity,
            lock=not args.nolock,
            unlock=args.unlock,
            cleanup_metadata=args.cleanup_metadata,
            conda_cleanup_envs=args.conda_cleanup_envs,
            cleanup_shadow=args.cleanup_shadow,
            cleanup_scripts=not args.skip_script_cleanup,
            force_incomplete=args.rerun_incomplete,
            ignore_incomplete=args.ignore_incomplete,
            list_version_changes=args.list_version_changes,
            list_code_changes=args.list_code_changes,
            list_input_changes=args.list_input_changes,
            list_params_changes=args.list_params_changes,
            list_untracked=args.list_untracked,
            summary=args.summary,
            detailed_summary=args.detailed_summary,
            archive=args.archive,
            delete_all_output=args.delete_all_output,
            delete_temp_output=args.delete_temp_output,
            print_compilation=args.print_compilation,
            verbose=args.verbose,
            debug=args.debug,
            jobscript=args.jobscript,
            notemp=args.notemp,
            keep_remote_local=args.keep_remote,
            greediness=args.greediness,
            no_hooks=args.no_hooks,
            overwrite_shellcmd=args.overwrite_shellcmd,
            latency_wait=args.latency_wait,
            wait_for_files=args.wait_for_files,
            keep_target_files=args.keep_target_files,
            allowed_rules=args.allowed_rules,
            max_jobs_per_second=args.max_jobs_per_second,
            max_status_checks_per_second=args.max_status_checks_per_second,
            restart_times=args.restart_times,
            attempt=args.attempt,
            force_use_threads=args.force_use_threads,
            use_conda=args.use_conda,
            conda_frontend=args.conda_frontend,
            conda_prefix=args.conda_prefix,
            conda_cleanup_pkgs=args.conda_cleanup_pkgs,
            list_conda_envs=args.list_conda_envs,
            use_singularity=args.use_singularity,
            use_env_modules=args.use_envmodules,
            singularity_prefix=args.singularity_prefix,
            shadow_prefix=args.shadow_prefix,
            singularity_args=args.singularity_args,
            scheduler=args.scheduler,
            conda_create_envs_only=args.conda_create_envs_only,
            mode=args.mode,
            wrapper_prefix=args.wrapper_prefix,
            default_remote_provider=args.default_remote_provider,
            default_remote_prefix=args.default_remote_prefix,
            assume_shared_fs=not args.no_shared_fs,
            cluster_status=args.cluster_status,
            export_cwl=args.export_cwl,
            show_failed_logs=args.show_failed_logs,
            wms_monitor=args.wms_monitor,
            keep_incomplete=args.keep_incomplete,
            edit_notebook=args.edit_notebook,
            envvars=args.envvars,
            overwrite_groups=overwrite_groups,
            group_components=group_components,
            log_handler=log_handler,
        )

    if args.runtime_profile:
        with open(args.runtime_profile, "w") as out:
            profile = yappi.get_func_stats()
            profile.sort("totaltime")
            profile.print_all(out=out)

    sys.exit(0 if success else 1)


def bash_completion(snakefile="Snakefile"):
    """Entry point for bash completion."""
    if not len(sys.argv) >= 2:
        print(
            "Calculate bash completion for snakemake. This tool shall not be invoked by hand."
        )
        sys.exit(1)

    def print_candidates(candidates):
        if candidates:
            candidates = sorted(set(candidates))
            ## Use bytes for avoiding '^M' under Windows.
            sys.stdout.buffer.write(b"\n".join(s.encode() for s in candidates))

    prefix = sys.argv[2]

    if prefix.startswith("-"):
        print_candidates(
            action.option_strings[0]
            for action in get_argument_parser()._actions
            if action.option_strings and action.option_strings[0].startswith(prefix)
        )
    else:
        candidates = []
        files = glob.glob("{}*".format(prefix))
        if files:
            candidates.extend(files)
        if os.path.exists(snakefile):
            workflow = Workflow(snakefile=snakefile)
            workflow.include(snakefile)

            candidates.extend(
                [file for file in workflow.concrete_files if file.startswith(prefix)]
                + [rule.name for rule in workflow.rules if rule.name.startswith(prefix)]
            )
        if len(candidates) > 0:
            print_candidates(candidates)
    sys.exit(0)<|MERGE_RESOLUTION|>--- conflicted
+++ resolved
@@ -1278,9 +1278,6 @@
         ),
     )
 
-<<<<<<< HEAD
-    group_utils = parser.add_argument_group("UTILITIES")
-=======
     # TODO add group_partitioning, allowing to define --group rulename=groupname.
     # i.e. setting groups via the CLI for improving cluster performance given
     # available resources.
@@ -1309,7 +1306,6 @@
         "many small jobs or benefitting of shared memory setups.",
     )
 
->>>>>>> a9d155ec
     group_report = parser.add_argument_group("REPORTS")
 
     group_report.add_argument(
