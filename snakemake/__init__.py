--- conflicted
+++ resolved
@@ -84,12 +84,9 @@
     nocolor=False,
     quiet=False,
     keepgoing=False,
-<<<<<<< HEAD
     slurm=None,
     slurm_jobstep=None,
-=======
     rerun_triggers=RERUN_TRIGGERS,
->>>>>>> d482120a
     cluster=None,
     cluster_config=None,
     cluster_sync=None,
@@ -2906,12 +2903,9 @@
             nocolor=args.nocolor,
             quiet=args.quiet,
             keepgoing=args.keep_going,
-<<<<<<< HEAD
             slurm=args.slurm,
             slurm_jobstep=args.slurm_jobstep,
-=======
             rerun_triggers=args.rerun_triggers,
->>>>>>> d482120a
             cluster=args.cluster,
             cluster_config=args.cluster_config,
             cluster_sync=args.cluster_sync,
